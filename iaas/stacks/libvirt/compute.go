//+build libvirt

/*
 * Copyright 2018, CS Systemes d'Information, http://www.c-s.fr
 *
 * Licensed under the Apache License, Version 2.0 (the "License");
 * you may not use this file except in compliance with the License.
 * You may obtain a copy of the License at
 *
 *     http://www.apache.org/licenses/LICENSE-2.0
 *
 * Unless required by applicable law or agreed to in writing, software
 * distributed under the License is distributed on an "AS IS" BASIS,
 * WITHOUT WARRANTIES OR CONDITIONS OF ANY KIND, either express or implied.
 * See the License for the specific language governing permissions and
 * limitations under the License.
 */

package local

import (
	"bytes"
	"crypto/rand"
	"crypto/rsa"
	"crypto/x509"
	"encoding/json"
	"encoding/pem"
	"encoding/xml"
	"fmt"
	"io/ioutil"
	"os"
	"os/exec"
	"path/filepath"
	"regexp"
	"strconv"
	"strings"
	"time"

	"github.com/sirupsen/logrus"
	"golang.org/x/sys/unix"

	"github.com/CS-SI/SafeScale/iaas/resources"
	"github.com/CS-SI/SafeScale/iaas/resources/enums/HostProperty"
	"github.com/CS-SI/SafeScale/iaas/resources/enums/HostState"
	"github.com/CS-SI/SafeScale/iaas/resources/enums/IPVersion"
	propsv1 "github.com/CS-SI/SafeScale/iaas/resources/properties/v1"
	"github.com/CS-SI/SafeScale/iaas/resources/userdata"
	"github.com/CS-SI/SafeScale/utils"
	"github.com/CS-SI/SafeScale/utils/retry"
	"golang.org/x/crypto/ssh"

	libvirt "github.com/libvirt/libvirt-go"
	libvirtxml "github.com/libvirt/libvirt-go-xml"
	uuid "github.com/satori/go.uuid"
)

// The createds hosts could be connected to the network with a bridge or a nat
// CAUTION the bridged VMs needs the default route to be a macVlan interface!
// On centos the firewall bloks all ports by default so the vm will not be alble to send back usefull infos
// sudo firewall-cmd --zone=public --permanent --add-port=1000-63553/tcp
// sudo firewall-cmd --reload
var bridgedVMs = false
var defaultNetworkCIDR = "192.168.122.0/24"

// # Create a macvlan interface :
// # - Script creating the macvlan
// cat <<-'EOF' > ~/ssmacvlan.sh
// #!/bin/bash
// MACVLN="ssmacvlan0"
// HWLINK=$(ip -o route | grep default | awk '{{print $5}}')
// IP=$(ip address show dev $HWLINK | grep "inet " | awk '{print $2}')
// NETWORK=$(ip -o route | grep $HWLINK | grep `echo $IP|cut -d/ -f1` | awk '{print $1}')
// GATEWAY=$(ip -o route | grep default | awk '{print $3}')

// ip link add link $HWLINK $MACVLN type macvlan mode bridge
// ip address add $IP dev $MACVLN
// ip link set dev $MACVLN up

// ip route flush dev $HWLINK
// ip route flush dev $MACVLN

// ip route add $NETWORK dev $MACVLN metric 0
// ip route add default via $GATEWAY
// EOF
// chmod u+x ~/ssmacvlan.sh
// sudo mv ~/ssmacvlan.sh /sbin/

// # - Launch the scrip on each boot
// cat <<-'EOF' > ~/ssmacvlan.service
// Description=create safescale macvlan
// After=network.target

// [Service]
// ExecStart=/sbin/ssmacvlan.sh
// Restart=on-failure
// StartLimitIntervalSec=10

// [Install]
// WantedBy=multi-user.target
// EOF
// sudo mv ~/ssmacvlan.service /etc/systemd/system/
// sudo systemctl enable ssmacvlan
// sudo systemctl start ssmacvlan

//-------------IMAGES---------------------------------------------------------------------------------------------------

// ListImages lists available OS images
func (s *Stack) ListImages(all bool) ([]resources.Image, error) {
	jsonFile, err := os.Open(s.LibvirtConfig.ImagesJSONPath)
	if err != nil {
		return nil, fmt.Errorf("Failed to open %s : %s", s.LibvirtConfig.ImagesJSONPath, err.Error())
	}
	defer func() {
		if err := jsonFile.Close(); err != nil {
			fmt.Println("Failed to close images file")
		}
	}()

	byteValue, err := ioutil.ReadAll(jsonFile)
	if err != nil {
		return nil, fmt.Errorf("Failed to read %s : %s", s.LibvirtConfig.ImagesJSONPath, err.Error())
	}

	var result map[string]interface{}
	if err := json.Unmarshal([]byte(byteValue), &result); err != nil {
		return nil, fmt.Errorf("Failed to unmarshal jsonFile %s : %s", s.LibvirtConfig.ImagesJSONPath, err.Error())
	}

	imagesJSON := result["images"].([]interface{})
	images := []resources.Image{}
	for _, imageJSON := range imagesJSON {
		image := resources.Image{
			ID:   imageJSON.(map[string]interface{})["imageID"].(string),
			Name: imageJSON.(map[string]interface{})["imageName"].(string),
		}
		images = append(images, image)
	}

	return images, nil
}

// GetImage returns the Image referenced by id
func (s *Stack) GetImage(id string) (*resources.Image, error) {
	jsonFile, err := os.Open(s.LibvirtConfig.ImagesJSONPath)
	if err != nil {
		return nil, fmt.Errorf("Failed to open %s : %s", s.LibvirtConfig.ImagesJSONPath, err.Error())
	}
	defer func() {
		if err := jsonFile.Close(); err != nil {
			fmt.Println("Failed to close images file")
		}
	}()

	byteValue, err := ioutil.ReadAll(jsonFile)
	if err != nil {
		return nil, fmt.Errorf("Failed to read %s : %s", s.LibvirtConfig.ImagesJSONPath, err.Error())
	}

	var result map[string]interface{}
	if err := json.Unmarshal([]byte(byteValue), &result); err != nil {
		return nil, fmt.Errorf("Failed to unmarshal jsonFile %s : %s", s.LibvirtConfig.ImagesJSONPath, err.Error())
	}

	imagesJSON := result["images"].([]interface{})
	for _, imageJSON := range imagesJSON {
		if imageID, ok := imageJSON.(map[string]interface{})["imageID"]; ok && imageID == id {
			return &resources.Image{
				ID:   imageJSON.(map[string]interface{})["imageID"].(string),
				Name: imageJSON.(map[string]interface{})["imageName"].(string),
			}, nil
		}
		if imageName, ok := imageJSON.(map[string]interface{})["imageName"]; ok && imageName == id {
			return &resources.Image{
				ID:   imageJSON.(map[string]interface{})["imageID"].(string),
				Name: imageJSON.(map[string]interface{})["imageName"].(string),
			}, nil
		}
	}

	return nil, fmt.Errorf("Image with id=%s not found", id)
}

//-------------TEMPLATES------------------------------------------------------------------------------------------------

// ListTemplates overload OpenStack ListTemplate method to filter wind and flex instance and add GPU configuration
func (s *Stack) ListTemplates(all bool) ([]resources.HostTemplate, error) {
	jsonFile, err := os.Open(s.LibvirtConfig.TemplatesJSONPath)
	if err != nil {
		return nil, fmt.Errorf("Failed to open %s : %s", s.LibvirtConfig.TemplatesJSONPath, err.Error())
	}
	defer func() {
		if err := jsonFile.Close(); err != nil {
			fmt.Println("Failed to close template file")
		}
	}()

	byteValue, err := ioutil.ReadAll(jsonFile)
	if err != nil {
		return nil, fmt.Errorf("Failed to read %s : %s", s.LibvirtConfig.TemplatesJSONPath, err.Error())
	}

	var result map[string]interface{}
	if err := json.Unmarshal([]byte(byteValue), &result); err != nil {
		return nil, fmt.Errorf("Failed to unmarshal jsonFile %s : %s", s.LibvirtConfig.TemplatesJSONPath, err.Error())
	}

	templatesJSON := result["templates"].([]interface{})
	templates := []resources.HostTemplate{}
	for _, templateJSON := range templatesJSON {
		template := resources.HostTemplate{
			Cores:     int(templateJSON.(map[string]interface{})["templateSpecs"].(map[string]interface{})["coresNumber"].(float64)),
			RAMSize:   float32(templateJSON.(map[string]interface{})["templateSpecs"].(map[string]interface{})["ramSize"].(float64)),
			DiskSize:  int(templateJSON.(map[string]interface{})["templateSpecs"].(map[string]interface{})["diskSize"].(float64)),
			GPUNumber: int(templateJSON.(map[string]interface{})["templateSpecs"].(map[string]interface{})["gpuNumber"].(float64)),
			GPUType:   templateJSON.(map[string]interface{})["templateSpecs"].(map[string]interface{})["gpuType"].(string),
			ID:        templateJSON.(map[string]interface{})["templateID"].(string),
			Name:      templateJSON.(map[string]interface{})["templateName"].(string),
		}
		templates = append(templates, template)
	}

	return templates, nil
}

//GetTemplate overload OpenStack GetTemplate method to add GPU configuration
func (s *Stack) GetTemplate(id string) (*resources.HostTemplate, error) {
	jsonFile, err := os.Open(s.LibvirtConfig.TemplatesJSONPath)
	if err != nil {
		return nil, fmt.Errorf("Failed to open %s : %s", s.LibvirtConfig.TemplatesJSONPath, err.Error())
	}
	defer func() {
		if err := jsonFile.Close(); err != nil {
			fmt.Println("Failed to close template file")
		}
	}()

	byteValue, err := ioutil.ReadAll(jsonFile)
	if err != nil {
		return nil, fmt.Errorf("Failed to read %s : %s", s.LibvirtConfig.TemplatesJSONPath, err.Error())
	}

	var result map[string]interface{}
	if err := json.Unmarshal([]byte(byteValue), &result); err != nil {
		return nil, fmt.Errorf("Failed to unmarshal jsonFile %s : %s", s.LibvirtConfig.TemplatesJSONPath, err.Error())
	}

	templatesJSON := result["templates"].([]interface{})
	for _, templateJSON := range templatesJSON {
		if templateID, _ := templateJSON.(map[string]interface{})["templateID"]; templateID == id {
			return &resources.HostTemplate{
				Cores:     int(templateJSON.(map[string]interface{})["templateSpecs"].(map[string]interface{})["coresNumber"].(float64)),
				RAMSize:   float32(templateJSON.(map[string]interface{})["templateSpecs"].(map[string]interface{})["ramSize"].(float64)),
				DiskSize:  int(templateJSON.(map[string]interface{})["templateSpecs"].(map[string]interface{})["diskSize"].(float64)),
				GPUNumber: int(templateJSON.(map[string]interface{})["templateSpecs"].(map[string]interface{})["gpuNumber"].(float64)),
				GPUType:   templateJSON.(map[string]interface{})["templateSpecs"].(map[string]interface{})["gpuType"].(string),
				ID:        templateJSON.(map[string]interface{})["templateID"].(string),
				Name:      templateJSON.(map[string]interface{})["templateName"].(string),
			}, nil
		}
	}

	return nil, fmt.Errorf("Template with id=%s not found", id)
}

//-------------SSH KEYS-------------------------------------------------------------------------------------------------

// CreateKeyPair creates and import a key pair
func (s *Stack) CreateKeyPair(name string) (*resources.KeyPair, error) {
	privateKey, _ := rsa.GenerateKey(rand.Reader, 2048)
	publicKey := privateKey.PublicKey
	pub, _ := ssh.NewPublicKey(&publicKey)
	pubBytes := ssh.MarshalAuthorizedKey(pub)
	pubKey := string(pubBytes)

	priBytes := x509.MarshalPKCS1PrivateKey(privateKey)
	priKeyPem := pem.EncodeToMemory(
		&pem.Block{
			Type:  "RSA PRIVATE KEY",
			Bytes: priBytes,
		},
	)

	priKey := string(priKeyPem)
	uuid, err := uuid.NewV4()
	if err != nil {
		return nil, fmt.Errorf("Failed to generate uuid key : %s", err.Error())
	}
	return &resources.KeyPair{
		ID:         uuid.String(),
		Name:       name,
		PublicKey:  pubKey,
		PrivateKey: priKey,
	}, nil
}

// GetKeyPair returns the key pair identified by id
func (s *Stack) GetKeyPair(id string) (*resources.KeyPair, error) {
	return nil, fmt.Errorf("Not implemented")
}

// ListKeyPairs lists available key pairs
func (s *Stack) ListKeyPairs() ([]resources.KeyPair, error) {
	return nil, fmt.Errorf("Not implemented")
}

// DeleteKeyPair deletes the key pair identified by id
func (s *Stack) DeleteKeyPair(id string) error {
	return fmt.Errorf("Not implemented")
}

//-------------HOST MANAGEMENT------------------------------------------------------------------------------------------
func downloadImage(path string, downloadInfo map[string]interface{}) error {
	switch downloadInfo["method"].(string) {
	case "GoogleDrive":
		command := fmt.Sprintf(`file_name="%s"
 file_id="%s"
 cookie_file="%s/cookie.txt"
 query=$(curl -c ${cookie_file} -s -L "https://drive.google.com/uc?export=download&id=${file_id}" | perl -nE'say/uc-download-link.*? href="(.*?)\">/' | sed -e 's/amp;//g' | sed -n 2p)
 url="https://drive.google.com$query"
 curl -b ${cookie_file} -L -o ${file_name} $url
 rm ${cookie_file}`, path, downloadInfo["id"].(string), filepath.Dir(path))
		cmd := exec.Command("bash", "-c", command)
		err := cmd.Run()
		if err != nil {
			return fmt.Errorf("Commands failed : \n%s\n%s", command, err.Error())
		}
	default:
		return fmt.Errorf("download method %s not implemented", downloadInfo["method"].(string))
	}
	return nil
}

// getImagePathFromID retrieve the storage path of an image from this image ID
func getImagePathFromID(s *Stack, id string) (string, error) {
	jsonFile, err := os.Open(s.LibvirtConfig.ImagesJSONPath)
	if err != nil {
		return "", fmt.Errorf("Failed to open %s : %s", s.LibvirtConfig.ImagesJSONPath, err.Error())
	}
	defer func() {
		if err := jsonFile.Close(); err != nil {
			fmt.Println("Failed to close image file")
		}
	}()

	byteValue, err := ioutil.ReadAll(jsonFile)
	if err != nil {
		return "", fmt.Errorf("Failed to read %s : %s", s.LibvirtConfig.ImagesJSONPath, err.Error())
	}

	var result map[string]interface{}
	if err := json.Unmarshal([]byte(byteValue), &result); err != nil {
		return "", fmt.Errorf("Failed to unmarshal jsonFile %s : %s", s.LibvirtConfig.ImagesJSONPath, err.Error())
	}

	imagesJSON := result["images"].([]interface{})
	for _, imageJSON := range imagesJSON {
		if imageID, _ := imageJSON.(map[string]interface{})["imageID"]; imageID == id {
			path := imageJSON.(map[string]interface{})["imagePath"].(string)
			// check parent directory first
			parentDir := filepath.Dir(path)
			if _, err := os.Stat(parentDir); os.IsNotExist(err) {
				if err != nil {
					return "", fmt.Errorf("Failed to download image : directory %s doesn't exist", parentDir)
				}
			}
			// download if image file isn't there
			if _, err := os.Stat(path); os.IsNotExist(err) {
				err := downloadImage(path, imageJSON.(map[string]interface{})["download"].(map[string]interface{}))
				if err != nil {
					return "", fmt.Errorf("Failed to download image : %s", err.Error())
				}
			} else if err != nil {
				return "", fmt.Errorf("Unable to check if the file %s exists or not : %s", filepath.Base(path), err.Error())
			}
			return path, nil
		}
	}

	return "", fmt.Errorf("Image with id=%s not found", id)
}

// getDiskFromID retrieve the disk with root partition of an image from this image ID
func getDiskFromID(s *Stack, id string) (string, error) {
	jsonFile, err := os.Open(s.LibvirtConfig.ImagesJSONPath)
	if err != nil {
		return "", fmt.Errorf("Failed to open %s : %s", s.LibvirtConfig.ImagesJSONPath, err.Error())
	}
	defer func() {
		if err := jsonFile.Close(); err != nil {
			fmt.Println("Failed to close image file")
		}
	}()

	byteValue, err := ioutil.ReadAll(jsonFile)
	if err != nil {
		return "", fmt.Errorf("Failed to read %s : %s", s.LibvirtConfig.ImagesJSONPath, err.Error())
	}

	var result map[string]interface{}
	if err := json.Unmarshal([]byte(byteValue), &result); err != nil {
		return "", fmt.Errorf("Failed to unmarshal jsonFile %s : %s", s.LibvirtConfig.ImagesJSONPath, err.Error())
	}

	imagesJSON := result["images"].([]interface{})
	for _, imageJSON := range imagesJSON {
		if imageID, _ := imageJSON.(map[string]interface{})["imageID"]; imageID == id {
			return imageJSON.(map[string]interface{})["disk"].(string), nil
		}
	}

	return "", fmt.Errorf("Image with id=%s not found", id)
}

func getVolumesFromDomain(domain *libvirt.Domain, libvirtService *libvirt.Connect) ([]*libvirtxml.StorageVolume, error) {
	volumeDescriptions := []*libvirtxml.StorageVolume{}
	domainVolumePaths := []string{}

	//List paths of domain disks
	domainXML, err := domain.GetXMLDesc(0)
	if err != nil {
		return nil, fmt.Errorf(fmt.Sprintf("Failed get xml description of a domain : %s", err.Error()))
	}
	domainDescription := &libvirtxml.Domain{}
	err = xml.Unmarshal([]byte(domainXML), domainDescription)
	if err != nil {
		return nil, fmt.Errorf(fmt.Sprintf("Failed unmarshall the domain description : %s", err.Error()))
	}
	domainDisks := domainDescription.Devices.Disks

	for _, disk := range domainDisks {
		domainVolumePaths = append(domainVolumePaths, disk.Source.File.File)
	}

	//Check which volumes match these paths
	pools, err := libvirtService.ListAllStoragePools(2)
	if err != nil {
		return nil, fmt.Errorf(fmt.Sprintf("Failed list pools : %s", err.Error()))
	}
	for _, pool := range pools {
		volumes, err := pool.ListAllStorageVolumes(0)
		if err != nil {
			continue
		}
		for _, volume := range volumes {
			volumeXML, err := volume.GetXMLDesc(0)
			if err != nil {
				continue
			}
			volumeDescription := &libvirtxml.StorageVolume{}
			err = xml.Unmarshal([]byte(volumeXML), volumeDescription)
			if err != nil {
				return nil, fmt.Errorf(fmt.Sprintf("Failed unmarshall the volume description : %s", err.Error()))
			}

			for _, domainVolumePath := range domainVolumePaths {
				if volumeDescription.Key == domainVolumePath {
					volumeDescriptions = append(volumeDescriptions, volumeDescription)
				}
			}

		}
	}
	return volumeDescriptions, nil
}

//stateConvert convert libvirt.DomainState to a HostState.Enum
func stateConvert(stateLibvirt libvirt.DomainState) HostState.Enum {
	switch stateLibvirt {
	case 1:
		return HostState.STARTED
	case 3, 5:
		return HostState.STOPPED
	case 4:
		return HostState.STOPPING
	default:
		return HostState.ERROR
	}
}

func getDescriptionV1FromDomain(domain *libvirt.Domain, libvirtService *libvirt.Connect) (*propsv1.HostDescription, error) {
	hostDescription := propsv1.NewHostDescription()

	//var Created time.Time
	//var Creator string
	//var Updated time.Time
	//var Purpose string

	//There is a creation and modification timestamp on disks but it'not the best way to get the vm creation / modification date

	return hostDescription, nil
}
func getSizingV1FromDomain(domain *libvirt.Domain, libvirtService *libvirt.Connect) (*propsv1.HostSizing, error) {
	hostSizing := propsv1.NewHostSizing()

	info, err := domain.GetInfo()
	if err != nil {
		return nil, fmt.Errorf(fmt.Sprintf("Failed to get infos from the domain : %s", err.Error()))
	}

	diskSize := 0
	volumes, err := getVolumesFromDomain(domain, libvirtService)
	if err != nil {
		return nil, fmt.Errorf(fmt.Sprintf("Failed to get volumes from the domain : %s", err.Error()))
	}
	for _, volume := range volumes {
		diskSize += int(volume.Capacity.Value / 1024 / 1024 / 1024)
	}

	hostSizing.AllocatedSize.RAMSize = float32(info.MaxMem) / 1024 / 1024
	hostSizing.AllocatedSize.Cores = int(info.NrVirtCpu)
	hostSizing.AllocatedSize.DiskSize = diskSize
	// TODO GPU not implemented
	hostSizing.AllocatedSize.GPUNumber = 0
	hostSizing.AllocatedSize.GPUType = ""

	//hostSizing.RequestedSize and hostSizing.Template are unknown by libvirt and are left unset

	return hostSizing, nil
}
func (s *Stack) getNetworkV1FromDomain(domain *libvirt.Domain) (*propsv1.HostNetwork, error) {
	hostNetwork := propsv1.NewHostNetwork()

	domainXML, err := domain.GetXMLDesc(0)
	if err != nil {
		return nil, fmt.Errorf(fmt.Sprintf("Failed get xml description of a domain : %s", err.Error()))
	}
	domainDescription := &libvirtxml.Domain{}
	err = xml.Unmarshal([]byte(domainXML), domainDescription)

	networks, err := s.LibvirtService.ListAllNetworks(3)
	if err != nil {
		return nil, fmt.Errorf("Failed to list all networks : %s", err.Error())
	}

	for _, iface := range domainDescription.Devices.Interfaces {
		if iface.Source.Network != nil {
			err = retry.WhileUnsuccessfulDelay5Seconds(
				func() error {
					for _, network := range networks {
						name, err := network.GetName()
						if err != nil {
							return fmt.Errorf("Failed to get network name : %s", err.Error())
						}
						if name == iface.Source.Network.Network {
							dhcpLeases, err := network.GetDHCPLeases()
							if err != nil {
								return fmt.Errorf("Failed to get network dhcpLeases : %s", err.Error())
							}
							for _, dhcpLease := range dhcpLeases {
								if dhcpLease.Mac == iface.MAC.Address {
									net, err := s.GetNetwork(iface.Source.Network.Network)
									if err != nil {
										return fmt.Errorf("Unknown Network %s", iface.Source.Network.Network)
									}
									if len(strings.Split(dhcpLease.IPaddr, ".")) == 4 {
										if name == "default" {
											hostNetwork.PublicIPv4 = dhcpLease.IPaddr
											return nil
										} else {
											hostNetwork.IPv4Addresses[net.ID] = dhcpLease.IPaddr
										}
									} else if len(strings.Split(dhcpLease.IPaddr, ":")) == 8 {
										if name == "default" {
											hostNetwork.PublicIPv4 = dhcpLease.IPaddr
											return nil
										} else {
											hostNetwork.IPv6Addresses[net.ID] = dhcpLease.IPaddr
										}
									} else {
										return fmt.Errorf("Unknown adressType")
									}
									hostNetwork.NetworksByID[net.ID] = net.Name
									hostNetwork.NetworksByName[net.Name] = net.ID
									return nil
								}
							}
						}
					}
					return fmt.Errorf("No local IP matching inteface %s found", iface.Alias)
				},
				5*time.Minute, // FIXME Hardcoded timeout
			)

		}
	}
	return hostNetwork, nil
}

// getHostFromDomain build a resources.Host struct representing a Domain
func (s *Stack) getHostFromDomain(domain *libvirt.Domain) (*resources.Host, error) {
	id, err := domain.GetUUIDString()
	if err != nil {
		return nil, fmt.Errorf(fmt.Sprintf("Failed to fetch id from domain : %s", err.Error()))
	}
	name, err := domain.GetName()
	if err != nil {
		return nil, fmt.Errorf(fmt.Sprintf("Failed to fetch name from domain : %s", err.Error()))
	}
	state, _, err := domain.GetState()
	if err != nil {
		return nil, fmt.Errorf(fmt.Sprintf("Failed to fetch state from domain : %s", err.Error()))
	}

	host := resources.NewHost()

	host.ID = id
	host.Name = name
	host.PrivateKey = "Impossible to fetch them from the domain, the private key is unknown by the domain"
	host.LastState = stateConvert(state)

	err = host.Properties.LockForWrite(HostProperty.DescriptionV1).ThenUse(func(v interface{}) error {
		hostDescriptionV1, err := getDescriptionV1FromDomain(domain, s.LibvirtService)
		if err != nil {
			return fmt.Errorf(fmt.Sprintf("Failed to get domain description : %s", err.Error()))
		}
		v.(*propsv1.HostDescription).Replace(hostDescriptionV1)
		return nil
	})
	if err != nil {
		return nil, fmt.Errorf("Failed to update HostProperty.DescriptionV1 : %s", err.Error())
	}

	err = host.Properties.LockForWrite(HostProperty.SizingV1).ThenUse(func(v interface{}) error {
		hostSizingV1, err := getSizingV1FromDomain(domain, s.LibvirtService)
		if err != nil {
			return fmt.Errorf(fmt.Sprintf("Failed to get domain sizing : %s", err.Error()))
		}
		v.(*propsv1.HostSizing).Replace(hostSizingV1)
		return nil
	})
	if err != nil {
		return nil, fmt.Errorf("Failed to update HostProperty.SizingV1 : %s", err.Error())
	}

	err = host.Properties.LockForWrite(HostProperty.NetworkV1).ThenUse(func(v interface{}) error {
		hostNetworkV1, err := s.getNetworkV1FromDomain(domain)
		if err != nil {
			return fmt.Errorf(fmt.Sprintf("Failed to get domain network : %s", err.Error()))
		}
		v.(*propsv1.HostNetwork).Replace(hostNetworkV1)
		return nil
	})
	if err != nil {
		return nil, fmt.Errorf("Failed to update HostProperty.NetworkV1 : %s", err.Error())
	}

	return host, nil
}

// getHostAndDomainFromRef retrieve the host and the domain associated to an ref (id or name)
func (s *Stack) getHostAndDomainFromRef(ref string) (*resources.Host, *libvirt.Domain, error) {
	domain, err := s.LibvirtService.LookupDomainByUUIDString(ref)
	if err != nil {
		domain, err = s.LibvirtService.LookupDomainByName(ref)
		if err != nil {
			re, err2 := regexp.Compile("[0-9]+")
			if err2 != nil {
				return nil, nil, fmt.Errorf(fmt.Sprintf("Failed to fetch domain from ref : %s", err.Error()))
			}
			errCode, _ := strconv.Atoi(re.FindString(err.Error()))
			if errCode == 42 {
				return nil, nil, resources.ResourceNotFoundError("host", ref)
			}
			return nil, nil, fmt.Errorf(fmt.Sprintf("Failed to fetch domain from ref : %s", err.Error()))
		}
	}
	host, err := s.getHostFromDomain(domain)
	if err != nil {
		return nil, nil, fmt.Errorf("Failed to get host from domain : %s", err.Error())
	}

	return host, domain, nil
}

func (s *Stack) complementHost(host *resources.Host, newHost *resources.Host) error {
	if host == nil || newHost == nil {
		return fmt.Errorf("host and newHost have to been set")
	}

	host.ID = newHost.ID
	if host.Name == "" {
		host.Name = newHost.Name
	}
	host.LastState = newHost.LastState

	err := host.Properties.LockForWrite(HostProperty.NetworkV1).ThenUse(func(v interface{}) error {
		newHostNetworkV1 := propsv1.NewHostNetwork()
		newHost.Properties.LockForRead(HostProperty.NetworkV1).ThenUse(func(v interface{}) error {
			newHostNetworkV1 = v.(*propsv1.HostNetwork)
			return nil
		})
		hostNetworkV1 := v.(*propsv1.HostNetwork)
		hostNetworkV1.IPv4Addresses = newHostNetworkV1.IPv4Addresses
		hostNetworkV1.IPv6Addresses = newHostNetworkV1.IPv6Addresses
		hostNetworkV1.NetworksByID = newHostNetworkV1.NetworksByID
		hostNetworkV1.NetworksByName = newHostNetworkV1.NetworksByName
		return nil
	})
	if err != nil {
		return fmt.Errorf("Failed to update HostProperty.NetworkV1 : %s", err.Error())
	}

	err = host.Properties.LockForWrite(HostProperty.SizingV1).ThenUse(func(v interface{}) error {
		newHostSizingV1 := propsv1.NewHostSizing()
		newHost.Properties.LockForRead(HostProperty.SizingV1).ThenUse(func(v interface{}) error {
			newHostSizingV1 = v.(*propsv1.HostSizing)
			return nil
		})
		hostSizingV1 := v.(*propsv1.HostSizing)
		hostSizingV1.AllocatedSize.Cores = newHostSizingV1.AllocatedSize.Cores
		hostSizingV1.AllocatedSize.RAMSize = newHostSizingV1.AllocatedSize.RAMSize
		hostSizingV1.AllocatedSize.DiskSize = newHostSizingV1.AllocatedSize.DiskSize
		return nil
	})
	if err != nil {
		return fmt.Errorf("Failed to update HostProperty.SizingV1 : %s", err.Error())
	}

	return nil
}

func verifyVirtResizeCanAccessKernel() (err error) {
	command := "echo /boot/vmlinuz-`uname -r`"
	cmd := exec.Command("bash", "-c", command)

	cmdOutput := &bytes.Buffer{}
	cmd.Stdout = cmdOutput
	err = cmd.Run()
	if err != nil {
		return fmt.Errorf("Commands failed : \n%s\n%s", command, err.Error())
	}

	target := strings.TrimSpace(cmdOutput.String())
	_, err = os.Stat(target)
	if os.IsNotExist(err) {
		logrus.Warnf("Kernel file [%s] not found", target)
		return nil
	}

	return unix.Access(target, unix.R_OK)
}

// CreateHost creates an host satisfying request
func (s *Stack) CreateHost(request resources.HostRequest) (*resources.Host, *userdata.Content, error) {
	resourceName := request.ResourceName
	hostName := request.HostName
	networks := request.Networks
	publicIP := request.PublicIP
	templateID := request.TemplateID
	imageID := request.ImageID
	keyPair := request.KeyPair
	defaultGateway := request.DefaultGateway

	userData := userdata.NewContent()

	//----Check Inputs----
	if resourceName == "" {
		return nil, nil, fmt.Errorf("The ResourceName is mandatory ")
	}
	if hostName == "" {
		hostName = resourceName
	}
	if networks == nil || len(networks) == 0 {
		return nil, userData, fmt.Errorf("The host %s must be on at least one network (even if public)", resourceName)
	}
	if defaultGateway == nil && !publicIP {
		return nil, userData, fmt.Errorf("The host %s must have a gateway or be public", resourceName)
	}
	if templateID == "" {
		return nil, userData, fmt.Errorf("The TemplateID is mandatory")
	}
	if imageID == "" {
		return nil, userData, fmt.Errorf("The ImageID is mandatory")
	}
	host, _, err := s.getHostAndDomainFromRef(resourceName)
	if err == nil && host != nil {
		return nil, userData, fmt.Errorf("The Host %s already exists", resourceName)
	}

	//----Initialize----
	if keyPair == nil {
		var err error
		keyPair, err = s.CreateKeyPair(fmt.Sprintf("key_%s", resourceName))
		if err != nil {
			return nil, userData, fmt.Errorf("KeyPair creation failed : %s", err.Error())
		}
		request.KeyPair = keyPair
	}
	if request.Password == "" {
		password, err := utils.GeneratePassword(16)
		if err != nil {
			return nil, userData, fmt.Errorf("failed to generate password: %s", err.Error())
		}
		request.Password = password
	}

	template, err := s.GetTemplate(templateID)
	if err != nil {
		return nil, userData, fmt.Errorf("GetTemplate failed : %s", err.Error())
	}
	imagePath, err := getImagePathFromID(s, imageID)
	if err != nil {
		return nil, userData, fmt.Errorf("GetImagePathFromID failled %s: ", err.Error())
	}
	imageDisk, err := getDiskFromID(s, imageID)
	if err != nil {
		return nil, userData, fmt.Errorf("GetDiskFromID failled %s: ", err.Error())
	}

<<<<<<< HEAD
	userDataPhase1, userDataPhase2, err := userdata.Prepare(*s.Config, request, networks[0].CIDR, defaultNetworkCIDR)
=======
	err := userData.Prepare(*s.Config, request, networks[0].CIDR, defaultNetworkCIDR)
>>>>>>> 8b667bf5
	if err != nil {
		return nil, userData, fmt.Errorf("failed to prepare user data content: %+v", err)
	}

	//----Commands----
	var vmInfoChannel (chan VMInfo)
	networksCommandString := ""
	for _, network := range networks {
		networksCommandString += fmt.Sprintf(" --network network=%s", network.Name)
	}
	var userData []byte
	if publicIP {
		command := ""
		if bridgedVMs {
			command = "ip route get 8.8.8.8 |awk -F\"src \" 'NR==1{split($2,a,\" \");print a[1]}'"
		} else {
			networkDefault, err := s.GetNetwork("default")
			if err != nil {
				switch err.(type) {
				case resources.ErrResourceNotFound:
					networkDefault, err = s.CreateNetwork(
						resources.NetworkRequest{
							Name:      "default",
							IPVersion: IPVersion.IPv4,
							CIDR:      defaultNetworkCIDR,
						},
					)
					if err != nil {
						return nil, userData, fmt.Errorf("failure To create network default : %s ", err.Error())
					}
				default:
					return nil, userData, fmt.Errorf("failure To get network default : %s ", err.Error())
				}
			}

			command = "ip route | grep " + networkDefault.CIDR + " |awk -F\"src \" 'NR==1{split($2,a,\" \");print a[1]}'"
		}
		cmd := exec.Command("bash", "-c", command)
		cmdOutput := &bytes.Buffer{}
		cmd.Stdout = cmdOutput
		err = cmd.Run()
		if err != nil {
			return nil, nil, fmt.Errorf("Commands failed : \n%s\n%s", command, err.Error())
		}
		ip := strings.Trim(fmt.Sprint(cmdOutput), "\n ")

		if bridgedVMs {
			infoWaiter, err := GetInfoWaiter()
			if err != nil {
				return nil, userData, fmt.Errorf("failed to get info waiter : %s", err.Error())
			}
			userData = append(userData, userDataPhase1...)
			// userData = append(userData, userDataPhase2...)

<<<<<<< HEAD
			userData = userdata.Append(userData, fmt.Sprintf(`
=======
			userData.AddInTag("phase2", "insert_tag", fmt.Sprintf(`
>>>>>>> 8b667bf5
 LANIP=$(ip route get 8.8.8.8 | awk -F"src " 'NR==1{split($2,a," ");print a[1]}')
 echo -n "%s|$LANIP" > /dev/tcp/%s/%d`, hostName, ip, infoWaiter.port))

			command = "ip route get 8.8.8.8 | awk -F\"dev \" 'NR==1{split($2,a,\" \");print a[1]}'"
			cmd = exec.Command("bash", "-c", command)
			cmdOutput = &bytes.Buffer{}
			cmd.Stdout = cmdOutput
			err = cmd.Run()
			if err != nil {
				return nil, userData, fmt.Errorf("Commands failed : \n%s\n%s", command, err.Error())
			}
			lanIf := strings.Trim(fmt.Sprint(cmdOutput), "\n ")
			networksCommandString += fmt.Sprintf(" --network type=direct,source=%s,source_mode=bridge", lanIf)
			vmInfoChannel = infoWaiter.Register(hostName)
		} else {
			networksCommandString += fmt.Sprintf(" --network network=default")
		}

	}

	userDataPhase1, err := userData.Generate("phase1")
	if err != nil {
		return nil, userData, err
	}
	userdataFileName := s.LibvirtConfig.LibvirtStorage + "/" + resourceName + "_userdata.sh"
	err = ioutil.WriteFile(userdataFileName, userDataPhase1, 0644)
	if err != nil {
		return nil, userData, fmt.Errorf("Failed to write userData in %s_userdata.sh file : %s", resourceName, err.Error())
	}

	// without sudo rights /boot/vmlinuz/`uname -r` have to be readable by the user to execute virt-resize / virt-sysprep
	err = verifyVirtResizeCanAccessKernel()
	if err != nil {
		return nil, userData, fmt.Errorf("Libvirt cannot access /boot/vmlinuz/`uname -r`, this file must be readable in order to be used by libvirt")
	}

	var commands []string
	// TODO gpu is ignored
	// TODO use libvirt-go functions not bash commands
	commandSetup := fmt.Sprintf("IMAGE_PATH=\"%s\" && IMAGE=\"`echo $IMAGE_PATH | rev | cut -d/ -f1 | rev`\" && EXT=\"`echo $IMAGE | grep -o '[^.]*$'`\" && LIBVIRT_STORAGE=\"%s\" && HOST_NAME=\"%s\" && VM_IMAGE=\"$LIBVIRT_STORAGE/$HOST_NAME.$EXT\"", imagePath, s.LibvirtConfig.LibvirtStorage, resourceName)

	commandResize := fmt.Sprintf("cd $LIBVIRT_STORAGE && chmod 666 $IMAGE_PATH && truncate $VM_IMAGE -s %dG && virt-resize --expand %s $IMAGE_PATH $VM_IMAGE", template.DiskSize, imageDisk)
	commands = append(commands, commandResize)

	commandSysprep := fmt.Sprintf("virt-sysprep -a $VM_IMAGE --hostname %s --operations defaults,-ssh-hostkeys --firstboot %s && rm %s", hostName, userdataFileName, userdataFileName)
	commands = append(commands, commandSysprep)

	commandVirtInstall := fmt.Sprintf("virt-install --connect \"%s\" --noautoconsole --name=%s --vcpus=%d --memory=%d --import --disk=$VM_IMAGE %s", s.LibvirtConfig.URI, resourceName, template.Cores, int(template.RAMSize*1024), networksCommandString)
	commands = append(commands, commandVirtInstall)

	for _, command := range commands {
		joinCommand := strings.Join([]string{commandSetup, command}, " && ")

		cmd := exec.Command("bash", "-c", joinCommand)

		cmdOutput := &bytes.Buffer{}
		cmdError := &bytes.Buffer{}
		cmd.Stdout = cmdOutput
		cmd.Stderr = cmdError
		err = cmd.Run()
		if err != nil {
			logrus.Errorf("Commands failed: [%s] with error [%s], stdOutput [%s] and stdError [%s]", command, err.Error(), cmdOutput.String(), cmdError.String())
			return nil, userData, fmt.Errorf("Commands failed : \n%s\n%s", command, err.Error())
		}
	}

	defer func() {
		if err != nil {
			if err := s.DeleteHost(resourceName); err != nil {
				fmt.Printf("Failed to Delete the host %s : %s", resourceName, err.Error())
			}
		}
	}()

	//----Generate resources.Host----

	domain, err := s.LibvirtService.LookupDomainByName(resourceName)
	if err != nil {
		return nil, userData, fmt.Errorf(fmt.Sprintf("Can't find domain %s : %s", resourceName, err.Error()))
	}

	host, err = s.getHostFromDomain(domain)
	if err != nil {
		return nil, userData, fmt.Errorf(fmt.Sprintf("Failed to get host %s from domain : %s", resourceName, err.Error()))
	}

	host.PrivateKey = keyPair.PrivateKey
	host.Password = request.Password

	err = host.Properties.LockForWrite(HostProperty.NetworkV1).ThenUse(func(v interface{}) error {
		hostNetworkV1 := v.(*propsv1.HostNetwork)

		if bridgedVMs {
			var vmInfo VMInfo
			if publicIP {
				vmInfo = <-vmInfoChannel
				hostNetworkV1.PublicIPv4 = vmInfo.publicIP
				userData.PublicIP = vmInfo.publicIP
			}
		}

		hostNetworkV1.DefaultNetworkID = request.Networks[0].ID
		hostNetworkV1.IsGateway = request.DefaultGateway == nil && request.Networks[0].Name != resources.SingleHostNetworkName
		if request.DefaultGateway != nil {
			hostNetworkV1.DefaultGatewayID = request.DefaultGateway.ID

			gateway, err := s.InspectHost(request.DefaultGateway)
			if err != nil {
				return fmt.Errorf("Failed to get gateway host : %s", err.Error())
			}

			hostNetworkV1.DefaultGatewayPrivateIP = gateway.GetPrivateIP()
		}

		return nil
	})
	if err != nil {
		return nil, userData, fmt.Errorf("Failed to update HostProperty.NetworkV1 : %s", err.Error())
	}

	err = host.Properties.LockForWrite(HostProperty.SizingV1).ThenUse(func(v interface{}) error {
		hostSizingV1 := v.(*propsv1.HostSizing)

		hostSizingV1.RequestedSize.RAMSize = float32(template.RAMSize * 1024)
		hostSizingV1.RequestedSize.Cores = template.Cores
		hostSizingV1.RequestedSize.DiskSize = template.DiskSize
		// TODO GPU not implemented
		hostSizingV1.RequestedSize.GPUNumber = template.GPUNumber
		hostSizingV1.RequestedSize.GPUType = template.GPUType

		return nil
	})
	if err != nil {
		return nil, userData, fmt.Errorf("Failed to update HostProperty.SizingV1 : %s", err.Error())
	}

<<<<<<< HEAD
	return host, userDataPhase2, nil
=======
	return host, userData, nil
>>>>>>> 8b667bf5
}

// GetHost returns the host identified by ref (name or id) or by a *resources.Host containing an id
func (s *Stack) InspectHost(hostParam interface{}) (*resources.Host, error) {
	var host *resources.Host

	switch hostParam.(type) {
	case string:
		host = resources.NewHost()
		host.ID = hostParam.(string)
	case *resources.Host:
		host = hostParam.(*resources.Host)
	default:
		panic("host must be a string or a *resources.Host!")
	}

	newHost, _, err := s.getHostAndDomainFromRef(host.ID)
	if err != nil {
		return nil, err
	}

	if err := s.complementHost(host, newHost); err != nil {
		return nil, fmt.Errorf("Failed to complement the host : %s", err.Error())
	}

	return host, nil
}

// GetHostByName returns the host identified by ref (name or id)
func (s *Stack) GetHostByName(name string) (*resources.Host, error) {
	return s.InspectHost(name)
}

// DeleteHost deletes the host identified by id
func (s *Stack) DeleteHost(id string) error {
	_, domain, err := s.getHostAndDomainFromRef(id)
	if err != nil {
		return err
	}

	volumes, err := getVolumesFromDomain(domain, s.LibvirtService)
	if err != nil {
		return fmt.Errorf("Failed to get the volumes from the domain : %s", err.Error())
	}

	isActive, err := domain.IsActive()
	if err != nil {
		return fmt.Errorf("Failed to know if the domain is active : %s", err.Error())
	} else if !isActive {
		err := s.StartHost(id)
		if err != nil {
			return fmt.Errorf("Failed to start the domain : %s", err.Error())
		}
	}

	err = domain.Destroy()
	if err != nil {
		return fmt.Errorf("Failed to destroy the domain : %s", err.Error())
	}
	err = domain.Undefine()
	if err != nil {
		return fmt.Errorf("Failed to undefine the domain : %s", err.Error())
	}

	for _, volume := range volumes {
		volumePath := volume.Key
		pathSplitted := strings.Split(volumePath, "/")
		volumeName := strings.Split(pathSplitted[len(pathSplitted)-1], ".")[0]
		domainName, err := domain.GetName()
		if err != nil {
			return fmt.Errorf("Failed to get domain name : %s", err.Error())
		}
		if domainName == volumeName {
			err = s.DeleteVolume(volume.Name)
			if err != nil {
				return fmt.Errorf("Failed to delete volume %s : %s", volumeName, err.Error())
			}
		}
	}

	return nil
}

// ResizeHost change the template used by an host
func (s *Stack) ResizeHost(id string, request resources.SizingRequirements) (*resources.Host, error) {
	return nil, fmt.Errorf("Not implemented yet")
}

// ListHosts lists available hosts
func (s *Stack) ListHosts() ([]*resources.Host, error) {
	var hosts []*resources.Host

	domains, err := s.LibvirtService.ListAllDomains(16383)
	if err != nil {
		return nil, fmt.Errorf(fmt.Sprintf("Error listing domains : %s", err.Error()))
	}
	for _, domain := range domains {
		host, err := s.getHostFromDomain(&domain)
		if err != nil {
			return nil, fmt.Errorf(fmt.Sprintf("Failed to get host from domain : %s", err.Error()))
		}

		hosts = append(hosts, host)
	}

	return hosts, nil
}

// StopHost stops the host identified by id
func (s *Stack) StopHost(id string) error {
	_, domain, err := s.getHostAndDomainFromRef(id)
	if err != nil {
		return fmt.Errorf(fmt.Sprintf("getHostAndDomainFromRef failed : %s", err.Error()))
	}

	err = domain.Shutdown()
	if err != nil {
		return fmt.Errorf(fmt.Sprintf("Failed to shutdown the host : %s", err.Error()))
	}

	return nil
}

// StartHost starts the host identified by id
func (s *Stack) StartHost(id string) error {
	_, domain, err := s.getHostAndDomainFromRef(id)
	if err != nil {
		return fmt.Errorf(fmt.Sprintf("getHostAndDomainFromRef failed : %s", err.Error()))
	}

	err = domain.Create()
	if err != nil {
		return fmt.Errorf(fmt.Sprintf("Failed to launch the host : %s", err.Error()))
	}

	return nil
}

// RebootHost reboot the host identified by id
func (s *Stack) RebootHost(id string) error {
	_, domain, err := s.getHostAndDomainFromRef(id)
	if err != nil {
		return fmt.Errorf(fmt.Sprintf("getHostAndDomainFromRef failed : %s", err.Error()))
	}

	err = domain.Reboot(0)
	if err != nil {
		return fmt.Errorf(fmt.Sprintf("Failed to reboot the host : %s", err.Error()))
	}

	return nil
}

// GetHostState returns the host identified by id
func (s *Stack) GetHostState(hostParam interface{}) (HostState.Enum, error) {
	host, err := s.InspectHost(hostParam)
	if err != nil {
		return HostState.ERROR, err
	}
	return host.LastState, nil
}

//-------------Provider Infos-------------------------------------------------------------------------------------------

// ListAvailabilityZones lists the usable AvailabilityZones
func (s *Stack) ListAvailabilityZones(all bool) (map[string]bool, error) {
	return map[string]bool{"local": true}, nil
}<|MERGE_RESOLUTION|>--- conflicted
+++ resolved
@@ -807,11 +807,7 @@
 		return nil, userData, fmt.Errorf("GetDiskFromID failled %s: ", err.Error())
 	}
 
-<<<<<<< HEAD
-	userDataPhase1, userDataPhase2, err := userdata.Prepare(*s.Config, request, networks[0].CIDR, defaultNetworkCIDR)
-=======
 	err := userData.Prepare(*s.Config, request, networks[0].CIDR, defaultNetworkCIDR)
->>>>>>> 8b667bf5
 	if err != nil {
 		return nil, userData, fmt.Errorf("failed to prepare user data content: %+v", err)
 	}
@@ -866,11 +862,7 @@
 			userData = append(userData, userDataPhase1...)
 			// userData = append(userData, userDataPhase2...)
 
-<<<<<<< HEAD
-			userData = userdata.Append(userData, fmt.Sprintf(`
-=======
 			userData.AddInTag("phase2", "insert_tag", fmt.Sprintf(`
->>>>>>> 8b667bf5
  LANIP=$(ip route get 8.8.8.8 | awk -F"src " 'NR==1{split($2,a," ");print a[1]}')
  echo -n "%s|$LANIP" > /dev/tcp/%s/%d`, hostName, ip, infoWaiter.port))
 
@@ -1007,11 +999,7 @@
 		return nil, userData, fmt.Errorf("Failed to update HostProperty.SizingV1 : %s", err.Error())
 	}
 
-<<<<<<< HEAD
-	return host, userDataPhase2, nil
-=======
 	return host, userData, nil
->>>>>>> 8b667bf5
 }
 
 // GetHost returns the host identified by ref (name or id) or by a *resources.Host containing an id
