# Binaries for programs and plugins
*.exe
*.dll
*.so
*.dylib
*.log

# Test binary, build with `go test -c`
*.test
debug
!lib/utils/debug

# Output of the go coverage tool, specifically when used with LiteIDE
*.out

# Project-local glide cache, RE: https://github.com/Masterminds/glide/issues/736
.glide/
.idea/workspace.xml
.vscode
.idea
.run

#remove client tests
providers/aws/*_test.go
#remove secrets
*.secrets

#ignore generated files
*.pb.go
*_pb2*.py
rice-box.go
*_string.go
mock_*.go
gomock_reflect*

# ignore pipfile.lock
lib/Pipfile.lock

*.code-workspace
!sample-settings/*.code-workspace

*.toml
!Gopkg.toml

*.new
*_results.log

# ignore version files
cli/safescale/version.go
cli/safescaled/version.go
cli/scanner/version.go
lib/server/resources/operations/iaas/userdata/version.go

vendor
Gopkg.lock

# coverage info
cover.out
cover.html
*.cov
covergen.py
covernum.py

# unit test xunit format
xunit_tests.xml
SafeScale-*.html
test_output.html

# ignore wiki files
docs/img
docs/*.md
docs/*.html
docs/.nojekyll
docs/Other

# ignore version info
cli/safescale/version\.go
cli/safescaled/version\.go
cli/scanner/version\.go

# ignore binaries from safescale
cli/safescale/safescale
cli/safescale/safescale-cover
cli/safescaled/safescaled
cli/safescaled/safescaled-cover
cli/scanner/scanner
cli/scanner/scanner-cover

# ignore test binaries
lib/server/cluster/tests/create_cluster
lib/security/gateway/client/safe-security
lib/security/gateway/daemon/safe-securityd

#ignore results from scanner
cli/scanner/Test*

Test Results - client_test_go\.html

lib/system/version.go
cli/safescaled/__debug_bin
lib/security/gateway/client/safe-security
<<<<<<< HEAD
go.sum
=======
>>>>>>> dce8ea13

.atom/

lib/server/iaas/userdata/version.go

.run/

.DS_Store

*.pprof

<<<<<<< HEAD
*.tar.gz
=======
*.tar.gz

helpers/

*.swp

git-hooks-env
>>>>>>> dce8ea13
<|MERGE_RESOLUTION|>--- conflicted
+++ resolved
@@ -99,10 +99,6 @@
 lib/system/version.go
 cli/safescaled/__debug_bin
 lib/security/gateway/client/safe-security
-<<<<<<< HEAD
-go.sum
-=======
->>>>>>> dce8ea13
 
 .atom/
 
@@ -114,14 +110,10 @@
 
 *.pprof
 
-<<<<<<< HEAD
-*.tar.gz
-=======
 *.tar.gz
 
 helpers/
 
 *.swp
 
-git-hooks-env
->>>>>>> dce8ea13
+git-hooks-env