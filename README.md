--- conflicted
+++ resolved
@@ -37,17 +37,6 @@
 
 SafeScale Infra provides a complete abstraction overlay over underlying IaaS APIs to mask their heterogeneity.
 
-<<<<<<< HEAD
-### SafeScale Platform - REVIEW_ME
-
-The concept of SafeScale Perform revolves around the offer of an API to create on-demand computing platforms. These platforms are built to be highly versatile providing all necessary building blocks to create a cutting-edge, production grade, scalable and highly available services: Micro service orchestration, Big Data and HPC computing frameworks, large scale data management, AI training and inference frameworks.
-![SafeScale Perform](doc/img/SafeScale_Perform.png "SafeScale Perform")
-
-The innovative aspect of SafeScale Perform platforms lies in their capacity to offer a combined usage of a large variety of frameworks and technologies without having to manage resources allocation (Node, RAM, CPU, and GPU).
-SafeScale Perform platforms resource management is centralized by Apache Mesos which guarantees a fair and efficient distribution of resources for all components hosted by the platform. This particularity enables SafeScale users to run concurrently services and compute loads of data without worrying about their partitioning over the nodes of the cluster and thus significantly accelerate the implementation of complex distributed services.
-A corollary of the centralized resource management system is that it allows the combined usage of various computing and service management frameworks which greatly simplifies the porting of in-house applications to the Cloud.
-It is also important to precise that SafeScale Perform platforms are not static, they can be up-scaled and downscaled on-demand or automatically to adapt to load fluctuations and thus to optimize IT costs.
-=======
 ### SafeScale Platform
 
 Safescale Platform provides PaaS (Platform as a Service) capabilities:
@@ -89,7 +78,6 @@
 Additionnaly, a `Feature` is able to apply:
 - reverse proxy rules
 - Security Group rules
->>>>>>> dce8ea13
 
 ### SafeScale Security
 
@@ -101,13 +89,8 @@
 The design of a SafeScale Security gateway can be depicted as below:
 ![SafeScale Security](doc/img/SafeScale_Security.png "SafeScale Security")
 
-<<<<<<< HEAD
-## Currently available features
-SafeScale is currently under active development and does not yet offer all the features planned. However, we are already publishing it with the following features:
-=======
 ## Currently available abilities
 SafeScale is currently under active development and does not yet offer all the abilities planned. However, we are already publishing it with the following ones:
->>>>>>> dce8ea13
 
   - SafeScale Infra:
     - Create / Destroy private networks
@@ -115,11 +98,7 @@
     - Create / Destroy block and object storage,
     - Mount object storage on file system,
     - Create Shares, Connect/disconnect host to share,
-<<<<<<< HEAD
-
-=======
     - Create / Update/Destroy Security Groups,
->>>>>>> dce8ea13
       
   - SafeScale Platform:
     - Create / Destroy clusters composed of a network, servers and services
