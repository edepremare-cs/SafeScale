<<<<<<< HEAD
FROM ubuntu:bionic
=======
FROM ubuntu:bionic as base
>>>>>>> dce8ea13
LABEL maintainer="CS SI"
ARG http_proxy=""
ARG https_proxy=""
ARG LC_ALL=C.UTF-8
ARG LANG=C.UTF-8
ENV DEBIAN_FRONTEND noninteractive
ENV BUILD_ENV docker
<<<<<<< HEAD
ARG BRANCH_NAME
ARG GOVERSION=1.16.2
ARG PROTOVERSION=3.17.3
=======
ENV BRANCH_NAME $BRANCH_NAME
ENV GOVERSION $GOVERSION
ENV PROTOVERSION $PROTOVERSION

RUN apt-get update -y \
&& apt-get install -y --allow-unauthenticated --no-install-recommends \
wget unzip apt-utils

WORKDIR /tmp

# ----------------------
# Install GO $GOVERSION
# ----------------------
RUN wget --no-check-certificate https://dl.google.com/go/go$GOVERSION.linux-amd64.tar.gz \
&& tar -C /usr/local -xzf go$GOVERSION.linux-amd64.tar.gz \
&& rm /tmp/go$GOVERSION.linux-amd64.tar.gz
ENV PATH $PATH:/usr/local/go/bin:/go/bin:/usr/local/sbin:/usr/local/bin:/usr/sbin:/usr/bin:/sbin:/bin

# ----------------------
# Install Protoc $PROTOVERSION
# ----------------------
RUN wget --no-check-certificate https://github.com/google/protobuf/releases/download/v$PROTOVERSION/protoc-$PROTOVERSION-linux-x86_64.zip \
&& unzip -d /usr/local/protoc protoc-$PROTOVERSION-linux-x86_64.zip \
&& ln -s /usr/local/protoc/bin/protoc /usr/local/bin \
&& rm /tmp/protoc-$PROTOVERSION-linux-x86_64.zip

FROM base AS builder

WORKDIR /tmp
>>>>>>> dce8ea13

# -----------------
# Install Standard packages
# -----------------
RUN apt-get install -y --allow-unauthenticated --no-install-recommends \
locales \
sudo \
build-essential \
make \
<<<<<<< HEAD
wget \
curl \
unzip \
vim \
git \
jq \
iproute2 \
iputils-ping \
openssh-server \
python3.6 \
python3-pip \
=======
curl \
git \
jq \
python3.6 \
python3-pip \
locales \
>>>>>>> dce8ea13
&& apt-get autoclean -y \
&& apt-get autoremove -y \
&& rm -rf /var/lib/apt/lists/*

<<<<<<< HEAD
RUN apt-get install -y locales
=======
>>>>>>> dce8ea13
# Set the locale
RUN sed -i -e 's/# en_US.UTF-8 UTF-8/en_US.UTF-8 UTF-8/' /etc/locale.gen && locale-gen
ENV LANG en_US.UTF-8
ENV LANGUAGE en_US:en
ENV LC_ALL en_US.UTF-8
RUN python3 -c "print('testing UTF8: 👌')"
<<<<<<< HEAD

WORKDIR /tmp

# ----------------------
# Install GO
# ----------------------
RUN wget https://dl.google.com/go/go$GOVERSION.linux-amd64.tar.gz \
&& tar -C /usr/local -xzf go$GOVERSION.linux-amd64.tar.gz
ENV PATH $PATH:/usr/local/go/bin:/go/bin:/usr/local/sbin:/usr/local/bin:/usr/sbin:/usr/bin:/sbin:/bin
RUN rm /tmp/go$GOVERSION.linux-amd64.tar.gz

# ----------------------
# Install Protoc (Version 3.17.3 by default)
# ----------------------
RUN wget https://github.com/google/protobuf/releases/download/v$PROTOVERSION/protoc-$PROTOVERSION-linux-x86_64.zip \
&& unzip -d /usr/local/protoc protoc-$PROTOVERSION-linux-x86_64.zip \
&& ln -s /usr/local/protoc/bin/protoc /usr/local/bin
RUN rm /tmp/protoc-$PROTOVERSION-linux-x86_64.zip
=======
>>>>>>> dce8ea13

ENV SHELL /bin/bash
ENV GOPATH /go
COPY build-safescale.sh /opt/build-safescale.sh

CMD sleep 5

COPY marker /dev/null

<<<<<<< HEAD
RUN cd /opt && ./build-safescale.sh
=======
RUN cd /opt && ./build-safescale.sh

# --

FROM golang:$GOVERSION-alpine
LABEL maintainer="CS SI"
ARG http_proxy=""
ARG https_proxy=""
ARG LC_ALL=C.UTF-8
ARG LANG=C.UTF-8
ENV BUILD_ENV docker

RUN apk update && \
    apk add --no-cache \
    nano \
    curl \
    wget \
    openssl \
    ca-certificates \
    iproute2 \
    iperf

RUN ln -s /usr/lib/tc /lib/tc
RUN mkdir /exported

RUN apk add --no-cache bash

COPY --from=builder /exported/safescaled /exported/safescaled
COPY --from=builder /exported/safescale /exported/safescale
COPY --from=builder /exported/go.mod /exported/go.mod
COPY --from=builder /exported/go.sum /exported/go.sum
>>>>>>> dce8ea13
<|MERGE_RESOLUTION|>--- conflicted
+++ resolved
@@ -1,8 +1,4 @@
-<<<<<<< HEAD
-FROM ubuntu:bionic
-=======
 FROM ubuntu:bionic as base
->>>>>>> dce8ea13
 LABEL maintainer="CS SI"
 ARG http_proxy=""
 ARG https_proxy=""
@@ -10,11 +6,6 @@
 ARG LANG=C.UTF-8
 ENV DEBIAN_FRONTEND noninteractive
 ENV BUILD_ENV docker
-<<<<<<< HEAD
-ARG BRANCH_NAME
-ARG GOVERSION=1.16.2
-ARG PROTOVERSION=3.17.3
-=======
 ENV BRANCH_NAME $BRANCH_NAME
 ENV GOVERSION $GOVERSION
 ENV PROTOVERSION $PROTOVERSION
@@ -44,7 +35,6 @@
 FROM base AS builder
 
 WORKDIR /tmp
->>>>>>> dce8ea13
 
 # -----------------
 # Install Standard packages
@@ -54,61 +44,22 @@
 sudo \
 build-essential \
 make \
-<<<<<<< HEAD
-wget \
-curl \
-unzip \
-vim \
-git \
-jq \
-iproute2 \
-iputils-ping \
-openssh-server \
-python3.6 \
-python3-pip \
-=======
 curl \
 git \
 jq \
 python3.6 \
 python3-pip \
 locales \
->>>>>>> dce8ea13
 && apt-get autoclean -y \
 && apt-get autoremove -y \
 && rm -rf /var/lib/apt/lists/*
 
-<<<<<<< HEAD
-RUN apt-get install -y locales
-=======
->>>>>>> dce8ea13
 # Set the locale
 RUN sed -i -e 's/# en_US.UTF-8 UTF-8/en_US.UTF-8 UTF-8/' /etc/locale.gen && locale-gen
 ENV LANG en_US.UTF-8
 ENV LANGUAGE en_US:en
 ENV LC_ALL en_US.UTF-8
 RUN python3 -c "print('testing UTF8: 👌')"
-<<<<<<< HEAD
-
-WORKDIR /tmp
-
-# ----------------------
-# Install GO
-# ----------------------
-RUN wget https://dl.google.com/go/go$GOVERSION.linux-amd64.tar.gz \
-&& tar -C /usr/local -xzf go$GOVERSION.linux-amd64.tar.gz
-ENV PATH $PATH:/usr/local/go/bin:/go/bin:/usr/local/sbin:/usr/local/bin:/usr/sbin:/usr/bin:/sbin:/bin
-RUN rm /tmp/go$GOVERSION.linux-amd64.tar.gz
-
-# ----------------------
-# Install Protoc (Version 3.17.3 by default)
-# ----------------------
-RUN wget https://github.com/google/protobuf/releases/download/v$PROTOVERSION/protoc-$PROTOVERSION-linux-x86_64.zip \
-&& unzip -d /usr/local/protoc protoc-$PROTOVERSION-linux-x86_64.zip \
-&& ln -s /usr/local/protoc/bin/protoc /usr/local/bin
-RUN rm /tmp/protoc-$PROTOVERSION-linux-x86_64.zip
-=======
->>>>>>> dce8ea13
 
 ENV SHELL /bin/bash
 ENV GOPATH /go
@@ -118,9 +69,6 @@
 
 COPY marker /dev/null
 
-<<<<<<< HEAD
-RUN cd /opt && ./build-safescale.sh
-=======
 RUN cd /opt && ./build-safescale.sh
 
 # --
@@ -151,5 +99,4 @@
 COPY --from=builder /exported/safescaled /exported/safescaled
 COPY --from=builder /exported/safescale /exported/safescale
 COPY --from=builder /exported/go.mod /exported/go.mod
-COPY --from=builder /exported/go.sum /exported/go.sum
->>>>>>> dce8ea13
+COPY --from=builder /exported/go.sum /exported/go.sum