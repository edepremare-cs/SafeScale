--- conflicted
+++ resolved
@@ -41,11 +41,7 @@
 
 #all: logclean ground getdevdeps mod sdk generate lib mintest cli minimock err vet
 all: logclean ground getdevdeps mod sdk generate lib cli minimock err vet
-<<<<<<< HEAD
-	@printf "%b" "$(OK_COLOR)$(OK_STRING) Build SUCCESSFUL $(NO_COLOR)\n";
-=======
 	@printf "%b" "$(OK_COLOR)$(OK_STRING) Build, branch $$(git rev-parse --abbrev-ref HEAD) SUCCESSFUL $(NO_COLOR)\n";
->>>>>>> ac3e95a3
 
 allcover: all
 	@(cd cli/safescale && $(MAKE) $(@))
