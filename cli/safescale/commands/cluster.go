/*
 * Copyright 2018-2020, CS Systemes d'Information, http://www.c-s.fr
 *
 * Licensed under the Apache License, Version 2.0 (the "License");
 * you may not use this file except in compliance with the License.
 * You may obtain a copy of the License at
 *
 *     http://www.apache.org/licenses/LICENSE-2.0
 *
 * Unless required by applicable law or agreed to in writing, software
 * distributed under the License is distributed on an "AS IS" BASIS,
 * WITHOUT WARRANTIES OR CONDITIONS OF ANY KIND, either express or implied.
 * See the License for the specific language governing permissions and
 * limitations under the License.
 */

package commands

import (
	"fmt"
	"os"
	"path/filepath"
	"regexp"
	"strings"
	"time"

<<<<<<< HEAD
	"github.com/CS-SI/SafeScale/lib/utils/scerr"
	"github.com/CS-SI/SafeScale/lib/utils/temporal"

	"github.com/sirupsen/logrus"

=======
	"github.com/sirupsen/logrus"
>>>>>>> 28a34bb4
	"github.com/urfave/cli"

	pb "github.com/CS-SI/SafeScale/lib"
	"github.com/CS-SI/SafeScale/lib/client"
	"github.com/CS-SI/SafeScale/lib/server/cluster"
	"github.com/CS-SI/SafeScale/lib/server/cluster/api"
	"github.com/CS-SI/SafeScale/lib/server/cluster/control"
	clusterpropsv1 "github.com/CS-SI/SafeScale/lib/server/cluster/control/properties/v1"
	clusterpropsv2 "github.com/CS-SI/SafeScale/lib/server/cluster/control/properties/v2"
	"github.com/CS-SI/SafeScale/lib/server/cluster/enums/complexity"
	"github.com/CS-SI/SafeScale/lib/server/cluster/enums/flavor"
	"github.com/CS-SI/SafeScale/lib/server/cluster/enums/property"
	"github.com/CS-SI/SafeScale/lib/server/install"
	"github.com/CS-SI/SafeScale/lib/utils"
	clitools "github.com/CS-SI/SafeScale/lib/utils/cli"
	"github.com/CS-SI/SafeScale/lib/utils/cli/enums/exitcode"
	"github.com/CS-SI/SafeScale/lib/utils/cli/enums/outputs"
	"github.com/CS-SI/SafeScale/lib/utils/concurrency"
	"github.com/CS-SI/SafeScale/lib/utils/data"
	"github.com/CS-SI/SafeScale/lib/utils/scerr"
	"github.com/CS-SI/SafeScale/lib/utils/temporal"
)

var (
	clusterName string
	// clusterServiceName *string
	clusterInstance api.Cluster
)

var clusterCommandName = "cluster"

// ClusterCommand command
var ClusterCommand = cli.Command{
	Name:      "cluster",
	Aliases:   []string{"datacenter", "dc", "platform"},
	Usage:     "create and manage cluster",
	ArgsUsage: "COMMAND",
	Subcommands: []cli.Command{
		clusterNodeCommand,
		clusterMasterCommand,
		clusterListCommand,
		clusterCreateCommand,
		clusterDeleteCommand,
		clusterInspectCommand,
		clusterStateCommand,
		clusterRunCommand,
		//clusterSshCommand,
		clusterStartCommand,
		clusterStopCommand,
		clusterExpandCommand,
		clusterShrinkCommand,
		clusterDcosCommand,
		clusterKubectlCommand,
		clusterHelmCommand,
		clusterListFeaturesCommand,
		clusterCheckFeatureCommand,
		clusterAddFeatureCommand,
		clusterDeleteFeatureCommand,
	},
}

func extractClusterArgument(c *cli.Context) error {
	if !c.Command.HasName("list") || strings.HasSuffix(c.App.Name, " node") || strings.HasSuffix(c.App.Name, " master") {
		if c.NArg() < 1 {
			_ = cli.ShowSubcommandHelp(c)
			return clitools.ExitOnInvalidArgument("Missing mandatory argument CLUSTERNAME.")
		}
		clusterName = c.Args().First()
		if clusterName == "" {
			_ = cli.ShowSubcommandHelp(c)
			return clitools.ExitOnInvalidArgument("Invalid argument CLUSTERNAME.")
		}

		var err error
		clusterInstance, err = cluster.Load(concurrency.RootTask(), clusterName)
		if err != nil {
			err = scerr.FromGRPCStatus(err)
			if _, ok := err.(*scerr.ErrNotFound); ok {
				if !c.Command.HasName("create") {
					return clitools.ExitOnErrorWithMessage(exitcode.NotFound, fmt.Sprintf("Cluster '%s' not found.", clusterName))
				}
			} else {
				msg := fmt.Sprintf("failed to query for cluster '%s': %s", clusterName, err.Error())
				return clitools.ExitOnRPC(msg)
			}
		} else if c.Command.HasName("create") {
			return clitools.ExitOnErrorWithMessage(exitcode.Duplicate, fmt.Sprintf("Cluster '%s' already exists.", clusterName))
		}
	}

	return nil
}

// clusterListCommand handles 'deploy cluster list'
var clusterListCommand = cli.Command{
	Name:    "list",
	Aliases: []string{"ls"},
	Usage:   "List available clusters",

	Action: func(c *cli.Context) error {
		logrus.Tracef("SafeScale command: {%s}, {%s} with args {%s}", clusterCommandName, c.Command.Name, c.Args())
		list, err := cluster.List()
		if err != nil {
			err = scerr.FromGRPCStatus(err)
			return clitools.FailureResponse(clitools.ExitOnRPC(fmt.Sprintf("failed to get cluster list: %v", err)))
		}

		var formatted []interface{}
		for _, value := range list {
			c, _ := value.(api.Cluster)
			converted, err := convertToMap(c)
			if err != nil {
				return clitools.FailureResponse(clitools.ExitOnErrorWithMessage(exitcode.Run, fmt.Sprintf("failed to extract data about cluster '%s'", c.GetIdentity(concurrency.RootTask()).Name)))
			}
			formatted = append(formatted, formatClusterConfig(converted, false))
		}
		return clitools.SuccessResponse(formatted)
	},
}

// formatClusterConfig...
func formatClusterConfig(value interface{}, detailed bool) map[string]interface{} {
	core, _ := value.(map[string]interface{}) // FIXME Unnoticed panic

	delete(core, "keypair")
	if !detailed {
		delete(core, "admin_login")
		delete(core, "admin_password")
		delete(core, "defaults")
		delete(core, "features")
		delete(core, "default_route_ip")
		delete(core, "primary_gateway_ip")
		delete(core, "secondary_gateway_ip")
		delete(core, "network_id")
		delete(core, "nodes")
	}
	return core
}

// clusterInspectCmd handles 'deploy cluster <clustername> inspect'
var clusterInspectCommand = cli.Command{
	Name:      "inspect",
	Aliases:   []string{"show", "get"},
	Usage:     "inspect CLUSTERNAME",
	ArgsUsage: "CLUSTERNAME",

	Action: func(c *cli.Context) error {
		logrus.Tracef("SafeScale command: {%s}, {%s} with args {%s}", clusterCommandName, c.Command.Name, c.Args())
		err := extractClusterArgument(c)
		if err != nil {
			return clitools.FailureResponse(err)
		}

		clusterConfig, err := outputClusterConfig()
		if err != nil {
			return clitools.FailureResponse(clitools.ExitOnErrorWithMessage(exitcode.Run, err.Error()))
		}
		return clitools.SuccessResponse(clusterConfig)
	},
}

// outputClusterConfig displays cluster configuration after filtering and completing some fields
func outputClusterConfig() (map[string]interface{}, error) {
	toFormat, err := convertToMap(clusterInstance)
	if err != nil {
		return nil, err
	}
	formatted := formatClusterConfig(toFormat, true)

	return formatted, nil
}

// convertToMap converts clusterInstance to its equivalent in map[string]interface{},
// with fields converted to string and used as keys
func convertToMap(c api.Cluster) (map[string]interface{}, error) {
	identity := c.GetIdentity(concurrency.RootTask())

	result := map[string]interface{}{
		"name":             identity.Name,
		"flavor":           identity.Flavor,
		"flavor_label":     identity.Flavor.String(),
		"complexity":       identity.Complexity,
		"complexity_label": identity.Complexity.String(),
		"admin_login":      "cladm",
		"admin_password":   identity.AdminPassword,
		"keypair":          identity.Keypair,
	}

	properties := c.GetProperties(concurrency.RootTask())
	err := properties.LockForRead(property.CompositeV1).ThenUse(func(clonable data.Clonable) error {
		result["tenant"] = clonable.(*clusterpropsv1.Composite).Tenants[0]
		return nil
	})
	if err != nil {
		return nil, err
	}

	netCfg, err := c.GetNetworkConfig(concurrency.RootTask())
	if err != nil {
		return nil, err
	}
	result["network_id"] = netCfg.NetworkID
	result["cidr"] = netCfg.CIDR
	result["default_route_ip"] = netCfg.DefaultRouteIP
	result["gateway_ip"] = netCfg.DefaultRouteIP // legacy ...
	result["primary_gateway_ip"] = netCfg.GatewayIP
	result["endpoint_ip"] = netCfg.EndpointIP
	result["primary_public_ip"] = netCfg.EndpointIP
	if netCfg.SecondaryGatewayIP != "" {
		result["secondary_gateway_ip"] = netCfg.SecondaryGatewayIP
		result["secondary_public_ip"] = netCfg.SecondaryPublicIP
		result["public_ip"] = netCfg.EndpointIP // legacy ...
	}
	if !properties.Lookup(property.DefaultsV2) {
		err = properties.LockForRead(property.DefaultsV1).ThenUse(func(clonable data.Clonable) error {
			defaultsV1, ok := clonable.(*clusterpropsv1.Defaults)
			if !ok {
				return fmt.Errorf("invalid metadata")
			}
			result["defaults"] = map[string]interface{}{
				"image":  defaultsV1.Image,
				"master": defaultsV1.MasterSizing,
				"node":   defaultsV1.NodeSizing,
			}
			return nil
		})
	} else {
		err = properties.LockForRead(property.DefaultsV2).ThenUse(func(clonable data.Clonable) error {
			defaultsV2, ok := clonable.(*clusterpropsv2.Defaults)
			if !ok {
				return fmt.Errorf("invalid metadata")
			}
			result["defaults"] = map[string]interface{}{
				"image":   defaultsV2.Image,
				"gateway": defaultsV2.GatewaySizing,
				"master":  defaultsV2.MasterSizing,
				"node":    defaultsV2.NodeSizing,
			}
			return nil
		})
	}
	if err != nil {
		return nil, err
	}

	err = properties.LockForRead(property.NodesV2).ThenUse(func(clonable data.Clonable) error {
		nodesV2, ok := clonable.(*clusterpropsv2.Nodes)
		if !ok {
			return fmt.Errorf("invalid metadata")
		}
		result["nodes"] = map[string]interface{}{
			"masters": nodesV2.Masters,
			"nodes":   nodesV2.PrivateNodes,
		}
		return nil
	})
	if err != nil {
		return nil, err
	}
	err = properties.LockForRead(property.FeaturesV1).ThenUse(func(clonable data.Clonable) error {
		result["features"] = clonable.(*clusterpropsv1.Features)
		return nil
	})
	if err != nil {
		return nil, err
	}

	err = properties.LockForRead(property.StateV1).ThenUse(func(clonable data.Clonable) error {
		state := clonable.(*clusterpropsv1.State).State
		result["last_state"] = state
		result["last_state_label"] = state.String()
		return nil
	})
	if err != nil {
		return nil, err
	}
	result["admin_login"] = "cladm"

	// Add information not directly in cluster GetConfig()
	//TODO: replace use of !Disabled["remotedesktop"] with use of Installed["remotedesktop"] (not yet implemented)
	if _, ok := result["features"].(*clusterpropsv1.Features).Disabled["remotedesktop"]; !ok {
		remoteDesktops := map[string][]string{}
		clientHost := client.New().Host
		masters, err := c.ListMasterIDs(concurrency.RootTask())
		if err != nil {
			return nil, err
		}
		for _, id := range masters {
			host, err := clientHost.Inspect(id, temporal.GetExecutionTimeout())
			if err != nil {
				return nil, err
			}
			urlFmt := "https://%s/_platform/remotedesktop/%s/"
			urls := []string{fmt.Sprintf(urlFmt, netCfg.EndpointIP, host.Name)}
			if netCfg.SecondaryPublicIP != "" {
				// VPL: no public VIP IP yet, so don't repeat primary gateway public IP
				// urls = append(urls, fmt.Sprintf(+urlFmt, netCfg.PrimaryPublicIP, host.Name))
				urls = append(urls, fmt.Sprintf(urlFmt, netCfg.SecondaryPublicIP, host.Name))
			}
			remoteDesktops[host.Name] = urls
		}
		result["remote_desktop"] = remoteDesktops
	} else {
		result["remote_desktop"] = fmt.Sprintf("Remote Desktop not installed. To install it, execute 'safescale cluster add-feature %s remotedesktop'.", clusterName)
	}

	return result, nil
}

// clusterCreateCmd handles 'deploy cluster <clustername> create'
var clusterCreateCommand = cli.Command{
	Name:      "create",
	Aliases:   []string{"new"},
	Usage:     "create a cluster",
	ArgsUsage: "CLUSTERNAME",

	Flags: []cli.Flag{
		cli.StringFlag{
			Name:  "complexity, C",
			Value: "Small",
			Usage: "Defines the sizing of the cluster: Small, Normal, Large",
		},
		cli.StringFlag{
			Name:  "flavor, F",
			Value: "K8S",
			Usage: "Defines the type of the cluster; can be BOH, SWARM, OHPC, DCOS, K8S",
		},
		cli.BoolFlag{
			Name:  "keep-on-failure, k",
			Usage: "If used, the resources are not deleted on failure (default: not set)",
		},
		cli.StringFlag{
			Name:  "cidr, N",
			Value: "192.168.0.0/16",
			Usage: "Defines the CIDR of the network to use with cluster",
		},
		cli.StringSliceFlag{
			Name: "disable",
			Usage: `Allows to disable addition of default features (must be used several times to disable several features)
	Accepted features are:
		remotedesktop (all flavors), reverseproxy (all flavors),
		gateway-failover (all flavors with Normal or Large complexity),
		hardening (flavor K8S), helm (flavor K8S)`,
		},
		cli.StringFlag{
			Name:  "os",
			Usage: "Defines the operating system to use",
		},
		cli.StringFlag{
			Name: "sizing",
			Usage: `Describe sizing for any type of host in format "<component><operator><value>[,...]" where:
	<component> can be cpu, cpufreq, gpu, ram, disk
	<operator> can be =,~,<,<=,>,>= (except for disk where valid operators are only = or >=):
		- = means exactly <value>
		- ~ means between <value> and 2*<value>
		- < means strictly lower than <value>
		- <= means lower or equal to <value>
		- > means strictly greater than <value>
		- >= means greater or equal to <value>
	<value> can be an integer (for cpu and disk) or a float (for ram) or an including interval "[<lower value>-<upper value>]:"
		- <cpu> is expecting an int as number of cpu cores, or an interval with minimum and maximum number of cpu cores
		- <cpufreq> is expecting an int as minimum cpu frequency in MHz
		- <gpu> is expecting an int as number of GPU (scanner would have been run first to be able to determine which template proposes GPU)
		- <ram> is expecting a float as memory size in GB, or an interval with minimum and maximum memory size
		- <disk> is expecting an int as system disk size in GB
	examples:
		--sizing "cpu <= 4, ram <= 10, disk = 100"
		--sizing "cpu ~ 4, ram = [14-32]" (is identical to --sizing "cpu=[4-8], ram=[14-32]")
		--sizing "cpu <= 8, ram ~ 16"
	Can be used with --gw-sizing and friends to set a global host sizing and refine for a particular type of host.
`,
		},
		cli.StringFlag{
			Name:  "gw-sizing",
			Usage: `Describe gateway sizing in format "<component><operator><value>[,...] (cf. --sizing for details)`,
		},
		cli.StringFlag{
			Name:  "master-sizing",
			Usage: `Describe master sizing in format "<component><operator><value>[,...]" (cf. --sizing for details)`,
		},
		cli.StringFlag{
			Name:  "node-sizing",
			Usage: `Describe node sizing in format "<component><operator><value>[,...]" (cf. --sizing for details)`,
		},
		cli.UintFlag{
			Name:  "cpu",
			Usage: "DEPRECATED! use --sizing and friends instead! Defines the number of cpu of masters and nodes in the cluster",
		},
		cli.Float64Flag{
			Name:  "ram",
			Usage: "DEPRECATED! use --sizing and friends instead! Defines the size of RAM of masters and nodes in the cluster (in GB)",
		},
		cli.UintFlag{
			Name:  "disk",
			Usage: "DEPRECATED! use --sizing and friends instead! Defines the size of system disk of masters and nodes (in GB)",
		},
	},

	Action: func(c *cli.Context) (err error) {
		logrus.Tracef("SafeScale command: {%s}, {%s} with args {%s}", clusterCommandName, c.Command.Name, c.Args())
		err = extractClusterArgument(c)
		if err != nil {
			return clitools.FailureResponse(err)
		}

		complexityStr := c.String("complexity")
		comp, err := complexity.Parse(complexityStr)
		if err != nil {
			msg := fmt.Sprintf("Invalid option --complexity|-C: %s", err.Error())
			return clitools.FailureResponse(clitools.ExitOnInvalidOption(msg))
		}

		flavorStr := c.String("flavor")
		fla, err := flavor.Parse(flavorStr)
		if err != nil {
			msg := fmt.Sprintf("Invalid option --flavor|-F: %s", err.Error())
			return clitools.FailureResponse(clitools.ExitOnInvalidOption(msg))
		}

		keep := c.Bool("keep-on-failure")

		cidr := c.String("cidr")

		disable := c.StringSlice("disable")
		disableFeatures := map[string]struct{}{}
		for _, v := range disable {
			disableFeatures[strings.ToLower(v)] = struct{}{}
		}

		los := c.String("os")
		if fla == flavor.DCOS {
			// DCOS forces to use RHEL/CentOS/CoreOS, and we've chosen to use CentOS, so ignore --os option
			los = ""
		}

		var (
			gatewaysDef *pb.HostDefinition
			mastersDef  *pb.HostDefinition
			nodesDef    *pb.HostDefinition
		)
		if c.IsSet("sizing") {
			nodesDef, err = constructPBHostDefinitionFromCLI(c, "sizing")
			if err != nil {
				return err
			}
			gatewaysDef = nodesDef
			mastersDef = nodesDef
		}
		if c.IsSet("gw-sizing") {
			gatewaysDef, err = constructPBHostDefinitionFromCLI(c, "gw-sizing")
			if err != nil {
				return err
			}
		}
		if c.IsSet("master-sizing") {
			mastersDef, err = constructPBHostDefinitionFromCLI(c, "master-sizing")
			if err != nil {
				return err
			}
		}
		if c.IsSet("node-sizing") {
			nodesDef, err = constructPBHostDefinitionFromCLI(c, "node-sizing")
			if err != nil {
				return err
			}
		}

		if gatewaysDef == nil && mastersDef == nil && nodesDef == nil {
			cpu := int32(c.Uint("cpu"))
			ram := float32(c.Float64("ram"))
			disk := int32(c.Uint("disk"))
			gpu := int32(c.Uint("gpu"))

			if cpu > 0 || ram > 0.0 || disk > 0 || los != "" {
				nodesDef = &pb.HostDefinition{
					ImageId: los,
					Sizing: &pb.HostSizing{
						MinCpuCount: cpu,
						MaxCpuCount: cpu * 2,
						MinRamSize:  ram,
						MaxRamSize:  ram * 2.0,
						MinDiskSize: disk,
						GpuCount:    gpu,
					},
				}
				gatewaysDef = nodesDef
				gatewaysDef.Sizing.GpuCount = -1 // Neither GPU for gateways by default ...
				mastersDef = gatewaysDef         // ... nor for masters
			}
		}
		clusterInstance, err := cluster.Create(concurrency.RootTask(), control.Request{
			Name:                    clusterName,
			Complexity:              comp,
			CIDR:                    cidr,
			Flavor:                  fla,
			KeepOnFailure:           keep,
			GatewaysDef:             gatewaysDef,
			MastersDef:              mastersDef,
			NodesDef:                nodesDef,
			DisabledDefaultFeatures: disableFeatures,
		})
		if err != nil {
			err = scerr.FromGRPCStatus(err)
			if clusterInstance != nil {
				cluDel := clusterInstance.Delete(concurrency.RootTask())
				if cluDel != nil {
					logrus.Warnf("Error deleting cluster instance: %s", cluDel)
				}
			}
			msg := fmt.Sprintf("failed to create cluster: %s", err.Error())
			return clitools.FailureResponse(clitools.ExitOnErrorWithMessage(exitcode.Run, msg))
		}
		if clusterInstance == nil {
			msg := fmt.Sprintf("failed to create cluster: unknown reason")
			return clitools.FailureResponse(clitools.ExitOnErrorWithMessage(exitcode.Run, msg))
		}

		toFormat, err := convertToMap(clusterInstance)
		if err != nil {
			return clitools.FailureResponse(clitools.ExitOnErrorWithMessage(exitcode.Run, err.Error()))
		}

		formatted := formatClusterConfig(toFormat, true)
		if !Debug {
			delete(formatted, "defaults")
		}
		return clitools.SuccessResponse(formatted)
	},
}

// clusterDeleteCmd handles 'deploy cluster <clustername> delete'
var clusterDeleteCommand = cli.Command{
	Name:      "delete",
	Aliases:   []string{"destroy", "remove", "rm"},
	Usage:     "delete CLUSTERNAME",
	ArgsUsage: "CLUSTERNAME",

	Flags: []cli.Flag{
		cli.BoolFlag{
			Name: "assume-yes, yes, y",
		},
		cli.BoolFlag{
			Name: "force, f",
		},
	},

	Action: func(c *cli.Context) error {
		logrus.Tracef("SafeScale command: {%s}, {%s} with args {%s}", clusterCommandName, c.Command.Name, c.Args())
		err := extractClusterArgument(c)
		if err != nil {
			return clitools.FailureResponse(err)
		}
		yes := c.Bool("assume-yes")
		force := c.Bool("force")

		if !yes && !utils.UserConfirmed(fmt.Sprintf("Are you sure you want to delete Cluster '%s'", clusterName)) {
			return clitools.SuccessResponse("Aborted")
		}
		if force {
			logrus.Println("'-f,--force' does nothing yet")
		}

		err = clusterInstance.Delete(concurrency.RootTask())
		if err != nil {
			err = scerr.FromGRPCStatus(err)
			return clitools.FailureResponse(clitools.ExitOnRPC(err.Error()))
		}
		return clitools.SuccessResponse(nil)
	},
}

// clusterStopCmd handles 'deploy cluster <clustername> stop'
var clusterStopCommand = cli.Command{
	Name:      "stop",
	Aliases:   []string{"freeze", "halt"},
	Usage:     "stop CLUSTERNAME",
	ArgsUsage: "CLUSTERNAME",

	Action: func(c *cli.Context) error {
		logrus.Tracef("SafeScale command: {%s}, {%s} with args {%s}", clusterCommandName, c.Command.Name, c.Args())
		err := extractClusterArgument(c)
		if err != nil {
			return clitools.FailureResponse(err)
		}
		err = clusterInstance.Stop(concurrency.RootTask())
		if err != nil {
			err = scerr.FromGRPCStatus(err)
			return clitools.FailureResponse(clitools.ExitOnRPC(err.Error()))
		}
		return clitools.SuccessResponse(nil)
	},
}

var clusterStartCommand = cli.Command{
	Name:      "start",
	Aliases:   []string{"unfreeze"},
	Usage:     "start CLUSTERNAME",
	ArgsUsage: "CLUSTERNAME",

	Action: func(c *cli.Context) error {
		logrus.Tracef("SafeScale command: {%s}, {%s} with args {%s}", clusterCommandName, c.Command.Name, c.Args())
		err := extractClusterArgument(c)
		if err != nil {
			return clitools.FailureResponse(err)
		}
		err = clusterInstance.Start(concurrency.RootTask())
		if err != nil {
			err = scerr.FromGRPCStatus(err)
			return clitools.FailureResponse(clitools.ExitOnRPC(err.Error()))
		}
		return clitools.SuccessResponse(nil)
	},
}

// clusterStateCmd handles 'deploy cluster <clustername> state'
var clusterStateCommand = cli.Command{
	Name:      "state",
	Usage:     "state CLUSTERNAME",
	ArgsUsage: "CLUSTERNAME",

	Action: func(c *cli.Context) error {
		logrus.Tracef("SafeScale command: {%s}, {%s} with args {%s}", clusterCommandName, c.Command.Name, c.Args())
		err := extractClusterArgument(c)
		if err != nil {
			return clitools.FailureResponse(err)
		}
		state, err := clusterInstance.GetState(concurrency.RootTask())
		if err != nil {
			err = scerr.FromGRPCStatus(err)
			msg := fmt.Sprintf("failed to get cluster state: %s", err.Error())
			return clitools.FailureResponse(clitools.ExitOnRPC(msg))
		}
		return clitools.SuccessResponse(map[string]interface{}{
			"Name":       clusterName,
			"State":      state,
			"StateLabel": state.String(),
		})
	},
}

// clusterExpandCmd handles 'deploy cluster <clustername> expand'
var clusterExpandCommand = cli.Command{
	Name:      "expand",
	Usage:     "expand CLUSTERNAME",
	ArgsUsage: "CLUSTERNAME",

	Flags: []cli.Flag{
		cli.UintFlag{
			Name:  "count, n",
			Usage: "Define the number of nodes wanted (default: 1)",
			Value: 1,
		},
		cli.StringFlag{
			Name:  "os",
			Usage: "Define the Operating System wanted",
		},
		cli.UintFlag{
			Name:  "cpu",
			Usage: "Define the number of cpu for new node(s); default: number used at cluster creation",
			Value: 0,
		},
		cli.Float64Flag{
			Name:  "ram",
			Usage: "Define the size of RAM for new node(s) (in GB); default: size used at cluster creation",
			Value: 0.0,
		},
		cli.UintFlag{
			Name:  "disk",
			Usage: "Define the size of system disk for new node(s) (in GB); default: size used at cluster creation",
			Value: 0,
		},
		cli.BoolFlag{
			Name:   "gpu",
			Usage:  "Ask for gpu capable host; default: no",
			Hidden: true,
		},
		cli.StringFlag{
			Name: "node-sizing",
			Usage: `Describe node sizing in format "<component><operator><value>[,...]" where:
	<component> can be cpu, cpufreq, gpu, ram, disk, os
	<operator> can be =,<,> (except for disk where valid operators are only = or >)
	<value> can be an integer (for cpu and disk) or a float (for ram) or an including interval "[<lower value>-<upper value>]"`,
		},
	},
	Action: func(c *cli.Context) error {
		logrus.Tracef("SafeScale command: {%s}, {%s} with args {%s}", clusterCommandName, c.Command.Name, c.Args())
		err := extractClusterArgument(c)
		if err != nil {
			return clitools.FailureResponse(err)
		}

		count := int(c.Uint("count"))
		if count == 0 {
			count = 1
		}
		los := c.String("os")

		var nodesDef *pb.HostDefinition
		//		if c.IsSet("node-sizing") {
		nodesDef, err = constructPBHostDefinitionFromCLI(c, "node-sizing")
		if err != nil {
			return err
		}
		//		}

		if nodesDef == nil {
			cpu := int32(c.Uint("cpu"))
			ram := float32(c.Float64("ram"))
			disk := int32(c.Uint("disk"))
			gpu := int32(c.Uint("gpu"))
			if gpu == 0 {
				gpu = -1
			}
			if cpu > 0 || ram > 0.0 || disk > 0 || gpu >= 1 || los != "" {
				nodesDef = &pb.HostDefinition{
					ImageId: los,
					Sizing: &pb.HostSizing{
						MinCpuCount: cpu,
						MaxCpuCount: cpu * 2,
						MinRamSize:  ram,
						MaxRamSize:  ram * 2.0,
						MinDiskSize: disk,
						GpuCount:    gpu,
					},
				}
			}
		}

		hosts, err := clusterInstance.AddNodes(concurrency.RootTask(), count, nodesDef)
		if err != nil {
			err = scerr.FromGRPCStatus(err)
			return clitools.FailureResponse(clitools.ExitOnRPC(err.Error()))
		}
		return clitools.SuccessResponse(hosts)
	},
}

// clusterShrinkCommand handles 'deploy cluster <clustername> shrink'
var clusterShrinkCommand = cli.Command{
	Name:      "shrink",
	Usage:     "shrink CLUSTERNAME",
	ArgsUsage: "CLUSTERNAME",

	Flags: []cli.Flag{
		cli.UintFlag{
			Name:  "count, n",
			Usage: "Define the number of nodes to remove; default: 1",
			Value: 1,
		},
		cli.BoolFlag{
			Name:  "assume-yes, yes, y",
			Usage: "Don't ask deletion confirmation",
		},
	},

	Action: func(c *cli.Context) error {
		logrus.Tracef("SafeScale command: {%s}, {%s} with args {%s}", clusterCommandName, c.Command.Name, c.Args())
		err := extractClusterArgument(c)
		if err != nil {
			return clitools.FailureResponse(err)
		}

		count := c.Uint("count")
		yes := c.Bool("yes")

		var countS string
		if count > 1 {
			countS = "s"
		}
		present, err := clusterInstance.CountNodes(concurrency.RootTask())
		if err != nil {
			err = scerr.FromGRPCStatus(err)
			return clitools.FailureResponse(err)
		}
		if count > present {
			msg := fmt.Sprintf("cannot delete %d node%s, the cluster contains only %d of them", count, countS, present)
			return clitools.FailureResponse(clitools.ExitOnInvalidOption(msg))
		}

		if !yes {
			msg := fmt.Sprintf("Are you sure you want to delete %d node%s from Cluster %s", count, countS, clusterName)
			if !utils.UserConfirmed(msg) {
				return clitools.SuccessResponse("Aborted")
			}
		}

		// fmt.Printf("Deleting %d node%s from Cluster '%s' (this may take a while)...", count, countS, clusterName)
		var msgs []string
		availableMaster, err := clusterInstance.FindAvailableMaster(concurrency.RootTask())
		if err != nil {
			err = scerr.FromGRPCStatus(err)
			return clitools.FailureResponse(err)
		}
		for i := uint(0); i < count; i++ {
			err := clusterInstance.DeleteLastNode(concurrency.RootTask(), availableMaster)
			if err != nil {
				err = scerr.FromGRPCStatus(err)
				msgs = append(msgs, fmt.Sprintf("failed to delete node #%d: %s", i+1, err.Error()))
			}
		}
		if len(msgs) > 0 {
			return clitools.FailureResponse(clitools.ExitOnRPC(strings.Join(msgs, "\n")))
		}
		return clitools.SuccessResponse(nil)
	},
}

var clusterDcosCommand = cli.Command{
	Name:      "dcos",
	Category:  "Administrative commands",
	Usage:     "dcos CLUSTERNAME [COMMAND ...]",
	ArgsUsage: "CLUSTERNAME",

	Action: func(c *cli.Context) error {
		logrus.Tracef("SafeScale command: {%s}, {%s} with args {%s}", clusterCommandName, c.Command.Name, c.Args())
		err := extractClusterArgument(c)
		if err != nil {
			return clitools.FailureResponse(err)
		}

		identity := clusterInstance.GetIdentity(concurrency.RootTask())
		if identity.Flavor != flavor.DCOS {
			msg := fmt.Sprintf("Can't call dcos on this cluster, its flavor isn't DCOS (%s)", identity.Flavor.String())
			return clitools.FailureResponse(clitools.ExitOnErrorWithMessage(exitcode.NotApplicable, msg))
		}

		args := c.Args().Tail()
		cmdStr := "sudo -u cladm -i dcos " + strings.Join(args, " ")
<<<<<<< HEAD
		return executeCommand(cmdStr, nil)
=======
		return executeCommand(cmdStr, nil, outputs.DISPLAY)
>>>>>>> 28a34bb4
	},
}

var clusterKubectlCommand = cli.Command{
	Name:      "kubectl",
	Category:  "Administrative commands",
	Usage:     "kubectl CLUSTERNAME [KUBECTL_COMMAND]... [-- [KUBECTL_OPTIONS]...]",
	ArgsUsage: "CLUSTERNAME",

	Action: func(c *cli.Context) error {
		logrus.Tracef("SafeScale command: {%s}, {%s} with args {%s}", clusterCommandName, c.Command.Name, c.Args())
		err := extractClusterArgument(c)
		if err != nil {
			return clitools.FailureResponse(err)
		}

		clientID := GenerateClientIdentity()
		args := c.Args().Tail()
<<<<<<< HEAD
		filteredArgs := []string{}
=======
		var filteredArgs []string
>>>>>>> 28a34bb4
		ignoreNext := false
		valuesOnRemote := &RemoteFilesHandler{}
		urlRegex := regexp.MustCompile("^(http|ftp)[s]?://")
		for idx, arg := range args {
			if ignoreNext {
				ignoreNext = false
				continue
			}
			ignore := false
			switch arg {
			case "--":
				ignore = true
			case "-f":
				if idx+1 < len(args) {
					localFile := args[idx+1]
					if localFile != "" {
						// If it's an URL, propagate as-is
						if urlRegex.MatchString(localFile) {
							filteredArgs = append(filteredArgs, "-f")
							filteredArgs = append(filteredArgs, localFile)
							ignore = true
							ignoreNext = true
							continue
						}

						// Check for file
						st, err := os.Stat(localFile)
						if err != nil {
							return cli.NewExitError(err.Error(), 1)
						}
						// If it's a link, get the target of it
						if st.Mode()&os.ModeSymlink == os.ModeSymlink {
							link, err := filepath.EvalSymlinks(localFile)
							if err != nil {
								return cli.NewExitError(err.Error(), 1)
							}
<<<<<<< HEAD
							st, err = os.Stat(link)
=======
							_, err = os.Stat(link)
>>>>>>> 28a34bb4
							if err != nil {
								return cli.NewExitError(err.Error(), 1)
							}
						}

						if localFile != "-" {
							rfi := RemoteFileItem{
								Local:  localFile,
								Remote: fmt.Sprintf("%s/helm_values_%d.%s.%d.tmp", utils.TempFolder, idx+1, clientID, time.Now().UnixNano()),
							}
							valuesOnRemote.Add(&rfi)
							filteredArgs = append(filteredArgs, "-f")
							filteredArgs = append(filteredArgs, rfi.Remote)
						} else {
							// data comes from the standard input
							return clitools.FailureResponse(fmt.Errorf("'-f -' is not yet supported"))
						}
						ignoreNext = true
					}
				}
				ignore = true
			}
			if !ignore {
				filteredArgs = append(filteredArgs, arg)
			}
		}
<<<<<<< HEAD
		cmdStr := `sudo -u cladm -i kubectl`
		if len(filteredArgs) > 0 {
			cmdStr += ` ` + strings.Join(filteredArgs, " ")
		}
		return executeCommand(cmdStr, valuesOnRemote)
=======
		cmdStr := "sudo -u cladm -i kubectl"
		if len(filteredArgs) > 0 {
			cmdStr += ` ` + strings.Join(filteredArgs, " ")
		}
		return executeCommand(cmdStr, valuesOnRemote, outputs.DISPLAY)
>>>>>>> 28a34bb4
	},
}

var clusterHelmCommand = cli.Command{
	Name:      "helm",
	Category:  "Administrative commands",
	Usage:     "helm CLUSTERNAME COMMAND [[--][PARAMS ...]]",
	ArgsUsage: "CLUSTERNAME",

	Action: func(c *cli.Context) error {
		logrus.Tracef("SafeScale command: {%s}, {%s} with args {%s}", clusterCommandName, c.Command.Name, c.Args())
		err := extractClusterArgument(c)
		if err != nil {
			return clitools.FailureResponse(err)
		}

		clientID := GenerateClientIdentity()
		useTLS := " --tls"
<<<<<<< HEAD
		filteredArgs := []string{}
=======
		var filteredArgs []string
>>>>>>> 28a34bb4
		args := c.Args().Tail()
		ignoreNext := false
		urlRegex := regexp.MustCompile("^(http|ftp)[s]?://")
		valuesOnRemote := &RemoteFilesHandler{}
		for idx, arg := range args {
			if ignoreNext {
				ignoreNext = false
				continue
			}
			ignore := false
			switch arg {
			case "init":
				if idx == 0 {
<<<<<<< HEAD
					return cli.NewExitError("helm init is forbidden", int(ExitCode.InvalidArgument))
=======
					return cli.NewExitError("helm init is forbidden", int(exitcode.InvalidArgument))
>>>>>>> 28a34bb4
				}
			case "search", "repo":
				if idx == 0 {
					useTLS = ""
				}
			case "--":
				ignore = true
			case "-f", "--values":
				if idx+1 < len(args) {
					localFile := args[idx+1]
					if localFile != "" {
						// If it's an URL, filter as-is
						if urlRegex.MatchString(localFile) {
							filteredArgs = append(filteredArgs, "-f")
							filteredArgs = append(filteredArgs, localFile)
							ignore = true
							ignoreNext = true
							continue
						}

						// Check for file
						st, err := os.Stat(localFile)
						if err != nil {
							return cli.NewExitError(err.Error(), 1)
						}
						// If it's a link, get the target of it
						if st.Mode()&os.ModeSymlink == os.ModeSymlink {
							link, err := filepath.EvalSymlinks(localFile)
							if err != nil {
								return cli.NewExitError(err.Error(), 1)
							}
<<<<<<< HEAD
							st, err = os.Stat(link)
=======
							_, err = os.Stat(link)
>>>>>>> 28a34bb4
							if err != nil {
								return cli.NewExitError(err.Error(), 1)
							}
						}

						if localFile != "-" {
							rfc := RemoteFileItem{
								Local:  localFile,
								Remote: fmt.Sprintf("%s/helm_values_%d.%s.%d.tmp", utils.TempFolder, idx+1, clientID, time.Now().UnixNano()),
							}
							valuesOnRemote.Add(&rfc)
							filteredArgs = append(filteredArgs, "-f")
							filteredArgs = append(filteredArgs, rfc.Remote)
						} else {
							// data comes from the standard input
<<<<<<< HEAD
							return clitools.ExitOnErrorWithMessage(ExitCode.NotImplemented, "'-f -' is not yet supported")
=======
							return clitools.ExitOnErrorWithMessage(exitcode.NotImplemented, "'-f -' is not yet supported")
>>>>>>> 28a34bb4
						}
						ignoreNext = true
					}
				}
				ignore = true
			}
			if !ignore {
				filteredArgs = append(filteredArgs, arg)
			}
		}
		cmdStr := `sudo -u cladm -i helm ` + strings.Join(filteredArgs, " ") + useTLS
<<<<<<< HEAD
		return executeCommand(cmdStr, valuesOnRemote)
=======
		return executeCommand(cmdStr, valuesOnRemote, outputs.DISPLAY)
>>>>>>> 28a34bb4
	},
}

var clusterRunCommand = cli.Command{
	Name:      "run",
	Aliases:   []string{"execute", "exec"},
	Usage:     "run CLUSTERNAME COMMAND",
	ArgsUsage: "CLUSTERNAME",

	Action: func(c *cli.Context) error {
		logrus.Tracef("SafeScale command: {%s}, {%s} with args {%s}", clusterCommandName, c.Command.Name, c.Args())
		err := extractClusterArgument(c)
		if err != nil {
			return clitools.FailureResponse(err)
		}

		return clitools.FailureResponse(clitools.ExitOnErrorWithMessage(exitcode.NotImplemented, "clusterRunCmd not yet implemented"))
	},
}

<<<<<<< HEAD
func executeCommand(command string, files *RemoteFilesHandler) error {
=======
func executeCommand(command string, files *RemoteFilesHandler, outs outputs.Enum) error {
>>>>>>> 28a34bb4
	logrus.Debugf("command=[%s]", command)
	master, err := clusterInstance.FindAvailableMaster(concurrency.RootTask())
	if err != nil {
		msg := fmt.Sprintf("No masters found available for the cluster '%s': %v", clusterInstance.GetIdentity(concurrency.RootTask()).Name, err.Error())
<<<<<<< HEAD
		return clitools.ExitOnErrorWithMessage(ExitCode.RPC, msg)
=======
		return clitools.ExitOnErrorWithMessage(exitcode.RPC, msg)
>>>>>>> 28a34bb4
	}

	if files != nil && files.Count() > 0 {
		if !Debug {
			defer files.Cleanup(master)
<<<<<<< HEAD
		}
		err = files.Upload(master)
		if err != nil {
			return clitools.ExitOnErrorWithMessage(ExitCode.RPC, err.Error())
		}
	}

	safescalessh := client.New().SSH
	retcode, _, _, err := safescalessh.Run(master, command, Outputs.DISPLAY, temporal.GetConnectionTimeout(), temporal.GetExecutionTimeout())
	if err != nil {
		msg := fmt.Sprintf("failed to execute command on master '%s': %s", master, err.Error())
		return clitools.ExitOnErrorWithMessage(ExitCode.RPC, msg)
	}
	if retcode != 0 {
		return cli.NewExitError("", retcode)
	}
=======
		}
		err = files.Upload(master)
		if err != nil {
			return clitools.ExitOnErrorWithMessage(exitcode.RPC, err.Error())
		}
	}

	safescalessh := client.New().SSH
	retcode, stdout, stderr, err := safescalessh.Run(master, command, outs, temporal.GetConnectionTimeout(), temporal.GetExecutionTimeout())
	if err != nil {
		msg := fmt.Sprintf("failed to execute command on master '%s': %s", master, err.Error())
		return clitools.ExitOnErrorWithMessage(exitcode.RPC, msg)
	}
	if retcode != 0 {
		msg := fmt.Sprintf("command executed on master '%s' with failure: %s", master, stdout)
		if stderr != "" {
			if stdout != "" {
				msg += "\n"
			}
			msg += stderr
		}
		return cli.NewExitError(msg, retcode)
	}
>>>>>>> 28a34bb4
	return nil
}

// clusterCheckFeaturesCommand handles 'safescale cluster <cluster name or id> list-features'
var clusterListFeaturesCommand = cli.Command{
	Name:      "list-features",
	Aliases:   []string{"list-available-features"},
	Usage:     "list-features",
	ArgsUsage: "",

	Flags: []cli.Flag{
		cli.StringSliceFlag{
			Name:  "param, p",
			Usage: "Allow to define content of feature parameters",
		},
	},

	Action: func(c *cli.Context) error {
		logrus.Tracef("SafeScale command: {%s}, {%s} with args {%s}", clusterCommandName, c.Command.Name, c.Args())
		features, err := install.ListFeatures("cluster")
		if err != nil {
			err = scerr.FromGRPCStatus(err)
			return clitools.FailureResponse(clitools.ExitOnErrorWithMessage(exitcode.Run, err.Error()))
		}
		return clitools.SuccessResponse(features)
	},
}

// clusterAddFeatureCommand handles 'deploy cluster add-feature CLUSTERNAME FEATURENAME'
var clusterAddFeatureCommand = cli.Command{
	Name:      "add-feature",
	Aliases:   []string{"install-feature"},
	Usage:     "add-feature CLUSTERNAME FEATURENAME",
	ArgsUsage: "CLUSTERNAME FEATURENAME",

	Flags: []cli.Flag{
		cli.StringSliceFlag{
			Name:  "param, p",
			Usage: "Allow to define content of feature parameters",
		},
		cli.BoolFlag{
			Name:  "skip-proxy",
			Usage: "Disables reverse proxy rules",
		},
	},

	Action: func(c *cli.Context) error {
		logrus.Tracef("SafeScale command: {%s}, {%s} with args {%s}", clusterCommandName, c.Command.Name, c.Args())
		err := extractClusterArgument(c)
		if err != nil {
			return clitools.FailureResponse(err)
		}
		err = extractFeatureArgument(c)
		if err != nil {
			return clitools.FailureResponse(err)
		}

		feature, err := install.NewFeature(concurrency.RootTask(), featureName)
		if err != nil {
			err = scerr.FromGRPCStatus(err)
			return clitools.FailureResponse(clitools.ExitOnErrorWithMessage(exitcode.Run, err.Error()))
		}
		if feature == nil {
			msg := fmt.Sprintf("failed to find a feature named '%s'", featureName)
			return clitools.FailureResponse(clitools.ExitOnErrorWithMessage(exitcode.NotFound, msg))
		}

		values := install.Variables{}
		params := c.StringSlice("param")
		for _, k := range params {
			res := strings.Split(k, "=")
			if len(res[0]) > 0 {
				values[res[0]] = strings.Join(res[1:], "=")
			}
		}

		settings := install.Settings{}
		settings.SkipProxy = c.Bool("skip-proxy")

		target, err := install.NewClusterTarget(concurrency.RootTask(), clusterInstance)
		if err != nil {
			err = scerr.FromGRPCStatus(err)
			return clitools.FailureResponse(err)
		}
		results, err := feature.Add(target, values, settings)
		if err != nil {
			err = scerr.FromGRPCStatus(err)
			msg := fmt.Sprintf("error installing feature '%s' on cluster '%s': %s", featureName, clusterName, err.Error())
			return clitools.FailureResponse(clitools.ExitOnRPC(msg))
		}
		if !results.Successful() {
			msg := fmt.Sprintf("failed to install feature '%s' on cluster '%s'", featureName, clusterName)
			if Debug || Verbose {
				msg += fmt.Sprintf(":\n%s", results.AllErrorMessages())
			}
			return clitools.FailureResponse(clitools.ExitOnErrorWithMessage(exitcode.Run, msg))
		}
		return clitools.SuccessResponse(nil)
	},
}

// clusterCheckFeatureCommand handles 'deploy cluster check-feature CLUSTERNAME FEATURENAME'
var clusterCheckFeatureCommand = cli.Command{
	Name:      "check-feature",
	Aliases:   []string{"verify-feature"},
	Usage:     "check-feature CLUSTERNAME FEATURENAME",
	ArgsUsage: "CLUSTERNAME FEATURENAME",
	Flags: []cli.Flag{
		cli.StringSliceFlag{
			Name:  "param, p",
			Usage: "Allow to define content of feature parameters",
		},
	},
	Action: func(c *cli.Context) error {
		logrus.Tracef("SafeScale command: {%s}, {%s} with args {%s}", clusterCommandName, c.Command.Name, c.Args())
		err := extractClusterArgument(c)
		if err != nil {
			return clitools.FailureResponse(err)
		}
		err = extractFeatureArgument(c)
		if err != nil {
			return clitools.FailureResponse(err)
		}
		feature, err := install.NewFeature(concurrency.RootTask(), featureName)
		if err != nil {
			err = scerr.FromGRPCStatus(err)
			_, _ = fmt.Fprintln(os.Stderr, err.Error())
			return clitools.FailureResponse(clitools.ExitOnErrorWithMessage(exitcode.Run, err.Error()))
		}
		if feature == nil {
			msg := fmt.Sprintf("failed to find a feature named '%s'", featureName)
			return clitools.FailureResponse(clitools.ExitOnErrorWithMessage(exitcode.NotFound, msg))
		}

		values := install.Variables{}
		params := c.StringSlice("param")
		for _, k := range params {
			res := strings.Split(k, "=")
			if len(res[0]) > 0 {
				values[res[0]] = strings.Join(res[1:], "=")
			}
		}

		settings := install.Settings{}

		target, err := install.NewClusterTarget(concurrency.RootTask(), clusterInstance)
		if err != nil {
			return clitools.FailureResponse(err)
		}
		results, err := feature.Check(target, values, settings)
		if err != nil {
			err = scerr.FromGRPCStatus(err)
			msg := fmt.Sprintf("error checking if feature '%s' is installed on '%s': %s", featureName, clusterName, err.Error())
			return clitools.FailureResponse(clitools.ExitOnRPC(msg))
		}

		if !results.Successful() {
			msg := fmt.Sprintf("Feature '%s' not found on cluster '%s'", featureName, clusterName)
			if Verbose || Debug {
				msg += fmt.Sprintf(":\n%s", results.AllErrorMessages())
			}
			return clitools.FailureResponse(clitools.ExitOnNotFound(msg))
		}
		msg := fmt.Sprintf("Feature '%s' found on cluster '%s'", featureName, clusterName)
		return clitools.SuccessResponse(msg)
	},
}

// clusterFeatureDeleteCommand handles 'deploy host <host name or id> package <pkgname> delete'
var clusterDeleteFeatureCommand = cli.Command{
	Name:      "delete-feature",
	Aliases:   []string{"destroy-feature", "remove-feature", "rm-feature", "uninstall-feature"},
	Usage:     "delete-feature CLUSTERNAME FEATURENAME",
	ArgsUsage: "CLUSTERNAME FEATURENAME",
	Flags: []cli.Flag{
		cli.StringSliceFlag{
			Name:  "param, p",
			Usage: "Allow to define content of feature parameters",
		},
	},
	Action: func(c *cli.Context) error {
		logrus.Tracef("SafeScale command: {%s}, {%s} with args {%s}", clusterCommandName, c.Command.Name, c.Args())
		err := extractClusterArgument(c)
		if err != nil {
			return clitools.FailureResponse(err)
		}
		err = extractFeatureArgument(c)
		if err != nil {
			return clitools.FailureResponse(err)
		}
		feature, err := install.NewFeature(concurrency.RootTask(), featureName)
		if err != nil {
			err = scerr.FromGRPCStatus(err)
			return clitools.FailureResponse(clitools.ExitOnErrorWithMessage(exitcode.Run, err.Error()))
		}
		if feature == nil {
			msg := fmt.Sprintf("failed to find a feature named '%s'", featureName)
			return clitools.FailureResponse(clitools.ExitOnErrorWithMessage(exitcode.NotFound, msg))
		}

		values := install.Variables{}
		params := c.StringSlice("param")
		for _, k := range params {
			res := strings.Split(k, "=")
			if len(res[0]) > 0 {
				values[res[0]] = strings.Join(res[1:], "=")
			}
		}

		settings := install.Settings{}
		// TODO: Reverse proxy rules are not yet purged when feature is removed, but current code
		// will try to apply them... Quick fix: Setting SkipProxy to true prevent this
		settings.SkipProxy = true

		target, err := install.NewClusterTarget(concurrency.RootTask(), clusterInstance)
		if err != nil {
			return clitools.FailureResponse(err)
		}
		results, err := feature.Remove(target, values, settings)
		if err != nil {
			err = scerr.FromGRPCStatus(err)
			msg := fmt.Sprintf("error uninstalling feature '%s' on '%s': %s\n", featureName, clusterName, err.Error())
			return clitools.FailureResponse(clitools.ExitOnRPC(msg))
		}
		if !results.Successful() {
			msg := fmt.Sprintf("failed to delete feature '%s' from cluster '%s'", featureName, clusterName)
			if Verbose || Debug {
				msg += fmt.Sprintf(":\n%s\n", results.AllErrorMessages())
			}
			return clitools.FailureResponse(clitools.ExitOnErrorWithMessage(exitcode.Run, msg))
		}
		return clitools.SuccessResponse(nil)
	},
}

// clusterNodeCommand handles 'deploy cluster <name> node'
var clusterNodeCommand = cli.Command{
	Name:      "node",
	Usage:     "manage cluster nodes",
	ArgsUsage: "COMMAND",

	Subcommands: []cli.Command{
		clusterNodeListCommand,
		clusterNodeInspectCommand,
		clusterNodeStartCommand,
		clusterNodeStopCommand,
		clusterNodeStateCommand,
		clusterNodeDeleteCommand,
	},
}

// clusterNodeListCommand handles 'deploy cluster node list CLUSTERNAME'
var clusterNodeListCommand = cli.Command{
	Name:      "list",
	Aliases:   []string{"ls"},
	Usage:     "list CLUSTERNAME",
	ArgsUsage: "CLUSTERNAME",

	Action: func(c *cli.Context) error {
		logrus.Tracef("SafeScale command: {%s}, {%s} with args {%s}", clusterCommandName, c.Command.Name, c.Args())
		err := extractClusterArgument(c)
		if err != nil {
			return clitools.FailureResponse(err)
		}
		hostClt := client.New().Host
		var formatted []map[string]interface{}

		list, err := clusterInstance.ListNodeIDs(concurrency.RootTask())
		if err != nil {
			return clitools.FailureResponse(err)
		}
		for _, i := range list {
			host, err := hostClt.Inspect(i, temporal.GetExecutionTimeout())
			if err != nil {
				err = scerr.FromGRPCStatus(err)
				msg := fmt.Sprintf("failed to get data for node '%s': %s. Ignoring.", i, err.Error())
				//fmt.Println(msg)
				logrus.Warnln(msg)
				continue
			}
			formatted = append(formatted, map[string]interface{}{
				"name": host.Name,
			})
		}
		return clitools.SuccessResponse(formatted)
	},
}

// // formatNodeConfig...
// func formatNodeConfig(value interface{}) map[string]interface{} {
// 	core := value.(map[string]interface{})
// 	return core
// }

// clusterNodeInspectCmd handles 'deploy cluster <clustername> inspect'
var clusterNodeInspectCommand = cli.Command{
	Name:      "inspect",
	Usage:     "node inspect CLUSTERNAME HOSTNAME",
	ArgsUsage: "CLUSTERNAME is the name of the cluster\nHOSTNAME is the hostname of the host resource inside the cluster (ie. for a cluster called 'demo', hostname is 'node-1' and host resourcename is 'demo-node-1')",

	Action: func(c *cli.Context) error {
		logrus.Tracef("SafeScale command: {%s}, {%s} with args {%s}", clusterCommandName, c.Command.Name, c.Args())
		err := extractClusterArgument(c)
		if err != nil {
			return clitools.FailureResponse(err)
		}
		err = extractHostArgument(c, 1)
		if err != nil {
			return clitools.FailureResponse(err)
		}

		host, err := client.New().Host.Inspect(hostName, temporal.GetExecutionTimeout())
		if err != nil {
			err = scerr.FromGRPCStatus(err)
			return clitools.FailureResponse(clitools.ExitOnRPC(err.Error()))
		}
		return clitools.SuccessResponse(host)
	},
}

// clusterNodeDeleteCmd handles 'deploy cluster <clustername> delete'
var clusterNodeDeleteCommand = cli.Command{
	Name:    "delete",
	Aliases: []string{"destroy", "remove", "rm"},

	Flags: []cli.Flag{
		cli.BoolFlag{
			Name:  "yes, assume-yes, y",
			Usage: "If set, respond automatically yes to all questions",
		},
		cli.BoolFlag{
			Name:  "force, f",
			Usage: "If set, force node deletion no matter what (ie. metadata inconsistency)",
		},
	},

	Action: func(c *cli.Context) error {
		logrus.Tracef("SafeScale command: {%s}, {%s} with args {%s}", clusterCommandName, c.Command.Name, c.Args())
		err := extractClusterArgument(c)
		if err != nil {
			return clitools.FailureResponse(err)
		}
		err = extractHostArgument(c, 1)
		if err != nil {
			return clitools.FailureResponse(err)
		}

		yes := c.Bool("yes")
		force := c.Bool("force")

		if !yes && !utils.UserConfirmed(fmt.Sprintf("Are you sure you want to delete the node '%s' of the cluster '%s'", hostName, clusterName)) {
			return clitools.SuccessResponse("Aborted")
		}
		if force {
			logrus.Println("'-f,--force' does nothing yet")
		}

		err = clusterInstance.Delete(concurrency.RootTask())
		if err != nil {
			err = scerr.FromGRPCStatus(err)
			return clitools.FailureResponse(clitools.ExitOnRPC(err.Error()))
		}
		return clitools.SuccessResponse(nil)
	},
}

// clusterNodeStopCmd handles 'deploy cluster <clustername> node <nodename> stop'
var clusterNodeStopCommand = cli.Command{
	Name:    "stop",
	Aliases: []string{"freeze"},
	Usage:   "node stop CLUSTERNAME HOSTNAME",

	Action: func(c *cli.Context) error {
		logrus.Tracef("SafeScale command: {%s}, {%s} with args {%s}", clusterCommandName, c.Command.Name, c.Args())
		err := extractClusterArgument(c)
		if err != nil {
			return clitools.FailureResponse(err)
		}
		err = extractHostArgument(c, 1)
		if err != nil {
			return clitools.FailureResponse(err)
		}
		return clitools.FailureResponse(clitools.ExitOnErrorWithMessage(exitcode.NotImplemented, "Not yet implemented"))
	},
}

// clusterNodeStartCmd handles 'deploy cluster <clustername> node <nodename> start'
var clusterNodeStartCommand = cli.Command{
	Name:    "start",
	Aliases: []string{"unfreeze"},
	Usage:   "node start CLUSTERNAME HOSTNAME",

	Action: func(c *cli.Context) error {
		logrus.Tracef("SafeScale command: {%s}, {%s} with args {%s}", clusterCommandName, c.Command.Name, c.Args())
		err := extractClusterArgument(c)
		if err != nil {
			return clitools.FailureResponse(err)
		}
		err = extractHostArgument(c, 1)
		if err != nil {
			return clitools.FailureResponse(err)
		}
		return clitools.FailureResponse(clitools.ExitOnErrorWithMessage(exitcode.NotImplemented, "Not yet implemented"))
	},
}

// clusterNodeStateCmd handles 'deploy cluster <clustername> state'
var clusterNodeStateCommand = cli.Command{
	Name:  "state",
	Usage: "node state CLUSTERNAME HOSTNAME",

	Action: func(c *cli.Context) error {
		logrus.Tracef("SafeScale command: {%s}, {%s} with args {%s}", clusterCommandName, c.Command.Name, c.Args())
		err := extractClusterArgument(c)
		if err != nil {
			return clitools.FailureResponse(err)
		}
		err = extractHostArgument(c, 1)
		if err != nil {
			return clitools.FailureResponse(err)
		}
		return clitools.FailureResponse(clitools.ExitOnErrorWithMessage(exitcode.NotImplemented, "Not yet implemented"))
	},
}

// clusterMasterCommand handles 'safescale cluster master ...
var clusterMasterCommand = cli.Command{
	Name:      "master",
	Usage:     "manage cluster masters",
	ArgsUsage: "COMMAND",

	Subcommands: []cli.Command{
		clusterMasterListCommand,
	},
}

// clusterMasterListCommand handles 'safescale cluster master list CLUSTERNAME'
var clusterMasterListCommand = cli.Command{
	Name:      "list",
	Aliases:   []string{"ls"},
	Usage:     "list CLUSTERNAME",
	ArgsUsage: "CLUSTERNAME",

	Action: func(c *cli.Context) error {
		logrus.Tracef("SafeScale command: {%s}, {%s} with args {%s}", clusterCommandName, c.Command.Name, c.Args())
		err := extractClusterArgument(c)
		if err != nil {
			return clitools.FailureResponse(err)
		}

		hostClt := client.New().Host
		var formatted []map[string]interface{}

		list, err := clusterInstance.ListMasterIDs(concurrency.RootTask())
		if err != nil {
			return err
		}
		for _, i := range list {
			host, err := hostClt.Inspect(i, temporal.GetExecutionTimeout())
			if err != nil {
				err = scerr.FromGRPCStatus(err)
				msg := fmt.Sprintf("failed to get data for master '%s': %s. Ignoring.", i, err.Error())
				fmt.Println(msg)
				logrus.Warnln(msg)
				continue
			}
			formatted = append(formatted, map[string]interface{}{
				"name": host.Name,
				"id":   host.Id,
			})
		}
		return clitools.SuccessResponse(formatted)
	},
}<|MERGE_RESOLUTION|>--- conflicted
+++ resolved
@@ -24,15 +24,7 @@
 	"strings"
 	"time"
 
-<<<<<<< HEAD
-	"github.com/CS-SI/SafeScale/lib/utils/scerr"
-	"github.com/CS-SI/SafeScale/lib/utils/temporal"
-
 	"github.com/sirupsen/logrus"
-
-=======
-	"github.com/sirupsen/logrus"
->>>>>>> 28a34bb4
 	"github.com/urfave/cli"
 
 	pb "github.com/CS-SI/SafeScale/lib"
@@ -861,11 +853,7 @@
 
 		args := c.Args().Tail()
 		cmdStr := "sudo -u cladm -i dcos " + strings.Join(args, " ")
-<<<<<<< HEAD
-		return executeCommand(cmdStr, nil)
-=======
 		return executeCommand(cmdStr, nil, outputs.DISPLAY)
->>>>>>> 28a34bb4
 	},
 }
 
@@ -884,11 +872,7 @@
 
 		clientID := GenerateClientIdentity()
 		args := c.Args().Tail()
-<<<<<<< HEAD
-		filteredArgs := []string{}
-=======
 		var filteredArgs []string
->>>>>>> 28a34bb4
 		ignoreNext := false
 		valuesOnRemote := &RemoteFilesHandler{}
 		urlRegex := regexp.MustCompile("^(http|ftp)[s]?://")
@@ -925,11 +909,7 @@
 							if err != nil {
 								return cli.NewExitError(err.Error(), 1)
 							}
-<<<<<<< HEAD
-							st, err = os.Stat(link)
-=======
 							_, err = os.Stat(link)
->>>>>>> 28a34bb4
 							if err != nil {
 								return cli.NewExitError(err.Error(), 1)
 							}
@@ -956,19 +936,11 @@
 				filteredArgs = append(filteredArgs, arg)
 			}
 		}
-<<<<<<< HEAD
-		cmdStr := `sudo -u cladm -i kubectl`
-		if len(filteredArgs) > 0 {
-			cmdStr += ` ` + strings.Join(filteredArgs, " ")
-		}
-		return executeCommand(cmdStr, valuesOnRemote)
-=======
 		cmdStr := "sudo -u cladm -i kubectl"
 		if len(filteredArgs) > 0 {
 			cmdStr += ` ` + strings.Join(filteredArgs, " ")
 		}
 		return executeCommand(cmdStr, valuesOnRemote, outputs.DISPLAY)
->>>>>>> 28a34bb4
 	},
 }
 
@@ -987,11 +959,7 @@
 
 		clientID := GenerateClientIdentity()
 		useTLS := " --tls"
-<<<<<<< HEAD
-		filteredArgs := []string{}
-=======
 		var filteredArgs []string
->>>>>>> 28a34bb4
 		args := c.Args().Tail()
 		ignoreNext := false
 		urlRegex := regexp.MustCompile("^(http|ftp)[s]?://")
@@ -1005,11 +973,7 @@
 			switch arg {
 			case "init":
 				if idx == 0 {
-<<<<<<< HEAD
-					return cli.NewExitError("helm init is forbidden", int(ExitCode.InvalidArgument))
-=======
 					return cli.NewExitError("helm init is forbidden", int(exitcode.InvalidArgument))
->>>>>>> 28a34bb4
 				}
 			case "search", "repo":
 				if idx == 0 {
@@ -1041,11 +1005,7 @@
 							if err != nil {
 								return cli.NewExitError(err.Error(), 1)
 							}
-<<<<<<< HEAD
-							st, err = os.Stat(link)
-=======
 							_, err = os.Stat(link)
->>>>>>> 28a34bb4
 							if err != nil {
 								return cli.NewExitError(err.Error(), 1)
 							}
@@ -1061,11 +1021,7 @@
 							filteredArgs = append(filteredArgs, rfc.Remote)
 						} else {
 							// data comes from the standard input
-<<<<<<< HEAD
-							return clitools.ExitOnErrorWithMessage(ExitCode.NotImplemented, "'-f -' is not yet supported")
-=======
 							return clitools.ExitOnErrorWithMessage(exitcode.NotImplemented, "'-f -' is not yet supported")
->>>>>>> 28a34bb4
 						}
 						ignoreNext = true
 					}
@@ -1077,11 +1033,7 @@
 			}
 		}
 		cmdStr := `sudo -u cladm -i helm ` + strings.Join(filteredArgs, " ") + useTLS
-<<<<<<< HEAD
-		return executeCommand(cmdStr, valuesOnRemote)
-=======
 		return executeCommand(cmdStr, valuesOnRemote, outputs.DISPLAY)
->>>>>>> 28a34bb4
 	},
 }
 
@@ -1102,43 +1054,17 @@
 	},
 }
 
-<<<<<<< HEAD
-func executeCommand(command string, files *RemoteFilesHandler) error {
-=======
 func executeCommand(command string, files *RemoteFilesHandler, outs outputs.Enum) error {
->>>>>>> 28a34bb4
 	logrus.Debugf("command=[%s]", command)
 	master, err := clusterInstance.FindAvailableMaster(concurrency.RootTask())
 	if err != nil {
 		msg := fmt.Sprintf("No masters found available for the cluster '%s': %v", clusterInstance.GetIdentity(concurrency.RootTask()).Name, err.Error())
-<<<<<<< HEAD
-		return clitools.ExitOnErrorWithMessage(ExitCode.RPC, msg)
-=======
 		return clitools.ExitOnErrorWithMessage(exitcode.RPC, msg)
->>>>>>> 28a34bb4
 	}
 
 	if files != nil && files.Count() > 0 {
 		if !Debug {
 			defer files.Cleanup(master)
-<<<<<<< HEAD
-		}
-		err = files.Upload(master)
-		if err != nil {
-			return clitools.ExitOnErrorWithMessage(ExitCode.RPC, err.Error())
-		}
-	}
-
-	safescalessh := client.New().SSH
-	retcode, _, _, err := safescalessh.Run(master, command, Outputs.DISPLAY, temporal.GetConnectionTimeout(), temporal.GetExecutionTimeout())
-	if err != nil {
-		msg := fmt.Sprintf("failed to execute command on master '%s': %s", master, err.Error())
-		return clitools.ExitOnErrorWithMessage(ExitCode.RPC, msg)
-	}
-	if retcode != 0 {
-		return cli.NewExitError("", retcode)
-	}
-=======
 		}
 		err = files.Upload(master)
 		if err != nil {
@@ -1162,7 +1088,6 @@
 		}
 		return cli.NewExitError(msg, retcode)
 	}
->>>>>>> 28a34bb4
 	return nil
 }
 
