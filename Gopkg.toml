required = ["github.com/GeertJohan/go.rice", "golang.org/x/tools/cmd/stringer", "github.com/GeertJohan/go.rice/rice", "github.com/golang/protobuf/protoc-gen-go", "github.com/golang/protobuf/ptypes/empty", "github.com/golang/mock/gomock", "github.com/golang/mock/mockgen", "golang.org/x/tools/cmd/cover", "golang.org/x/lint/golint", "github.com/tebeka/go2xunit", "github.com/kisielk/errcheck", "github.com/360EntSecGroup-Skylar/goreporter", "github.com/dlespiau/covertool", "github.com/libvirt/libvirt-go", "github.com/libvirt/libvirt-go-xml"]

[[override]]
  version = "=v1.7.1"
  name = "github.com/deckarep/golang-set"

#[[override]]
#  name = "github.com/aws/aws-sdk-go"
#  version = "=v1.15.38"

[[override]]
  name = "github.com/aws/aws-sdk-go"
  version = "=v1.14.32"

[[constraint]]
  name = "github.com/coreos/go-oidc"
  version = "2.0.0"

[[constraint]]
  name = "github.com/gobwas/glob"
  version = "0.2.3"

[[override]]
  name = "github.com/golang/protobuf"
  version = "=v1.2.0"

[[override]]
  name = "google.golang.org/genproto"
  revision = "e7d98fc518a78c9f8b5ee77be7b0b317475d89e1"

[[override]]
  name = "github.com/gophercloud/gophercloud"
  revision = "7892efa714f10951c5483a28c7471d8051b12975"

#  branch = "master"
# source = "github.com/oscarpicas/gophercloud.git"

[[constraint]]
  name = "github.com/gorilla/websocket"
  version = "=1.4.0"

[[constraint]]
  name = "github.com/jinzhu/gorm"
  version = "1.9.1"

[[override]]
  name = "github.com/mjibson/go-dsp"
  revision = "11479a337f1259210b7c8f93f7bf2b0cc87b066e"

[[override]]
  name = "github.com/pengux/check"
  revision = "53861b30913dfdf93e58e4379d510eba93261097"

[[override]]
  name = "github.com/satori/go.uuid"
  revision = "36e9d2ebbde5e3f13ab2e25625fd453271d6522e"

[[constraint]]
  name = "github.com/sethvargo/go-password"
  version = "=0.1.1"

[[override]]
  name = "github.com/spf13/viper"
  version = "=v1.2.0"

[[constraint]]
  name = "github.com/stretchr/testify"
  version = "1.2.2"

[[override]]
  name = "github.com/urfave/cli"
  version = "=v1.20.0"

[[constraint]]
  name = "github.com/pkg/errors"
  version = "v0.8.0"

[[constraint]]
  name = "github.com/sirupsen/logrus"
  version = "=v1.3.0"

[[override]]
  name = "github.com/nanobox-io/golang-scribble"
  revision = "aa3e7c118975babb5ab3bc2a221b9d5a420b625b"

[[override]]
  name = "golang.org/x/crypto"
  revision = "0e37d006457bf46f9e6692014ba72ef82c33022c"

[[override]]
  name = "golang.org/x/net"
  revision = "4dfa2610cdf3b287375bbba5b8f2a14d3b01d8de"

[[override]]
  name = "golang.org/x/oauth2"
  revision = "d2e6202438beef2727060aa7cabdd924d92ebfd9"

[[override]]
  name = "google.golang.org/grpc"
  version = "=v1.15.0"

[[constraint]]
  name = "github.com/dlespiau/covertool"
  revision = "b0c4c6d0583aae4e3b5d12b6ec47767670548cc4"

[[constraint]]
  name = "github.com/graymeta/stow"
  branch = "master"
  source = "github.com/appscode/stow.git"

[[constraint]]
  name = "github.com/xrash/smetrics"
  revision = "a3153f7040e90324c58c6287535e26a0ac5c1cc1"

[[override]]
  name = "github.com/libvirt/libvirt-go"
  version = "4.8.0"

[[override]]
  name = "github.com/libvirt/libvirt-go-xml"
  version = "4.8.0"

[[override]]
<<<<<<< HEAD
  name = "github.com/ovh/go-ovh"
  revision = "ba5adb4cf0148a3dbdbd30586f075266256a77b1"
=======
  version = "v1.9.1"
  name = "github.com/klauspost/reedsolomon"

[[override]]
  revision = "ba5adb4cf0148a3dbdbd30586f075266256a77b1"
  name = "github.com/ovh/go-ovh/ovh"

>>>>>>> abc9fd48

[prune]
  go-tests = true<|MERGE_RESOLUTION|>--- conflicted
+++ resolved
@@ -121,18 +121,16 @@
   version = "4.8.0"
 
 [[override]]
-<<<<<<< HEAD
+  version = "v1.9.1"
+  name = "github.com/klauspost/reedsolomon"
+[[override]]
   name = "github.com/ovh/go-ovh"
   revision = "ba5adb4cf0148a3dbdbd30586f075266256a77b1"
-=======
-  version = "v1.9.1"
-  name = "github.com/klauspost/reedsolomon"
 
 [[override]]
   revision = "ba5adb4cf0148a3dbdbd30586f075266256a77b1"
   name = "github.com/ovh/go-ovh/ovh"
 
->>>>>>> abc9fd48
 
 [prune]
   go-tests = true