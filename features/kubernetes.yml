# Copyright 2018-2020, CS Systemes d'Information, http://www.c-s.fr
#
# Licensed under the Apache License, Version 2.0 (the "License");
# you may not use this file except in compliance with the License.
# You may obtain a copy of the License at
#
#     http://www.apache.org/licenses/LICENSE-2.0
#
# Unless required by applicable law or agreed to in writing, software
# distributed under the License is distributed on an "AS IS" BASIS,
# WITHOUT WARRANTIES OR CONDITIONS OF ANY KIND, either express or implied.
# See the License for the specific language governing permissions and
# limitations under the License.

---
feature:
    suitableFor:
        host: no
        cluster: all

    requirements:
        features:
            - docker
            - certificateauthority

        # "clusterSizing" not honored currently
        clusterSizing:
            dcos:
                small:
                    nodes: "count >= 2, cpu >= 2"   # 1 master, 1 node
                normal:
                    nodes: "count >= 4, cpu >= 2"   # 3 masters, 1 node
                large:
                    nodes: "count >= 6, cpu >= 2 "  # 3 masters, 3 nodes
            boh:
                small:
                    masters: "count >= 1, cpu >= 2"
                    nodes:   "count >= 1, cpu >= 2"
                normal:
                    masters: "count >= 3, cpu >= 2"
                    nodes:   "count >= 1, cpu >= 2"
                large:
                    masters: "count >= 3, cpu >= 2"
                    nodes:   "count >= 3, cpu >= 2"
            k8s:
                small:
                    masters: "cpu >= 2"
                    nodes:   "cpu >= 2"
                normal:
                    masters: "count >= 3, cpu >= 2"
                    nodes:   "count >= 3, cpu >= 2"
                large:
                    masters: "count >= 5, cpu >= 2"
                    nodes:   "count >= 8, cpu >= 2"

    parameters:
        - AllowPodsOnMasters=false
        - CNI=calico
        - Dashboard=true
        - Hardening=true
        - KubeVersion=1.14.1
        - HelmVersion=2.14.1
        - HelmDefaultNamespace=default
        - ExternalLoadBalancerHostname=
<<<<<<< HEAD
        - OIDCClientName=default
        - OIDCGroupName=user_groups
        - OIDCUserName=username
=======
        - OIDCRealm=
        - OIDCClientName=default
        - OIDCGroupName=user_groups
        - OIDCUserName=username
        - ControlplaneEndpointIP
>>>>>>> 28a34bb4

    install:
        dcos:
            check:
                pace: deploy
                steps:
                    deploy:
                        targets:
                            masters: one
                        run: |
                            sfDcos kubernetes &>/dev/null
                            sfExit

            add:
                #pace: package,cli+config
                pace: package,cli,config
                steps:
                    package:
                        targets:
                            masters: one
                        options:
                            small: |
                                {
                                    "kubernetes": {
                                        "node_count": 1,
                                        "reserved_resources": {
                                            "kube_cpus": 1,
                                            "kube_mem": 1024,
                                            "kube_disk": 512
                                        }
                                    }
                                }
                            normal: |
                                {
                                    "kubernetes": {
                                        "high_availability": true,
                                        "node_count": 1,
                                        "reserved_resources": {
                                            "kube_cpus": 1,
                                            "kube_mem": 1024,
                                            "kube_disk": 512
                                        }
                                    }
                                }
                            large: |
                                {
                                    "kubernetes": {
                                        "high_availability": true,
                                        "node_count": 3,
                                        "reserved_resources": {
                                            "kube_cpus": 1,
                                            "kube_mem": 1024,
                                            "kube_disk": 512
                                        }
                                    }
                                }
                        run: |
                            op=-1
                            output=$(sfDcos package install --yes kubernetes {{.options}} 2>&1) && op=$? || true
                            [ $op -ne 0 ] && {
                                echo $output
                                echo $output | grep "already installed" &>/dev/null || sfFail $op
                            }
                            sfExit

                    cli:
                        targets:
                            masters: all
                        run: |
                            sfDcos package install --yes kubernetes --cli
                            sfExit

                    config:
                        targets:
                            masters: all
                        run: |
                            sfRetry 10m 20 sfDcos kubernetes plan show deploy --json | jq .status | grep COMPLETE &>/dev/null || sfFail 192
                            sfDcos kubernetes kubeconfig --apiserver-url https://apiserver.kubernetes.l4lb.thisdcos.directory:6443 && \
                            sfDcos config set-cluster kubernetes --server https://apiserver.kubernetes.l4lb.thisdcos.directory:6443
                            sfExit

            remove:
                pace: package
                steps:
                    package:
                        targets:
                            masters: one
                        run: |
                            sfDcos package remove --yes kubernetes || sfFail 192
                            sfExit

        bash:
            check:
                pace: masters,others
                steps:
<<<<<<< HEAD
                    kubectl:
                        targets:
                            gateways: all
                            nodes: all
                        run: |
                            [ -f /etc/kubernetes/.joined ] && [ $(sfKubectl get nodes &>/dev/null | wc -l) -gt 1 ]

                    nodes:
=======
                    others:
>>>>>>> 28a34bb4
                        targets:
                            gateway: all
                            nodes: all
                        run: |
                            if [ -f /etc/kubernetes/.joined ]; then
                                pidof kubelet &>/dev/null || sfFail 192
                                sfExit
                            fi
                            sfFail 193

                    masters:
                        targets:
                            masters: all
                        run: |
                            if [ -f /etc/kubernetes/.joined ]; then
                                [ $(sfKubectl get nodes | wc -l) -gt 1 ] || sfFail 194
                                [ -f /usr/local/sbin/helm || sfFail 195
                                sfExit
                            fi
                            sfFail 196

            add:
                pace: sysconf,syshardening,common-tools,reverseproxy,cp1-init,cni,cpx-init,join,helm-certs,helm-binary,helm-rbac-files,helm-rbac-apply,helm-init,helm-sync,final
                steps:
                    sysconf:
                        targets:
                            gateways: all
                            masters: all
                            nodes: all
                        run: |
                            [ -f /etc/kubernetes/.joined ] && sfExit

                            case $LINUX_KIND in
                                debian|ubuntu)
                                    sfWaitForApt
                                    sfRetry 5m 5 sfApt install -y ebtables socat || sfFail 192
                                    ;;
                                redhat|centos)
                                    sfRetry 5m 5 yum install -y ebtables socat || sfFail 193
                                    cat >/etc/sysctl.d/kubernetes.conf <<-'EOF'
                            net.bridge.bridge-nf-call-ip6tables = 1
                            net.bridge.bridge-nf-call-iptables = 1
                            net.bridge.bridge-nf-call-arptables = 1
                            EOF
                                    modprobe br_netfilter &>/dev/null
                                    sysctl --system

                                    # Set SELinux in permissive mode (effectively disabling it)
                                    if [[ -n $(command -v getenforce) ]]; then
                                        act=0
                                        getenforce | grep "Disabled" || act=1
                                        if [ $act -eq 1 ]; then
                                            if [[ -n $(command -v setenforce) ]]; then
                                                setenforce 0 || sfFail 201 "Error setting selinux in Permissive mode"
                                                sed -i 's/^SELINUX=enforcing$/SELINUX=permissive/' /etc/selinux/config
                                            fi
                                        fi
                                    fi
                                    ;;
                                *)
                                    echo "Unmanaged Linux distribution '$LINUX_KIND'"
                                    sfFail 194
                                    ;;
                            esac

                            kernel_version=$(cat /proc/version | awk '{ print $3 }' | cut -d. -f1)
                            
                            echo "# IPVS modules used by Kubernetes" >>/etc/modules
                            for i in ip_vs ip_vs_rr ip_vs_wrr ip_vs_sh; do
                                echo $i >>/etc/modules
                                modprobe $i 2>/dev/null || sfFail 201 "Error enabling kernel module $i, error code $?"
                            done

                            op=-1
                            for i in nf_conntrack_ipv4 nf_conntrack; do
                                echo $i >>/etc/modules
                                modprobe $i 2>/dev/null && op=0 || true
                            done
                            if [ $op -eq -1 ]; then
                                sfFail 201 "Error enabling kernel module nf_conntrack and nf_conntrack_ipv4"
                            fi

                            echo "net.ipv4.ip_forward=1" >>/etc/sysctl.d/99-sysctl.conf
                            sysctl --system

                            # Disable swap if enabled
                            op=-1
                            SWAPS=$(grep "swap[[:space:]]*sw[[:space:]]*" /etc/fstab | column -t | cut -d' ' -f1) && op=$? || true
                            if [ $op -eq 0 ]; then
                                cp /etc/fstab /etc/fstab.before_swap_disable
                                for s in $SWAPS; do
                                    swapoff $s &>/dev/null
                                    grep -v "$s" /etc/fstab >>/etc/fstab.new && mv /etc/fstab.new /etc/fstab
                                done
                            fi
                            sfExit

                    syshardening:
                        targets:
                            gateways: all
                            masters: all
                            nodes: all
                        run: |
                            {{ if eq .Hardening "true" }}
                            case $(sfGetFact "linux_kind") in
                                debian|ubuntu)
<<<<<<< HEAD
                                    sfApt update && sfApt install -y auditd quota quotatool || sfFail 196
                                    ;;

                                centos|redhat)
                                    yum -y install audit audit-libs quota || sfFail 197
                                    ;;

                                *) echo "unsupported linux distribution ''"
                                   sfFail 198
=======
                                    sfApt update && sfApt install -y auditd quota quotatool || sfFail 195
                                    ;;

                                centos|redhat)
                                    yum -y install audit audit-libs quota || sfFail 196
                                    ;;

                                *) echo "unsupported linux distribution ''"
                                   sfFail 197
>>>>>>> 28a34bb4
                                   ;;
                            esac

                            ## Configures ulimit - not compatible with a host on which a user graphical system is used - like remote desktop...
                            # cat >> /etc/security/limits.conf <<EOF
                            # *      soft      nproc      100
                            # *      hard      nproc      200
                            # *      soft      nofile      1024
                            # *      hard      nofile      2048
                            # EOF

                            ## Configures audit rules
                            cat >/etc/audit/rules.d/docker.rules <<EOF
                            -w /usr/bin/docker -p awx -k docker_binary
                            -w /var/lib/docker -p aw -k docker_data
                            -w /etc/docker -p aw -k docker_configuration
                            -w /etc/docker/daemon.json -p aw -k docker_daemon
                            -w /etc/default/docker -p aw -k docker_default
                            -w /usr/bin/containerd -p awx -k docker_containerd
                            -w /usr/bin/runc -p awx -k docker_runc
                            EOF
                            sfService restart auditd
                            {{ end }}
                            sfExit

                    common-tools:
                        targets:
                            gateways: all
                            masters: all
                            nodes: all
                        run: |
                            [ -f /etc/kubernetes/.joined ] && sfExit

                            case $(sfGetFact "linux_kind") in
                                debian|ubuntu)
                                    curl -s https://packages.cloud.google.com/apt/doc/apt-key.gpg | apt-key add -
                                    cat >/etc/apt/sources.list.d/kubernetes.list <<-EOF
                            deb https://apt.kubernetes.io/ kubernetes-xenial main
                            EOF
                            {{ if .KubeVersion }}
<<<<<<< HEAD
                                    sfApt update && sfApt install -y kubelet={{.KubeVersion}}-00 kubeadm={{.KubeVersion}}-00 kubectl={{.KubeVersion}}-00 || sfFail 199
=======
                                    sfApt update && sfApt install -y kubelet={{.KubeVersion}}-00 kubeadm={{.KubeVersion}}-00 kubectl={{.KubeVersion}}-00 || sfFail 198
>>>>>>> 28a34bb4
                            {{ else }}
                                    sfApt update && sfApt install -y kubelet kubeadm kubectl || sfFail 199
                            {{ end }}
                                    apt-mark hold kubelet kubeadm kubectl
                                    ;;

                                centos|redhat)
                                    cat >/etc/yum.repos.d/kubernetes.repo <<-EOF
                            [kubernetes]
                            name=Kubernetes
                            baseurl=https://packages.cloud.google.com/yum/repos/kubernetes-el7-x86_64
                            enabled=1
                            gpgcheck=1
                            repo_gpgcheck=1
                            gpgkey=https://packages.cloud.google.com/yum/doc/yum-key.gpg https://packages.cloud.google.com/yum/doc/rpm-package-key.gpg
                            exclude=kube*
                            EOF
                            {{ if .KubeVersion }}
<<<<<<< HEAD
                                    yum -y install kubelet-{{.KubeVersion}} kubeadm-{{.KubeVersion}} kubectl-{{.KubeVersion}} --disableexcludes=kubernetes || sfFail 199
                            {{ else }}
                                    yum -y install kubelet kubeadm kubectl --disableexcludes=kubernetes || sfFail 199
=======
                                    yum -y install kubelet-{{.KubeVersion}} kubeadm-{{.KubeVersion}} kubectl-{{.KubeVersion}} --disableexcludes=kubernetes || sfFail 200
                            {{ else }}
                                    yum -y install kubelet kubeadm kubectl --disableexcludes=kubernetes || sfFail 201
>>>>>>> 28a34bb4
                            {{ end }}
                                    ;;

                                *) echo "unsupported linux distribution ''"
<<<<<<< HEAD
                                   sfFail 200
=======
                                   sfFail 202
>>>>>>> 28a34bb4
                            esac
                            sfService enable kubelet && sfService start kubelet

                            sfExit

                    reverseproxy:
                        targets:
                            gateways: all
                        run: |
                            if [ -d ${SF_ETCDIR}/edgeproxy4network ]; then
                                TARGET_DIR=${SF_ETCDIR}/edgeproxy4network
                            elif [ -d ${SF_ETCDIR}/kong4gateway ]; then
                                TARGET_DIR=${SF_ETCDIR}/kong4gateway
                            fi
                            [ -z "${TARGET_DIR+x}" ] && sfFail 203

                            cat >${TARGET_DIR}/includes/kubernetes.conf <<-'EOF'
                            upstream kubernetes-api-cluster {
                                {{range .MasterIPs}}server {{.}}:6443;
                                {{end}}
                            }

                            server {
                                listen 6443;
                                proxy_pass kubernetes-api-cluster;
                            }
                            EOF
                            sfReverseProxyReload
                            sfExit

                    cp1-init:
                        targets:
                            masters: one
                        run: |
                            [ -f /etc/kubernetes/.joined ] && sfExit

                            mkdir -p /etc/kubernetes/kubeadm

                            {{ if .KubeVersion }}
                            KUBE_VERSION=v{{ .KubeVersion }}
                            {{ else }}
                            KUBE_VERSION=stable
                            {{ end }}

                            cat >/etc/kubernetes/kubeadm/kubeadm-config.yaml <<-EOF
                            ---
                            apiVersion: kubeadm.k8s.io/v1beta1
                            kind: ClusterConfiguration
                            controlPlaneEndpoint: "{{.ControlplaneEndpointIP}}:6443"
                            kubernetesVersion: ${KUBE_VERSION}
                            etcd:
                                local:
                                    dataDir: /var/lib/etcd
                            networking:
                                podSubnet: 10.244.0.0/16
                                serviceSubnet: 10.96.0.0/12
                            {{ if eq .Hardening "true" }}
                            apiServer:
                                timeoutForControlPlane: 4m0s
                                extraArgs:
                                    #? API server is restarted because of health check fail
                                    #? Modern K8S deploys preferes RBAC admission associate to PodSecurityPolicy to authorization control
                                    # anonymous-auth: "false"
                                    ##? EventRateLimit error running kubeadm init, alpha version
                                    ##? DenyEscalatingExec, deprecated
                                    enable-admission-plugins: AlwaysPullImages,DefaultStorageClass,NamespaceLifecycle,ServiceAccount,NodeRestriction,PodSecurityPolicy
                                    ## disable-admission-plugins: DynamicAuditing
                                    ##? error running kubeadm init
                                    # RBAC is used to grant permission to client, restrict access to anonymous users
                                    authorization-mode: RBAC,Node
                                    #!allow-privileged: "false"
                                    ##? kube-proxy cannot be run
                                    ##? RBAC admission provide fine grained control
                                    audit-log-path: /var/log/k8s_audit.log
                                    audit-log-maxage: "30"
                                    audit-log-maxbackup: "10"
                                    audit-log-maxsize: "100"
                                    service-account-lookup: "true"
                                    #? crash during init phase, to be investigated ...
                                    ## encryption-provider-config: aescbc
                                    profiling: "false"
                            controllerManager:
                                extraArgs:
                                    terminated-pod-gc-threshold: "12500"
                                    profiling: "false"
                                    use-service-account-credentials: "true"
                                    feature-gates: RotateKubeletServerCertificate=true
                                    cluster-signing-cert-file: ${SF_ETCDIR}/pki/ca/ca.crt
                                    cluster-signing-key-file: ${SF_ETCDIR}/pki/ca/ca.key
                            {{ end }}
                            certificatesDir: /etc/kubernetes/pki
                            clusterName: kubernetes
                            dns:
                                type: CoreDNS
                            imageRepository: k8s.gcr.io
                            {{ if .OIDCRealm }}
                                {{ if .ExternalLoadBalancerHostname }}
                            oidc-issuer-url: "https://{{ .ExternalLoadBalancerHostname }}/realms/{{ .OIDCRealm }}"
                                {{ else }}
<<<<<<< HEAD
                            oidc-issuer-url: "https://{{ .EndpointIP }}/realms/{{ .OIDCRealm }}"
=======
                            oidc-issuer-url: "https://{{ .ControlplaneEndpointIP }}/realms/{{ .OIDCRealm }}"
>>>>>>> 28a34bb4
                            # oidc-ca-file: "/opt/safescale/etc/pki/ca.crt"
                                {{ end }}
                            oidc-client-id: "{{ .OIDCClientName }}"
                            oidc-username-claim: "{{ .OIDCUserName }}"
                            oidc-groups-claim: "{{ .OIDCGroupName }}"
                            {{ end }}
                            EOF

<<<<<<< HEAD
                            sfRetry 5m 5 kubeadm config images pull || sfFail 202
                            sudo kubeadm init --config=/etc/kubernetes/kubeadm/kubeadm-config.yaml || sfFail 203
                            cp_join_cmd=$(kubeadm token create --ttl 10m --print-join-command) || sfFail 204
                            cert_key=$(kubeadm init phase upload-certs --experimental-upload-certs | tail -n 1) || sfFail 205

                            sfRetry 5m 5 kubeadm config images pull || sfFail 198
                            kubeadm init --config=/etc/kubernetes/kubeadm/kubeadm-config.yaml || sfFail 199
                            cp_join_cmd=$(kubeadm token create --ttl 10m --print-join-command) || sfFail 200
                            cert_key=$(kubeadm init phase upload-certs --upload-certs | tail -1) || sfFail 201
=======
                            sfRetry 5m 5 kubeadm config images pull || sfFail 204
                            sudo kubeadm init --config=/etc/kubernetes/kubeadm/kubeadm-config.yaml || sfFail 205
                            cp_join_cmd=$(kubeadm token create --ttl 10m --print-join-command) || sfFail 206
                            cert_key=$(kubeadm init phase upload-certs --experimental-upload-certs | tail -n 1) || sfFail 207
>>>>>>> 28a34bb4

                            cat >${SF_TMPDIR}/init_cluster_admin_kube.sh <<-'EOF'
                            mkdir -p ~{{.ClusterAdminUsername}}/.kube
                            cp -f /etc/kubernetes/admin.conf ~{{.ClusterAdminUsername}}/.kube/config
                            chown -R {{.ClusterAdminUsername}}:{{.ClusterAdminUsername}} ~{{.ClusterAdminUsername}}/.kube && \
                            chmod -R go-rwx ~{{.ClusterAdminUsername}}/.kube

                            sudo chown root:{{.ClusterAdminUsername}} /etc/kubernetes/pki/etcd/
                            sudo chown root:{{.ClusterAdminUsername}} /etc/kubernetes/pki/etcd/ca.crt
                            sudo chown root:{{.ClusterAdminUsername}} /etc/kubernetes/pki/etcd/server.key
                            sudo chmod g+r /etc/kubernetes/pki/etcd/server.key
                            sudo chown root:{{.ClusterAdminUsername}} /etc/kubernetes/pki/etcd/server.crt
                            EOF

                            # execute init_cluster_admin_kube.sh on the current master
                            bash ${SF_TMPDIR}/init_cluster_admin_kube.sh || sfFail 208
                            # Starting from here, any kubectl command must be changed to sfKubectl

                            # Push control-plane join command to all the other masters
                            echo "$cp_join_cmd --experimental-control-plane --certificate-key $cert_key" >${SF_TMPDIR}/cp_join_cmd.sh
                            cat ${SF_TMPDIR}/cp_join_cmd.sh
                            sfDropzonePush ${SF_TMPDIR}/cp_join_cmd.sh || fail 209
                            sfDropzonePush ${SF_TMPDIR}/init_cluster_admin_kube.sh || fail 210
                            for ip in {{range .MasterIPs}}{{.}} {{end}}; do
                                [ "$ip" = "{{.HostIP}}" ] && continue
                                sfDropzoneSync $ip || sfFail 211
                            done
                            rm ${SF_TMPDIR}/cp_join_cmd.sh ${SF_TMPDIR}/init_cluster_admin_kube.sh
                            sfDropzoneClean

                            {{ if eq .Hardening "true" }}
                            # define and apply Pod Security Polices (PSP)
                            cat >/etc/kubernetes/kubeadm/psp-default.yaml <<-'EOF'
                            apiVersion: extensions/v1beta1
                            kind: PodSecurityPolicy
                            metadata:
                              name: default
                              annotations:
                                seccomp.security.alpha.kubernetes.io/allowedProfileNames: 'docker/default'
                                seccomp.security.alpha.kubernetes.io/defaultProfileName:  'docker/default'
                            spec:
                              privileged: false
                              allowPrivilegeEscalation: false
                              allowedCapabilities: []  # default set of capabilities are implicitly allowed
                              volumes:
                              - 'configMap'
                              - 'emptyDir'
                              - 'projected'
                              - 'secret'
                              - 'downwardAPI'
                              - 'persistentVolumeClaim'
                              hostNetwork: false
                              hostIPC: false
                              hostPID: false
                              runAsUser:
                                rule: 'RunAsAny'
                              seLinux:
                                rule: 'RunAsAny'
                              supplementalGroups:
                                rule: 'RunAsAny'
                              fsGroup:
                                rule: 'RunAsAny'
                            ---
                            kind: ClusterRole
                            apiVersion: rbac.authorization.k8s.io/v1
                            metadata:
                              name: default-psp
                            rules:
                            - apiGroups: ['policy']
                              resources: ['podsecuritypolicies']
                              verbs:     ['use']
                              resourceNames: ['default']
                            - apiGroups: ['extensions']
                              resources: ['podsecuritypolicies']
                              verbs:     ['use']
                              resourceNames: ['default']
                            ---
                            kind: ClusterRoleBinding
                            apiVersion: rbac.authorization.k8s.io/v1
                            metadata:
                              name: default-psp
                            roleRef:
                              kind: ClusterRole
                              name: default-psp
                              apiGroup: rbac.authorization.k8s.io
                            subjects:
                            - kind: Group
                              name: system:authenticated
                              apiGroup: rbac.authorization.k8s.io
                            EOF

                            cat >/etc/kubernetes/kubeadm/psp-privileged.yaml <<-'EOF'
                            apiVersion: extensions/v1beta1
                            kind: PodSecurityPolicy
                            metadata:
                              name: privileged
                              annotations:
                                seccomp.security.alpha.kubernetes.io/allowedProfileNames: '*'
                            spec:
                              privileged: true
                              allowPrivilegeEscalation: true
                              allowedCapabilities: ['*']
                              volumes: ['*']
                              hostNetwork: true
                              hostPorts:
                              - min: 0
                                max: 65535
                              hostIPC: true
                              hostPID: true
                              runAsUser:
                                rule: 'RunAsAny'
                              seLinux:
                                rule: 'RunAsAny'
                              supplementalGroups:
                                rule: 'RunAsAny'
                              fsGroup:
                                rule: 'RunAsAny'
                            ---
                            kind: RoleBinding
                            apiVersion: rbac.authorization.k8s.io/v1
                            metadata:
                              name: privileged-psp-nodes
                              namespace: kube-system
                            roleRef:
                              kind: ClusterRole
                              name: privileged-psp
                              apiGroup: rbac.authorization.k8s.io
                            subjects:
                            # Allows access to resources required by the kubelet component
                            - kind: Group
                              apiGroup: rbac.authorization.k8s.io
                              name: system:nodes
                            # Allows access to resources required by the kubelet user
                            - kind: User
                              apiGroup: rbac.authorization.k8s.io
                              name: kubelet # Legacy node ID
                            # bind all service accounts in namespace kube-system (kube-proxy, CNI)
                            - apiGroup: rbac.authorization.k8s.io
                              kind: Group
                              name: system:serviceaccounts:kube-system
                            ---
                            kind: ClusterRole
                            apiVersion: rbac.authorization.k8s.io/v1
                            metadata:
                              name: privileged-psp
                            rules:
                            - apiGroups: ['policy']
                              resources: ['podsecuritypolicies']
                              verbs:     ['use']
                              resourceNames: ['privileged']
                            - apiGroups: ['extensions']
                              resources: ['podsecuritypolicies']
                              verbs:     ['use']
                              resourceNames: ['privileged']
                            EOF

                            sfKubectl apply -f /etc/kubernetes/kubeadm/psp-default.yaml || sfFail 212
                            sfKubectl apply -f /etc/kubernetes/kubeadm/psp-privileged.yaml || sfFail 213
                            {{ end }}

                            # waits availability of key pods
                            set -u -o pipefail
                            sfRetry 5m 10 sfIsPodRunning kube-apiserver-{{.Hostname}}@kube-system || sfFail 214
                            sfRetry 5m 10 sfIsPodRunning kube-controller-manager-{{.Hostname}}@kube-system || sfFail 215
                            sfRetry 5m 10 sfIsPodRunning kube-scheduler-{{.Hostname}}@kube-system || sfFail 216

                            touch /etc/kubernetes/.joined
                            echo "init done"
                            sfExit

                    cni:
                        targets:
                            masters: one
                        run: |
                            case {{.CNI}} in
                                flannel)
                                    sfKubectl apply -f https://raw.githubusercontent.com/coreos/flannel/master/Documentation/kube-flannel.yml || sfFail 217

                                    sfFirewallAdd --zone=trusted --add-interface=flannel.1
                                    sfFirewallAdd --zone=trusted --add-interface=cni0
                                    sfFirewallReload || sfFail 218 "Firewall problem"
                                    ;;
                                calico)
                                    # Should already exist...
                                    mkdir -p /etc/kubernetes/kubeadm/

                                    # Applies RBAC Calico
                                    wget https://docs.projectcalico.org/v3.10/manifests/rbac/rbac-kdd-calico.yaml -P /etc/kubernetes/kubeadm/
                                    sfKubectl apply -f /etc/kubernetes/kubeadm/rbac-kdd-calico.yaml || sfFail 219

                                    # Downloads default calico
                                    wget https://docs.projectcalico.org/v3.10/manifests/calico.yaml -P /etc/kubernetes/kubeadm/ || sfFail 220

                                    # Creates our patch file
                                    cat >/etc/kubernetes/kubeadm/calico.yaml.patch <<-'EOF'
                            --- calico.yaml	2019-11-21 17:06:25.590230285 +0100
                            +++ calico.yaml.new	2019-11-21 17:02:11.885017690 +0100
                            @@ -24,7 +24,7 @@
                                "plugins": [
                                    {
                                    "type": "calico",
                            -          "log_level": "info",
                            +          "log_level": "debug",
                                    "datastore_type": "kubernetes",
                                    "nodename": "__KUBERNETES_NODE_NAME__",
                                    "mtu": __CNI_MTU__,
                            @@ -516,7 +516,7 @@
                                    # It can be deleted if this is a fresh installation, or if you have already
                                    # upgraded to use calico-ipam.
                                    - name: upgrade-ipam
                            -          image: calico/cni:v3.10.1
                            +          image: calico/cni:v3.10.0
                                    command: ["/opt/cni/bin/calico-ipam", "-upgrade"]
                                    env:
                                        - name: KUBERNETES_NODE_NAME
                            @@ -536,7 +536,7 @@
                                    # This container installs the CNI binaries
                                    # and CNI network config file on each node.
                                    - name: install-cni
                            -          image: calico/cni:v3.10.1
                            +          image: calico/cni:v3.10.0
                                    command: ["/install-cni.sh"]
                                    env:
                                        # Name of the CNI config file to create.
                            @@ -570,7 +570,7 @@
                                    # Adds a Flex Volume Driver that creates a per-pod Unix Domain Socket to allow Dikastes
                                    # to communicate with Felix over the Policy Sync API.
                                    - name: flexvol-driver
                            -          image: calico/pod2daemon-flexvol:v3.10.1
                            +          image: calico/pod2daemon-flexvol:v3.10.0
                                    volumeMounts:
                                    - name: flexvol-driver-host
                                        mountPath: /host/driver
                            @@ -579,7 +579,7 @@
                                    # container programs network policy and routes on each
                                    # host.
                                    - name: calico-node
                            -          image: calico/node:v3.10.1
                            +          image: calico/node:v3.10.0
                                    env:
                                        # Use Kubernetes API as the backing datastore.
                                        - name: DATASTORE_TYPE
                            @@ -606,6 +606,8 @@
                                        value: "autodetect"
                                        # Enable IPIP
                                        - name: CALICO_IPV4POOL_IPIP
                            +              value: "Never"
                            +            - name: CALICO_IPV4POOL_VXLAN
                                        value: "Always"
                                        # Set MTU for tunnel device used if ipip is enabled
                                        - name: FELIX_IPINIPMTU
                            @@ -617,7 +619,7 @@
                                        # chosen from this range. Changing this value after installation will have
                                        # no effect. This should fall within `--cluster-cidr`.
                                        - name: CALICO_IPV4POOL_CIDR
                            -              value: "192.168.0.0/16"
                            +              value: "10.244.0.0/16"
                                        # Disable file logging so `kubectl logs` works.
                                        - name: CALICO_DISABLE_FILE_LOGGING
                                        value: "true"
                            @@ -753,7 +755,7 @@
                                priorityClassName: system-cluster-critical
                                containers:
                                    - name: calico-kube-controllers
                            -          image: calico/kube-controllers:v3.10.1
                            +          image: calico/kube-controllers:v3.10.0
                                    env:
                                        # Choose which controllers to run.
                                        - name: ENABLED_CONTROLLERS
                            EOF

                                    # Installs the 'patch' command
                                    case $(sfGetFact "linux_kind") in
                                        debian|ubuntu)
                                            sfApt update && sfApt install -y patch || sfFail 221
                                            ;;

                                        centos|redhat)
                                            yum -y install patch || sfFail 222
                                            ;;

                                        *) echo "unsupported linux distribution ''"
                                           sfFail 223
                                           ;;
                                    esac

                                    # Patches calico file
                                    patch -l /etc/kubernetes/kubeadm/calico.yaml /etc/kubernetes/kubeadm/calico.yaml.patch

                                    # Applies patched file
                                    sfKubectl apply -f /etc/kubernetes/kubeadm/calico.yaml || sfFail 224

                                    sfFirewallAdd --zone=trusted --add-interface=cni0
                                    sfFirewallReload || sfFail 225 "Firewall problem"
                                    ;;
                            esac
                            sfExit 0

                    cpx-init:
                        targets:
                            masters: all
                        run: |
                            # Don't try to init a kubernetes cluster already running
                            [ -f /etc/kubernetes/.joined ] && sfExit

                            sfDropzonePop ${SF_TMPDIR} || sfFail 226
                            sfDropzoneClean

                            [ -f ${SF_TMPDIR}/cp_join_cmd.sh ] || sfFail 227
                            bash ${SF_TMPDIR}/cp_join_cmd.sh || sfFail 228
                            [ -f ${SF_TMPDIR}/init_cluster_admin_kube.sh ] || sfFail 229
                            bash ${SF_TMPDIR}/init_cluster_admin_kube.sh || sfFail 230

                            # waits availability of key pods
                            set -u -o pipefail
                            sfRetry 5m 10 sfIsPodRunning kube-apiserver-{{.Hostname}}@kube-system || sfFail 231
                            sfRetry 5m 10 sfIsPodRunning kube-controller-manager-{{.Hostname}}@kube-system -o 'jsonpath={..status.conditions[?(@.type=="Ready")].status}') == 'True' ]" || sfFail 232
                            sfRetry 5m 10 sfIsPodRunning kube-scheduler-{{.Hostname}}@kube-system || sfFail 233

                            # Configure firewall
                            case {{.CNI}} in
                                flannel)
                                    sfFirewallAdd --zone=trusted --add-interface=flannel.1
                                    sfFirewallAdd --zone=trusted --add-interface=cni0
                                    sfFirewallReload || sfFail 234 "Firewall problem"
                                    ;;
                                calico)
                                    sfFirewallAdd --zone=trusted --add-interface=cni0
                                    sfFirewallReload || sfFail 235 "Firewall problem"
                                    ;;
                            esac

                            touch /etc/kubernetes/.joined
                            echo "cpx init done"
                            sfExit

                    join:
                        targets:
                            gateways: all
                            nodes: all
                        run: |
                            [ -f /etc/kubernetes/.joined ] && sfExit

                            MASTERIP=
                            for m in {{ range .MasterIPs }}{{.}} {{ end -}}; do
                                op=-1
                                NODE_JOIN_CMD=$(sfRemoteExec $m kubeadm token create --print-join-command) && op=$? || true
                                [ $op -ne 0 ] && continue
                                NODE_JOIN_CMD=$(echo $NODE_JOIN_CMD | head -1)
                                MASTERIP=$m
                                break
                            done
                            [ -z "$MASTERIP" ] && echo "failed to find available master to register with. Aborted." && sfFail 236
                            eval $NODE_JOIN_CMD || sfFail 237
                            touch /etc/kubernetes/.joined
                            sfExit

                    no-schedule:
                        targets:
                            gateways: all
                        run: |
                            sfKubectl taint nodes {{ .Hostname }} key=value:NoSchedule || sfFail 238
                            sfExit

                    helm-certs:
                        targets:
                            masters: any
                        run: |
                            cd ${SF_TMPDIR}

                            ## Generate keys
                            openssl genrsa -out tiller.key.pem 4096
                            openssl genrsa -out helm.key.pem 4096

                            ## Create a config file for generating a Certificate Signing Request (CSR)
                            cat >csr.conf <<-EOF
                            [ req ]
                            default_bits = 2048
                            prompt = no
                            default_md = sha256
                            req_extensions = req_ext
                            distinguished_name = dn

                            [ dn ]
                            C=FR
                            ST=FR
                            L=Toulouse
                            O=CSSI
                            OU=Space
                            CN={{ .Hostname }}

                            [ req_ext ]
                            subjectAltName = @alt_names

                            [ alt_names ]
                            DNS.1 = helm
                            DNS.2 = helm.{{ .HelmDefaultNamespace }}
                            DNS.3 = helm.{{ .HelmDefaultNamespace }}.svc
                            DNS.4 = helm.{{ .HelmDefaultNamespace }}.svc.cluster
                            DNS.5 = helm.{{ .HelmDefaultNamespace }}.svc.cluster.local
                            DNS.6 = helm.{{ .HelmDefaultNamespace }}.svc.cluster.local.com
                            IP = {{ .HostIP }}

                            [ v3_ext ]
                            authorityKeyIdentifier=keyid,issuer:always
                            basicConstraints=CA:FALSE
                            keyUsage=keyEncipherment,dataEncipherment
                            extendedKeyUsage=serverAuth,clientAuth
                            subjectAltName=@alt_names
                            EOF

                            # Generate the certificates signing request based on the config file
                            openssl req -new -key tiller.key.pem -out tiller.csr.pem -config csr.conf
                            openssl req -new -key helm.key.pem -out helm.csr.pem -config csr.conf

                            # Generate certificates using the ca.key.pem, ca.crt.pem and xxxx.csr.pem
                            sudo openssl x509 -req -CA ${SF_ETCDIR}/pki/ca/ca.cert.pem -CAkey ${SF_ETCDIR}/pki/ca/ca.key.pem -CAcreateserial \
                                              -in tiller.csr.pem -out tiller.cert.pem
                                              -days 365 -extfile csr.conf

                            #openssl x509 -req -in helm.csr.pem -CA ca.cert.pem -CAkey ca.key.pem \
                            sudo openssl x509 -req -CA ${SF_ETCDIR}/pki/ca/ca.cert.pem -CAkey ${SF_ETCDIR}/pki/ca/ca.key.pem -CAcreateserial
                                              -in helm.csr.pem -out helm.cert.pem  \
                                              -days 365 -extfile csr.conf

                            ## Backup certificate and private key
                            # mv ca.cert.pem ca.key.pem ${SF_ETCDIR}/helm/ca
                            mv helm.cert.pem helm.key.pem /etc/kubernetes/pki
                            mv tiller.cert.pem tiller.key.pem /etc/kubernetes/pki

                            chown -R root:{{ .ClusterAdminUsername }} /etc/kubernetes/pki
                            chmod -R u+rwx,g+r-wx,o-rwx /etc/kubernetes/pki
                            find /etc/kubernetes/pki -type d -exec chmod ug+x {} \;

                            ## Clean directory
                            rm ca.srl csr.conf helm.csr.pem tiller.csr.pem
                            sfExit

                    helm-binary:
                        targets:
                            masters: all
                        run: |
                            # Install Helm
                            cd ${SF_TMPDIR}
                            wget https://get.helm.sh/helm-v{{.HelmVersion}}-linux-amd64.tar.gz || sfFail 239

                            tar -zxvf ${SF_TMPDIR}/helm-v{{.HelmVersion}}-linux-amd64.tar.gz -C ${SF_TMPDIR} || sfFail 240

                            chmod a+rx ${SF_TMPDIR}/linux-amd64/helm \
                              && chmod a+rx ${SF_TMPDIR}/linux-amd64/tiller || sfFail 241

                            mv ${SF_TMPDIR}/linux-amd64/helm /usr/local/sbin \
                              && mv ${SF_TMPDIR}/linux-amd64/tiller /usr/local/sbin || sfFail 242

                            rm -drf ${SF_TMPDIR}/linux-amd64 ${SF_TMPDIR}/helm-v{{.Version}}-linux-amd64.tar.gz || sfFail 243
                            sfExit

                    helm-account:
                        targets:
                            masters: one
                        run: |
                            ## Create serviceaccount
                            sfKubectl create serviceaccount tiller -n kube-system || sfFail 244
                            sfExit

                    helm-rbac-files:
                        targets:
                            masters: all
                        run: |
                            mkdir -p ${SF_ETCDIR}/helm

                            cat > ${SF_ETCDIR}/helm/tiller-clusterrolebinding-admin.yaml <<EOF
                            apiVersion: rbac.authorization.k8s.io/v1
                            kind: ClusterRoleBinding
                            metadata:
                                name: tiller-clusterrolebinding-admin
                            roleRef:
                                apiGroup: rbac.authorization.k8s.io
                                kind: ClusterRole
                                name: cluster-admin
                            subjects:
                                - kind: ServiceAccount
                                  name: tiller
                                  namespace: kube-system
                            EOF
                            sfExit

                    helm-rbac-apply:
                        targets:
                            masters: one
                        run: |
                            ## Apply RBAC policy
                            sfKubectl apply -f ${SF_ETCDIR}/helm/tiller-clusterrolebinding-admin.yaml || sfFail 245
                            sfExit

                    helm-init:
                        targets:
                            masters: one
                        run: |
                            ## Install Helm as {{ .ClusterAdminUsername }} (the user that runs kubectl) client with TLS authentication with Tiller
                            sudo -u {{ .ClusterAdminUsername }} -i helm init \
                                --tiller-tls \
                                --tiller-tls-hostname {{ .Hostname }} \
                                --tiller-tls-cert ${SF_ETCDIR}/helm/pki/tiller.cert.pem \
                                --tiller-tls-key ${SF_ETCDIR}/helm/pki/tiller.key.pem \
                                --tiller-tls-verify \
                                --tls-ca-cert ${SF_ETCDIR}/helm/ca/ca.cert.pem \
                                --service-account tiller \
                                --override 'spec.template.spec.containers[0].command'='{/tiller,--storage=secret}' \
                                || sfFail 246

                            mkdir -p /home/{{.ClusterAdminUsername}}/.helm
                            cp ${SF_ETCDIR}/helm/ca/ca.cert.pem /home/{{ .ClusterAdminUsername }}/.helm/ca.pem
                            cp ${SF_ETCDIR}/helm/pki/helm.cert.pem /home/{{ .ClusterAdminUsername }}/.helm/cert.pem
                            cp ${SF_ETCDIR}/helm/pki/helm.key.pem /home/{{ .ClusterAdminUsername }}/.helm/key.pem

                            chown -R {{ .ClusterAdminUsername }}:{{ .ClusterAdminUsername }} /home/{{ .ClusterAdminUsername }}/.helm
                            chmod -R 0770 /home/{{ .ClusterAdminUsername }}/.helm

                            # Push .helm configuration to all the other masters
                            # Creates an archive of the .helm directory
                            cd /home/{{ .ClusterAdminUsername }} && \
                            tar -zcvf ${SF_TMPDIR}/helm_config.tar.gz .helm || sfFail 247

                            # Push the archive in the dropzone and synchronize
                            sfDropzonePush ${SF_TMPDIR}/helm_config.tar.gz || sfFail 248
                            for ip in {{ range .MasterIPs }}{{ . }} {{ end }}; do
                                sfDropzoneSync $ip || sfFail 249
                            done
                            rm -f ${SF_TMPDIR}/helm_config.tar.gz
                            sfExit

                    helm-sync:
                        targets:
                            masters: all
                        run: |
                            sfDropzonePop ${SF_TMPDIR} || sfFail 250
                            sfDropzoneClean

                            [ -f ${SF_TMPDIR}/helm_config.tar.gz ] || sfFail 251
                            tar -zxvf ${SF_TMPDIR}/helm_config.tar.gz -C /home/{{ .ClusterAdminUsername }} || sfFail 252
                            rm -f ${SF_TMPDIR}/helm_config.tar.gz
                            sfExit

                    final:
                        targets:
                            masters: one
                        run: |
                            # Allows pods to start on master if there is only one master or if it's explicitely requested
                            [ "{{.ClusterComplexity}}" = "small" -o "{{.AllowPodsOnMasters}}" = "true" ] && sfKubectl taint nodes --all node-role.kubernetes.io/master- || true
                            # Adds namespace safescale
                            sfKubectl create namespace safescale
                            # FIXME: add label to namespace (in prevision of network policies)
                            # sfKubectl set label
                            # adds Kubernetes Dashboard
                            if [ "{{.Dashboard}}" = "true" ]; then
                                if curl --output /dev/null --silent --head --fail "https://raw.githubusercontent.com/kubernetes/dashboard/$(sfGithubLastRelease kubernetes dashboard)/src/deploy/recommended/kubernetes-dashboard.yaml"; then
                                    sfRetry 3m 5 sfKubectl apply -f https://raw.githubusercontent.com/kubernetes/dashboard/$(sfGithubLastRelease kubernetes dashboard)/src/deploy/recommended/kubernetes-dashboard.yaml || sfFail 222 "Unable to install kubernetes dashboard version $(sfGithubLastRelease)"
                                else
                                    if curl --output /dev/null --silent --head --fail "https://raw.githubusercontent.com/kubernetes/dashboard/$(sfGithubLastNotBetaRelease kubernetes dashboard)/src/deploy/recommended/kubernetes-dashboard.yaml"; then
                                        sfRetry 3m 5 sfKubectl apply -f https://raw.githubusercontent.com/kubernetes/dashboard/$(sfGithubLastNotBetaRelease kubernetes dashboard)/src/deploy/recommended/kubernetes-dashboard.yaml || sfFail 222 "Unable to install kubernetes dashboard version $(sfGithubLastNotBetaRelease)"
                                    fi
                                fi
                            fi
                            sfExit

            remove:
                pace: helm-namespace,helm-cleanup,node,reset,reverseproxy,clean
                steps:
                    helm-namespace:
                        targets:
                            masters: one
                        run: |
                            # Delete deployment
                            if sfKubectl -n kube-system get deployment tiller-deploy &>/dev/null; then
                                sfKubectl -n kube-system delete deployment tiller-deploy || sfFail 192
                            fi
                            # Delete account
                            if sfKubectl get serviceaccount tiller -n kube-system &>/dev/null; then
                                sfKubectl delete serviceaccount tiller -n kube-system || sfFail 193
                            fi
                            # Delete service
                            if sfKubectl get service -n kube-system tiller-deploy &>/dev/null; then
                                sfKubectl delete service -n kube-system tiller-deploy &>/dev/null || sfFail 194
                            fi
                            # Delete secret
                            if sfkubectl get secret -n kube-system tiller-secret &>/dev/null; then
                                sfkubectl delete secret -n kube-system tiller-secret &>/dev/null || sfFail 195
                            fi
                            # Delete RBAC policy
                            if sfKubectl get role tiller-rolebinding-secret -n kube-system &>/dev/null; then
                                sfKubectl delete -f ${SF_ETCDIR}/helm/tiller-clusterrolebinding-admin.yaml || sfFail 196
                            fi
                            sfExit

                    helm-cleanup:
                        targets:
                            masters: all
                        run: |
                            rm -f /usr/local/sbin/helm || sfFail 197
                            rm -f /usr/local/sbin/tiller || sfFail 198
                            rm -drf ${SF_ETCDIR}/helm /home/{{ .ClusterAdminUsername }}/.helm || sfFail 199
                            sfExit

                    node:
                        targets:
                            masters: one
                        run: |
                            sfKubectl drain {{.Hostname}} --delete-local-data --force --ignore-daemonsets
                            sfKubectl delete node {{.Hostname}}
                            sfExit

                    reverseproxy:
                        targets:
                            gateways: all
                        run: |
                            rm -f ${SF_ETCDIR}/kong4gateway/includes/kubernetes.conf
                            sfReverseProxyReload
                            sfExit

                    reset:
                        targets:
                            gateways: all
                            masters: all
                            nodes: all
                        run: |
                            kubeadm reset -f
                            sfExit

                    clean:
                        targets:
                            gateways: all
                            masters: all
                            nodes: all
                        run: |
                            case $LINUX_KIND in
                                debian|ubuntu)
                                    sfApt purge -y kubectl kubeadm kubelet || sfFail 223 "failure purging kubernetes"
                                    ;;
                                redhat|centos)
                                    yum remove -y kubectl kubeadm kubelet || sfFail 224 "failure purging kubernetes"
                                    ;;
                            esac
                            sfFirewallReload || sfFail 200 "Firewall problem"
                            rm -f /etc/kubernetes/.joined
                            sfExit

...<|MERGE_RESOLUTION|>--- conflicted
+++ resolved
@@ -62,17 +62,11 @@
         - HelmVersion=2.14.1
         - HelmDefaultNamespace=default
         - ExternalLoadBalancerHostname=
-<<<<<<< HEAD
-        - OIDCClientName=default
-        - OIDCGroupName=user_groups
-        - OIDCUserName=username
-=======
         - OIDCRealm=
         - OIDCClientName=default
         - OIDCGroupName=user_groups
         - OIDCUserName=username
         - ControlplaneEndpointIP
->>>>>>> 28a34bb4
 
     install:
         dcos:
@@ -168,18 +162,7 @@
             check:
                 pace: masters,others
                 steps:
-<<<<<<< HEAD
-                    kubectl:
-                        targets:
-                            gateways: all
-                            nodes: all
-                        run: |
-                            [ -f /etc/kubernetes/.joined ] && [ $(sfKubectl get nodes &>/dev/null | wc -l) -gt 1 ]
-
-                    nodes:
-=======
                     others:
->>>>>>> 28a34bb4
                         targets:
                             gateway: all
                             nodes: all
@@ -286,17 +269,6 @@
                             {{ if eq .Hardening "true" }}
                             case $(sfGetFact "linux_kind") in
                                 debian|ubuntu)
-<<<<<<< HEAD
-                                    sfApt update && sfApt install -y auditd quota quotatool || sfFail 196
-                                    ;;
-
-                                centos|redhat)
-                                    yum -y install audit audit-libs quota || sfFail 197
-                                    ;;
-
-                                *) echo "unsupported linux distribution ''"
-                                   sfFail 198
-=======
                                     sfApt update && sfApt install -y auditd quota quotatool || sfFail 195
                                     ;;
 
@@ -306,7 +278,6 @@
 
                                 *) echo "unsupported linux distribution ''"
                                    sfFail 197
->>>>>>> 28a34bb4
                                    ;;
                             esac
 
@@ -347,11 +318,7 @@
                             deb https://apt.kubernetes.io/ kubernetes-xenial main
                             EOF
                             {{ if .KubeVersion }}
-<<<<<<< HEAD
-                                    sfApt update && sfApt install -y kubelet={{.KubeVersion}}-00 kubeadm={{.KubeVersion}}-00 kubectl={{.KubeVersion}}-00 || sfFail 199
-=======
                                     sfApt update && sfApt install -y kubelet={{.KubeVersion}}-00 kubeadm={{.KubeVersion}}-00 kubectl={{.KubeVersion}}-00 || sfFail 198
->>>>>>> 28a34bb4
                             {{ else }}
                                     sfApt update && sfApt install -y kubelet kubeadm kubectl || sfFail 199
                             {{ end }}
@@ -370,24 +337,14 @@
                             exclude=kube*
                             EOF
                             {{ if .KubeVersion }}
-<<<<<<< HEAD
-                                    yum -y install kubelet-{{.KubeVersion}} kubeadm-{{.KubeVersion}} kubectl-{{.KubeVersion}} --disableexcludes=kubernetes || sfFail 199
-                            {{ else }}
-                                    yum -y install kubelet kubeadm kubectl --disableexcludes=kubernetes || sfFail 199
-=======
                                     yum -y install kubelet-{{.KubeVersion}} kubeadm-{{.KubeVersion}} kubectl-{{.KubeVersion}} --disableexcludes=kubernetes || sfFail 200
                             {{ else }}
                                     yum -y install kubelet kubeadm kubectl --disableexcludes=kubernetes || sfFail 201
->>>>>>> 28a34bb4
                             {{ end }}
                                     ;;
 
                                 *) echo "unsupported linux distribution ''"
-<<<<<<< HEAD
-                                   sfFail 200
-=======
                                    sfFail 202
->>>>>>> 28a34bb4
                             esac
                             sfService enable kubelet && sfService start kubelet
 
@@ -487,11 +444,7 @@
                                 {{ if .ExternalLoadBalancerHostname }}
                             oidc-issuer-url: "https://{{ .ExternalLoadBalancerHostname }}/realms/{{ .OIDCRealm }}"
                                 {{ else }}
-<<<<<<< HEAD
-                            oidc-issuer-url: "https://{{ .EndpointIP }}/realms/{{ .OIDCRealm }}"
-=======
                             oidc-issuer-url: "https://{{ .ControlplaneEndpointIP }}/realms/{{ .OIDCRealm }}"
->>>>>>> 28a34bb4
                             # oidc-ca-file: "/opt/safescale/etc/pki/ca.crt"
                                 {{ end }}
                             oidc-client-id: "{{ .OIDCClientName }}"
@@ -500,22 +453,10 @@
                             {{ end }}
                             EOF
 
-<<<<<<< HEAD
-                            sfRetry 5m 5 kubeadm config images pull || sfFail 202
-                            sudo kubeadm init --config=/etc/kubernetes/kubeadm/kubeadm-config.yaml || sfFail 203
-                            cp_join_cmd=$(kubeadm token create --ttl 10m --print-join-command) || sfFail 204
-                            cert_key=$(kubeadm init phase upload-certs --experimental-upload-certs | tail -n 1) || sfFail 205
-
-                            sfRetry 5m 5 kubeadm config images pull || sfFail 198
-                            kubeadm init --config=/etc/kubernetes/kubeadm/kubeadm-config.yaml || sfFail 199
-                            cp_join_cmd=$(kubeadm token create --ttl 10m --print-join-command) || sfFail 200
-                            cert_key=$(kubeadm init phase upload-certs --upload-certs | tail -1) || sfFail 201
-=======
                             sfRetry 5m 5 kubeadm config images pull || sfFail 204
                             sudo kubeadm init --config=/etc/kubernetes/kubeadm/kubeadm-config.yaml || sfFail 205
                             cp_join_cmd=$(kubeadm token create --ttl 10m --print-join-command) || sfFail 206
                             cert_key=$(kubeadm init phase upload-certs --experimental-upload-certs | tail -n 1) || sfFail 207
->>>>>>> 28a34bb4
 
                             cat >${SF_TMPDIR}/init_cluster_admin_kube.sh <<-'EOF'
                             mkdir -p ~{{.ClusterAdminUsername}}/.kube
