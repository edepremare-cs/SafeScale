--- conflicted
+++ resolved
@@ -105,14 +105,6 @@
 		}
 		clusterInstance, err = cluster.Get(clusterName)
 		if err != nil {
-<<<<<<< HEAD
-			if _, ok := err.(model.ErrResourceNotFound); !ok {
-				msg := fmt.Sprintf("Failed to get cluster '%s' information: %s\n", clusterName, err.Error())
-				return cli.NewExitError(msg, int(ExitCode.RPC))
-			}
-			msg := fmt.Sprintf("Cluster '%s' not found\n", clusterName)
-			return cli.NewExitError(msg, int(ExitCode.NotFound))
-=======
 			if _, ok := err.(model.ErrResourceNotFound); ok {
 				msg := fmt.Sprintf("Cluster '%s' not found\n", clusterName)
 				return cli.NewExitError(msg, int(ExitCode.NotFound))
@@ -124,7 +116,6 @@
 		if c.Command.HasName("create") {
 			msg := fmt.Sprintf("Cluster '%s' already exists", clusterName)
 			return cli.NewExitError(msg, int(ExitCode.Duplicate))
->>>>>>> fadc5843
 		}
 	}
 	return nil
