GO?=go
EXEC:=perform

all:	$(EXEC) cluster vet

.PHONY: cluster clean

vet:
	@$(GO) vet
	@$(GO) vet ./cmd

<<<<<<< HEAD
vet:
	@$(GO) vet
	#@$(GO) vet ./utils
	@$(GO) vet ./cmd

=======
>>>>>>> fd109f69
cluster:
	@(cd cluster && $(MAKE))

$(EXEC): cluster main.go cmd/*.go
	@$(GO) build -o $(EXEC)

clean:
	@$(RM) $(EXEC)
	@(cd cluster && $(MAKE) $@)
<|MERGE_RESOLUTION|>--- conflicted
+++ resolved
@@ -9,14 +9,6 @@
 	@$(GO) vet
 	@$(GO) vet ./cmd
 
-<<<<<<< HEAD
-vet:
-	@$(GO) vet
-	#@$(GO) vet ./utils
-	@$(GO) vet ./cmd
-
-=======
->>>>>>> fd109f69
 cluster:
 	@(cd cluster && $(MAKE))
 
