// +build !windows

/*
 * Copyright 2018-2021, CS Systemes d'Information, http://csgroup.eu
 *
 * Licensed under the Apache License, Version 2.0 (the "License");
 * you may not use this file except in compliance with the License.
 * You may obtain a copy of the License at
 *
 *     http://www.apache.org/licenses/LICENSE-2.0
 *
 * Unless required by applicable law or agreed to in writing, software
 * distributed under the License is distributed on an "AS IS" BASIS,
 * WITHOUT WARRANTIES OR CONDITIONS OF ANY KIND, either express or implied.
 * See the License for the specific language governing permissions and
 * limitations under the License.
 */

package system

import (
	"fmt"
	"io"
	"io/ioutil"
	"net"
	"os"
	"os/exec"
	"reflect"
	"runtime"
	"strings"
	"syscall"
	"time"

	"github.com/CS-SI/SafeScale/lib/utils"
	"github.com/CS-SI/SafeScale/lib/utils/cli"
	"github.com/CS-SI/SafeScale/lib/utils/cli/enums/outputs"
	"github.com/CS-SI/SafeScale/lib/utils/concurrency"
	"github.com/CS-SI/SafeScale/lib/utils/data"
	"github.com/CS-SI/SafeScale/lib/utils/debug"
	"github.com/CS-SI/SafeScale/lib/utils/debug/tracing"
	"github.com/CS-SI/SafeScale/lib/utils/fail"
	"github.com/CS-SI/SafeScale/lib/utils/retry"
	"github.com/CS-SI/SafeScale/lib/utils/temporal"
	"github.com/sirupsen/logrus"
	"golang.org/x/net/context"
)

// VPL: SSH ControlMaster options: -oControlMaster=auto -oControlPath=/tmp/safescale-%C -oControlPersist=5m
//      To make profit of this multiplexing functionality, we have to change the way we manage ports for tunnels: we have to always
//      use the same port for all access to a same host (not the case currently)
//      May not be used for interactive ssh connection...
const (
	sshOptions = "-q -oIdentitiesOnly=yes -oStrictHostKeyChecking=no -oUserKnownHostsFile=/dev/null -oPubkeyAuthentication=yes -oPasswordAuthentication=no"
	// sshCopyTemplate = `scp -i {{.IdentityFile}} -P {{.Port}} {{.Options}} {{if .IsUpload}}"{{.LocalPath}}" {{.User}}@{{.IPAddress}}:"{{.RemotePath}}"{{else}}{{.User}}@{{.IPAddress}}:"{{.RemotePath}}" "{{.LocalPath}}"{{end}}`
)

var (
	sshErrorMap = map[int]string{
		1:  "Malformed configuration or invalid cli options",
		2:  "Connection failed",
		65: "Host not allowed to connect",
		66: "General error in ssh protocol",
		67: "Key exchange failed",
		69: "MAC error",
		70: "Compression error",
		71: "Service not available",
		72: "Protocol version not supported",
		73: "Host key not verifiable",
		74: "Connection failed",
		75: "Disconnected by application",
		76: "Too many connections",
		77: "Authentication cancelled by user",
		78: "No more authentication methods available",
		79: "Invalid user name",
	}
	scpErrorMap = map[int]string{
		1:  "General error in file copy",
		2:  "Destination is not directory, but it should be",
		3:  "Maximum symlink level exceeded",
		4:  "Connecting to host failed",
		5:  "Connection broken",
		6:  "File does not exist",
		7:  "No permission to access file",
		8:  "General error in sftp protocol",
		9:  "File transfer protocol mismatch",
		10: "No file matches a given criteria",
		65: "Host not allowed to connect",
		66: "General error in ssh protocol",
		67: "Key exchange failed",
		69: "MAC error",
		70: "Compression error",
		71: "Service not available",
		72: "Protocol version not supported",
		73: "Host key not verifiable",
		74: "Connection failed",
		75: "Disconnected by application",
		76: "Too many connections",
		77: "Authentication cancelled by user",
		78: "No more authentication methods available",
		79: "Invalid user name",
	}
)

// IsSCPRetryable tells if the retcode of a scp command may be retried
func IsSCPRetryable(code int) bool {
	if code == 4 || code == 5 || code == 66 || code == 67 || code == 70 || code == 74 || code == 75 || code == 76 {
		return true
	}
	return false
}

// SSHConfig helper to manage ssh session
type SSHConfig struct {
	Hostname               string
	IPAddress              string
	Port                   int
	User                   string
	PrivateKey             string
	LocalPort              int
	GatewayConfig          *SSHConfig
	SecondaryGatewayConfig *SSHConfig
	// cmdTpl                 string
}

// IsNull tells if the instance is a null value
func (sconf *SSHConfig) IsNull() bool {
	return sconf == nil || sconf.IPAddress == ""
}

// SSHTunnel a SSH tunnel
type SSHTunnel struct {
	port      int
	cmd       *exec.Cmd
	cmdString string
	keyFile   *os.File
}

type SSHTunnels []*SSHTunnel

// SSHErrorString returns if possible the string corresponding to SSH execution
func SSHErrorString(retcode int) string {
	if msg, ok := sshErrorMap[retcode]; ok {
		return msg
	}
	return "Unqualified error"
}

// SCPErrorString returns if possible the string corresponding to SCP execution
func SCPErrorString(retcode int) string {
	if msg, ok := scpErrorMap[retcode]; ok {
		return msg
	}
	return "Unqualified error"
}

// Close closes ssh tunnel
func (stun *SSHTunnel) Close() fail.Error {
	defer debug.NewTracer(nil, true).Entering().Exiting()

	defer func() {
		if lazyErr := utils.LazyRemove(stun.keyFile.Name()); lazyErr != nil {
			logrus.Error(lazyErr)
		}
	}()

	xerr := killProcess(stun.cmd.Process)
	if xerr != nil {
		return xerr
	}

	// // Kills remaining processes if there are some
	// bytesCmd, err := exec.Command("pgrep", "-f", stun.cmdString).Output()
	// if err == nil {
	// 	portStr := strings.Trim(string(bytesCmd), "\n")
	// 	if _, err = strconv.Atoi(portStr); err == nil {
	// 		if err = exec.Command("kill", "-9", portStr).Run(); err != nil {
	// 			logrus.Errorf("kill -9 failed: %s", reflect.TypeOf(err).String())
	// 			return fail.Wrap(err, "unable to close tunnel")
	// 		}
	// 	}
	// }
	return nil
}

// killProcess sends a kill signal to the process passed as parameter and Wait() for it to release resources (and
// prevent zombie...)
func killProcess(proc *os.Process) fail.Error {
	err := proc.Kill()
	if err != nil {
		switch cerr := err.(type) {
		case syscall.Errno:
			switch cerr {
			case syscall.ESRCH:
				// process group not found, continue
			default:
				logrus.Errorf("proc.Kill() failed: %s", cerr.Error())
				return fail.Wrap(err, "unable to send kill signal to process")
			}
		default:
			if cerr.Error() != "os: process already finished" {
				logrus.Errorf("proc.Wait() failed: %s", err.Error())
				return fail.Wrap(err, "unable to send kill signal to process")
			}
		}
	} else {
		_, err := proc.Wait()
		if err != nil {
			switch err {
			case syscall.ESRCH:
				// process group not found or already stopped, continue
			default:
				logrus.Error(err.Error())
				return fail.Wrap(err, "unable to close tunnel")
			}
		}
	}

	return nil
}

func (tunnels SSHTunnels) Close() fail.Error {
	var errorList []error
	for _, t := range tunnels {
		if xerr := t.Close(); xerr != nil {
			errorList = append(errorList, xerr)
		}
	}
	if len(errorList) > 0 {
		return fail.NewErrorList(errorList)
	}
	return nil
}

// GetFreePort get a free port
func getFreePort() (int, fail.Error) {
	listener, err := net.Listen("tcp", ":0")
	defer func() {
		clErr := listener.Close()
		if clErr != nil {
			logrus.Error(clErr)
		}
	}()
	if err != nil {
		return 0, fail.NewError(err.Error())
	}
	tcp, ok := listener.Addr().(*net.TCPAddr)
	if !ok {
		return 0, fail.NewError("invalid listener.Addr()")
	}

	port := tcp.Port
	return port, nil
}

// CreateTempFileFromString creates a temporary file containing 'content'
func CreateTempFileFromString(content string, filemode os.FileMode) (*os.File, fail.Error) {
	defaultTmpDir := "/tmp"
	if runtime.GOOS == "windows" {
		defaultTmpDir = ""
	}

	f, err := ioutil.TempFile(defaultTmpDir, "") // TODO: Windows friendly
	if err != nil {
		return nil, fail.ExecutionError(err, "failed to create temporary file")
	}
	_, err = f.WriteString(content)
	if err != nil {
		logrus.Warnf("Error writing string: %v", err)
		return nil, fail.ExecutionError(err, "failed to wrote string to temporary file")
	}

	err = f.Chmod(filemode)
	if err != nil {
		logrus.Warnf("Error changing directory: %v", err)
		return nil, fail.ExecutionError(err, "failed to change temporary file access rights")
	}

	err = f.Close()
	if err != nil {
		logrus.Warnf("Error closing file: %v", err)
		return nil, fail.ExecutionError(err, "failed to close temporary file")
	}

	return f, nil
}

func isTunnelReady(port int) bool {
	// Try to create a server with the port
	server, err := net.Listen("tcp", fmt.Sprintf("127.0.0.1:%d", port))
	if err != nil {
		return true
	}
	err = server.Close()
	if err != nil {
		logrus.Warnf("Error closing server: %v", err)
	}
	return false
}

// buildTunnel create SSH from local host to remote host through gateway
<<<<<<< HEAD
// if localPort is set to 0 then it's automatically chosen
=======
// if localPort is set to 0 then it's  automatically chosen
>>>>>>> 1a5a9f1c
func buildTunnel(scfg *SSHConfig) (*SSHTunnel, fail.Error) {
	f, err := CreateTempFileFromString(scfg.GatewayConfig.PrivateKey, 0400)
	if err != nil {
		return nil, err
	}

	localPort := scfg.LocalPort
	if localPort == 0 {
		localPort, err = getFreePort()
		if err != nil {
			return nil, err
		}
	}

	options := sshOptions + " -oServerAliveInterval=60 -oServerAliveCountMax=10"
	cmdString := fmt.Sprintf( "ssh -i %s -NL 127.0.0.1:%d:%s:%d %s@%s %s -oSendEnv='IAM=%s' -p %d",
		f.Name(),
		localPort,
		scfg.IPAddress,
		scfg.Port,
		scfg.GatewayConfig.User,
		scfg.GatewayConfig.IPAddress,
		options,
		scfg.Hostname,
		scfg.GatewayConfig.Port)
	cmd := exec.Command("bash", "-c", cmdString)
	cmd.SysProcAttr = &syscall.SysProcAttr{Setpgid: true}
	cerr := cmd.Start()
	if cerr != nil {
		return nil, fail.ConvertError(cerr)
	}

	// gives 10s to build a tunnel, 1s is not enough as the number of tunnels keeps growing
	for nbiter := 0; !isTunnelReady(localPort) && nbiter < 100; nbiter++ {
		time.Sleep(100 * time.Millisecond)
	}

	if !isTunnelReady(localPort) {
		return nil, fail.NotAvailableError("the tunnel is not ready")
	}

	return &SSHTunnel{
		port:      localPort,
		cmd:       cmd,
		cmdString: cmdString,
		keyFile:   f,
	}, nil
}

// SSHCommand defines a SSH command
type SSHCommand struct {
	hostname     string
	runCmdString string
	cmd          *exec.Cmd
	tunnels      SSHTunnels
	keyFile      *os.File
}

// Wait waits for the command to exit and waits for any copying to stdin or copying from stdout or stderr to complete.
// The command must have been started by Start.
// The returned error is nil if the command runs, has no problems copying stdin, stdout, and stderr, and exits with a zero exit status.
// If the command fails to run or doesn't complete successfully, the error is of type *ExitError. Other error types may be returned for I/O problems.
// Wait also waits for the I/O loop copying from c.Stdin into the process's standard input to complete.
// Wait does not release resources associated with the cmd; SSHCommand.Close() must be called for that.
// !!!WARNING!!!: the error returned is NOT USING fail.Error because we may NEED TO CAST the error to recover return code
func (scmd *SSHCommand) Wait() error {
	if scmd == nil {
		return fail.InvalidInstanceError()
	}
	if scmd.cmd == nil {
		return fail.InvalidInstanceContentError("scmd.cmd", "cannot be nil")
	}

	return scmd.cmd.Wait()
}

// Kill kills SSHCommand process.
func (scmd *SSHCommand) Kill() fail.Error {
	if scmd == nil {
		return fail.InvalidInstanceError()
	}
	if scmd.cmd == nil {
		return fail.InvalidInstanceContentError("scmd.cmd", "cannot be nil")
	}
	if scmd.cmd.Process == nil {
		return fail.InvalidInstanceContentError("scmd.cmd.Process", "cannot be nil")
	}

	return killProcess(scmd.cmd.Process)
}

// getStdoutPipe returns a pipe that will be connected to the command's standard output when the command starts.
// Wait will close the pipe after seeing the command exit, so most callers does not need to close the pipe themselves; however,
// an implication is that it is incorrect to call Wait before all reads from the pipe have been completed.
// For the same reason, it is incorrect to call Run when using getStdoutPipe.
func (scmd *SSHCommand) getStdoutPipe() (io.ReadCloser, fail.Error) {
	if scmd == nil {
		return nil, fail.InvalidInstanceError()
	}
	if scmd.cmd == nil {
		return nil, fail.InvalidInstanceContentError("scmd.cmd", "cannot be nil")
	}

	pipe, err := scmd.cmd.StdoutPipe()
	if err != nil {
		return nil, fail.ConvertError(err)
	}
	return pipe, nil
}

// getStderrPipe returns a pipe that will be connected to the Command's standard error when the Command starts.
// Wait will close the pipe after seeing the Command exit, so most callers does not need to close the pipe themselves; however,
// an implication is that it is incorrect to call Wait before all reads from the pipe have completed. For the same reason,
// it is incorrect to use Run when using getStderrPipe.
func (scmd *SSHCommand) getStderrPipe() (io.ReadCloser, fail.Error) {
	if scmd == nil {
		return nil, fail.InvalidInstanceError()
	}
	if scmd.cmd == nil {
		return nil, fail.InvalidInstanceContentError("scmd.cmd", "cannot be nil")
	}

	pipe, err := scmd.cmd.StderrPipe()
	if err != nil {
		return nil, fail.ConvertError(err)
	}
	return pipe, nil
}

// getStdinPipe returns a pipe that will be connected to the Command's standard input when the command starts.
// The pipe will be closed automatically after Wait sees the Command exit.
// A caller need only call Close to force the pipe to close sooner.
// For example, if the command being run will not exit until standard input is closed, the caller must close the pipe.
func (scmd *SSHCommand) getStdinPipe() (io.WriteCloser, fail.Error) {
	if scmd == nil {
		return nil, fail.InvalidInstanceError()
	}
	if scmd.cmd == nil {
		return nil, fail.InvalidInstanceContentError("scmd.cmd", "cannot be nil")
	}

	pipe, err := scmd.cmd.StdinPipe()
	if err != nil {
		return nil, fail.ConvertError(err)
	}
	return pipe, nil
}

// Output returns the standard output of command started.
// Any returned error will usually be of type *ExitError.
// If c.Stderr was nil, Output populates ExitError.Stderr.
func (scmd *SSHCommand) Output() ([]byte, fail.Error) {
	if scmd == nil {
		return nil, fail.InvalidInstanceError()
	}
	if scmd.cmd == nil {
		return nil, fail.InvalidInstanceContentError("scmd.cmd", "cannot be nil")
	}

	content, err := scmd.cmd.Output()
	if err != nil {
		return nil, fail.NewError(err.Error())
	}
	return content, nil
}

// CombinedOutput returns the combined standard of command started
// output and standard error.
func (scmd *SSHCommand) CombinedOutput() ([]byte, fail.Error) {
	if scmd == nil {
		return nil, fail.InvalidInstanceError()
	}
	if scmd.cmd == nil {
		return nil, fail.InvalidInstanceContentError("scmd.cmd", "cannot be nil")
	}

	content, err := scmd.cmd.CombinedOutput()
	if err != nil {
		return nil, fail.NewError(err.Error())
	}
	return content, nil
}

// Start starts the specified command but does not wait for it to complete.
// The Wait method will wait for completion and return the exit code.
func (scmd *SSHCommand) Start() fail.Error {
	if scmd == nil {
		return fail.InvalidInstanceError()
	}
	if scmd.cmd == nil {
		return fail.InvalidInstanceContentError("scmd.cmd", "cannot be nil")
	}

	if err := scmd.cmd.Start(); err != nil {
		return fail.ConvertError(err)
	}
	return nil
}

// Run starts the specified command and waits for it to complete.
//
// The returned error is nil if the command runs, has no problems
// copying stdin, stdout, and stderr, and exits with a zero exit
// status.
//
// If the command starts but does not complete successfully, the error is of
// type *ExitError. Other error types may be returned for other situations.
//
// WARNING : This function CAN lock, use .RunWithTimeout instead
func (scmd *SSHCommand) Run(ctx context.Context, outs outputs.Enum) (int, string, string, fail.Error) {
	if scmd == nil {
		return -1, "", "", fail.InvalidInstanceError()
	}
	if ctx == nil {
		return -1, "", "", fail.InvalidParameterCannotBeNilError("ctx")
	}

	task, xerr := concurrency.TaskFromContext(ctx)
	if xerr != nil {
		return -1, "", "", xerr
	}

	if task.Aborted() {
		return -1, "", "", fail.AbortedError(nil, "aborted")
	}

	tracer := debug.NewTracer(task, tracing.ShouldTrace("ssh"), "(%s)", outs.String()).WithStopwatch().Entering()
	defer tracer.Exiting()

	return scmd.RunWithTimeout(ctx, outs, 0)
}

// RunWithTimeout ...
// returns:
// - retcode int
// - stdout string
// - stderr string
// - xerr fail.Error
//   . *fail.ErrNotAvailable if remote SSH is not available
//   . *fail.ErrTimeout if 'timeout' is reached
// Note: if you want to RunWithTimeout in a loop, you MUST create the scmd inside the loop, otherwise
//       you risk to call twice os/exec.Wait, which may panic
// FIXME: maybe we should move this method inside sshconfig directly with systematically created scmd...
func (scmd *SSHCommand) RunWithTimeout(ctx context.Context, outs outputs.Enum, timeout time.Duration) (int, string, string, fail.Error) {
	if scmd == nil {
		return -1, "", "", fail.InvalidInstanceError()
	}
	if ctx == nil {
		return -1, "", "", fail.InvalidParameterError("ctx", "cannot be nil")
	}

	task, xerr := concurrency.TaskFromContext(ctx)
	if xerr != nil {
		return -1, "", "", xerr
	}

	if task.Aborted() {
		return -1, "", "", fail.AbortedError(nil, "aborted")
	}

	tracer := debug.NewTracer(task, tracing.ShouldTrace("ssh"), "(%s, %v)", outs.String(), timeout).WithStopwatch().Entering()
	tracer.Trace("host='%s', command=\n%s\n", scmd.hostname, scmd.runCmdString)
	defer tracer.Exiting()

	subtask, xerr := concurrency.NewTaskWithParent(task)
	if xerr != nil {
		return -1, "", "", xerr
	}

	if _, xerr = subtask.StartWithTimeout(scmd.taskExecute, taskExecuteParameters{collectOutputs: outs != outputs.DISPLAY}, timeout); xerr != nil {
		return -1, "", "", xerr
	}

	r, xerr := subtask.Wait()
	if xerr != nil {
		switch xerr.(type) {
		case *fail.ErrTimeout:
			xerr = fail.Wrap(xerr.Cause(), "reached timeout of %s", temporal.FormatDuration(timeout))
		default:
		}

		// FIXME: This kind of resource exhaustion deserves its own handling and it own kind of error
		{
			if strings.Contains(xerr.Error(), "annot allocate memory") {
				return -1, "", "", fail.AbortedError(xerr, "problem allocating memory, pointless to retry")
			}

			if strings.Contains(xerr.Error(), "esource temporarily unavailable") {
				return -1, "", "", fail.AbortedError(xerr, "not enough resources, pointless to retry")
			}
		}

		tracer.Trace("run failed: %v", xerr)
		return -1, "", "", xerr
	}

	if result, ok := r.(data.Map); ok {
		tracer.Trace("run succeeded, retcode=%d", result["retcode"].(int))
		return result["retcode"].(int), result["stdout"].(string), result["stderr"].(string), nil
	}
	return -1, "", "", fail.InconsistentError("'result' should have been of type 'data.Map'")
}

type taskExecuteParameters struct {
	// stdout, stderr io.ReadCloser
	collectOutputs bool
}

func (scmd *SSHCommand) taskExecute(task concurrency.Task, p concurrency.TaskParameters) (concurrency.TaskResult, fail.Error) {
	if scmd == nil {
		return nil, fail.InvalidInstanceError()
	}
	if task == nil {
		return nil, fail.InvalidParameterError("task", "cannot be nil")
	}
	if task.Aborted() {
		return nil, fail.AbortedError(nil, "aborted")
	}

	params, ok := p.(taskExecuteParameters)
	if !ok {
		return nil, fail.InvalidParameterError("p", "must be a 'taskExecuteParameters'")
	}

	var (
		stdoutBridge, stderrBridge cli.PipeBridge
		pipeBridgeCtrl             *cli.PipeBridgeController
		msgOut, msgErr             []byte
		xerr                       fail.Error
		err                        error
	)

	result := data.Map{
		"retcode": -1,
		"stdout":  "",
		"stderr":  "",
	}

	ctx := task.GetContext()

	// Prepare command
	scmd.cmd = exec.CommandContext(ctx, "bash", "-c", scmd.runCmdString)
	scmd.cmd.SysProcAttr = &syscall.SysProcAttr{Setpgid: true}

	// Set up the outputs (std and err)
	stdoutPipe, xerr := scmd.getStdoutPipe()
	if xerr != nil {
		return result, xerr
	}

	stderrPipe, xerr := scmd.getStderrPipe()
	if xerr != nil {
		return result, xerr
	}

	if !params.collectOutputs {
		if stdoutBridge, xerr = cli.NewStdoutBridge(stdoutPipe); xerr != nil {
			return result, xerr
		}

		if stderrBridge, xerr = cli.NewStderrBridge(stderrPipe); xerr != nil {
			return result, xerr
		}

		if pipeBridgeCtrl, xerr = cli.NewPipeBridgeController(stdoutBridge, stderrBridge); xerr != nil {
			return result, xerr
		}
	}

	// Starts pipebridge if needed
	if !params.collectOutputs {
		if xerr = pipeBridgeCtrl.Start(task); xerr != nil {
			return result, xerr
		}
	}

	// Launch the command and wait for its completion
	if xerr = scmd.Start(); xerr != nil {
		return result, xerr
	}

	if params.collectOutputs {
		if msgOut, err = ioutil.ReadAll(stdoutPipe); err != nil {
			return result, fail.ConvertError(err)
		}

		if msgErr, err = ioutil.ReadAll(stderrPipe); err != nil {
			return result, fail.ConvertError(err)
		}
	}

	var pbcErr error
	runErr := scmd.Wait()
	_ = stdoutPipe.Close()
	_ = stderrPipe.Close()

	if runErr == nil {
		result["retcode"] = 0
		if params.collectOutputs {
			result["stdout"] = string(msgOut)
			result["stderr"] = string(msgErr)
		} else if pbcErr = pipeBridgeCtrl.Wait(); pbcErr != nil {
			logrus.Error(pbcErr.Error())

		}
	} else {
		xerr = fail.ExecutionError(runErr)
		// If error doesn't contain outputs and return code of the process, stop the pipe bridges and return error
		var (
			note   data.Annotation
			stderr string
			ok     bool
		)
		if note, ok = xerr.Annotation("retcode"); !ok || note.(int) == -1 {
			if !params.collectOutputs {
				if derr := pipeBridgeCtrl.Stop(); derr != nil {
					_ = xerr.AddConsequence(derr)
				}
			}
			return result, xerr
		}
		result["retcode"] = note.(int)

		// Make sure all outputs have been processed
		if !params.collectOutputs {
			if pbcErr = pipeBridgeCtrl.Wait(); pbcErr != nil {
				logrus.Error(pbcErr.Error())
			}

			if note, ok = xerr.Annotation("stderr"); ok {
				result["stderr"] = note.(string)
			}
		} else {
			result["stdout"] = string(msgOut)
			result["stderr"] = fmt.Sprint(string(msgErr), stderr)
		}
	}

	return result, nil
}

// Close is called to clean SSHCommand (close tunnel(s), remove temporary files, ...)
func (scmd *SSHCommand) Close() fail.Error {
	var err1 error

	if len(scmd.tunnels) > 0 {
		err1 = scmd.tunnels.Close()
	}
	err2 := utils.LazyRemove(scmd.keyFile.Name())
	if err1 != nil {
		logrus.Errorf("SSHCommand.closeTunnels() failed: %s (%s)", err1.Error(), reflect.TypeOf(err1).String())
		return fail.Wrap(err1, "failed to close SSH tunnels")
	}
	if err2 != nil {
		return fail.Wrap(err2, "failed to close SSH tunnels")
	}
	return nil
}

// createConsecutiveTunnels creates recursively all the SSH tunnels hops needed to reach the remote
func createConsecutiveTunnels(sc *SSHConfig, tunnels *SSHTunnels) (*SSHTunnel, fail.Error) {
	if sc != nil {
		tunnel, xerr := createConsecutiveTunnels(sc.GatewayConfig, tunnels)
		if xerr != nil {
			return nil, xerr
		}

		cfg := sc
		if tunnel != nil {
			gateway := *sc.GatewayConfig
			gateway.Port = tunnel.port
			gateway.IPAddress = "127.0.0.1"
			cfg.GatewayConfig = &gateway
		}
		if cfg.GatewayConfig != nil {
			xerr = retry.WhileUnsuccessful(
				func() error {
					tunnel, xerr = buildTunnel(cfg)
					if xerr != nil {
						switch xerr.(type) {
						case *fail.ErrNotAvailable: // When this happens, resources are already exhausted
							return fail.AbortedError(xerr, "not enough resources, pointless to retry")
						default:
							return xerr
						}
					}

					// Note: uses LIFO (Last In First Out) during the deletion of tunnels
					*tunnels = append(SSHTunnels{tunnel}, *tunnels...)
					return nil
				},
				2*time.Second, // FIXME: NO hardcoded waits
				time.Minute,   // FIXME: NO hardcoded timeouts
			)
			if xerr != nil {
				switch xerr.(type) { // nolint
				case *retry.ErrTimeout:
					xerr = fail.ConvertError(xerr.Cause())
				}
				return nil, xerr
			}
			return tunnel, nil
		}
	}
	return nil, nil
}

// CreateTunneling ...
func (sconf *SSHConfig) CreateTunneling() (_ SSHTunnels, _ *SSHConfig, xerr fail.Error) {
	var tunnels SSHTunnels
	defer func() {
		if xerr != nil {
			derr := tunnels.Close()
			if derr != nil {
				_ = xerr.AddConsequence(fail.Wrap(derr, "cleaning up on failure, failed to close SSH tunnels"))
			}
		}
	}()

	tunnel, xerr := createConsecutiveTunnels(sconf, &tunnels)
	if xerr != nil {
		return nil, nil, fail.Wrap(xerr, "failed to create SSH Tunnels")
	}

	sshConfig := *sconf
	if tunnel == nil {
		return nil, &sshConfig, nil
	}

	if sconf.GatewayConfig != nil {
		sshConfig.Port = tunnel.port
		sshConfig.IPAddress = "127.0.0.1"
	}
	return tunnels, &sshConfig, nil
}

func createSSHCommand(sconf *SSHConfig, cmdString, username, shell string, withTty, withSudo bool) (string, *os.File, fail.Error) {
	f, err := CreateTempFileFromString(sconf.PrivateKey, 0400)
	if err != nil {
		return "", nil, fail.Wrap(err, "unable to create temporary key file")
	}

	options := sshOptions + " -oConnectTimeout=60 -oLogLevel=error" + fmt.Sprintf(" -oSendEnv='IAM=%s'", sconf.Hostname)
	sshCmdString := fmt.Sprintf("ssh -i %s %s -p %d %s@%s", f.Name(), options, sconf.Port, sconf.User, sconf.IPAddress)

	if shell == "" {
		shell = "bash"
	}
	cmd := ""
	if username != "" {
		// we want to force a password prompt for the user
		// a first ssh is issued dedicated to ask password and in case of a success a second ssh is issued to open a session via sudo on the user
		// it works this way for those reasons:
		//	 a direct ssh to the user would force the host admin to tweak ssh and weaken the security by mistake
		//   sudo can not be forced to ask the password unless you modify the sudoers file to do so
		//	 su may be used to ask password then launch a command but it launches a shell without tty (sudo for example would refuse to work)
		cmd = "su " + username + " -c exit && " + sshCmdString + " -t sudo -u " + username
		withTty = true
	}

	if withTty {
		// tty option is required for some command like ls
		sshCmdString += " -t"
	}

	if withSudo {
		if cmd == "" {
			// tty option is required for some command like ls
			cmd = "sudo"
		}
	}

	if cmd != "" {
		sshCmdString += " " + cmd + " " + shell
	}

	if cmdString != "" {
		sshCmdString += fmt.Sprintf(" <<'ENDSSH'\n%s\nENDSSH", cmdString)
	}

	return sshCmdString, f, nil

}

// NewCommand returns the cmd struct to execute runCmdString remotely
func (sconf *SSHConfig) NewCommand(ctx context.Context, cmdString string) (*SSHCommand, fail.Error) {
	return sconf.newCommand(ctx, cmdString, false, false)
}

// NewSudoCommand returns the cmd struct to execute runCmdString remotely. NewCommand is executed with sudo
func (sconf *SSHConfig) NewSudoCommand(ctx context.Context, cmdString string) (*SSHCommand, fail.Error) {
	return sconf.newCommand(ctx, cmdString, false, true)
}

func (sconf *SSHConfig) newCommand(ctx context.Context, cmdString string, withTty, withSudo bool) (*SSHCommand, fail.Error) {
	if sconf == nil {
		return nil, fail.InvalidInstanceError()
	}
	if ctx == nil {
		return nil, fail.InvalidParameterError("ctx", "cannot be nil")
	}
	if cmdString = strings.TrimSpace(cmdString); cmdString == "" {
		return nil, fail.InvalidParameterError("runCmdString", "cannot be empty string")
	}

	task, xerr := concurrency.TaskFromContext(ctx)
	if xerr != nil {
		return nil, xerr
	}

	if task.Aborted() {
		return nil, fail.AbortedError(nil, "aborted")
	}

	tunnels, sshConfig, err := sconf.CreateTunneling()
	if err != nil {
		return nil, fail.Wrap(err, "unable to create command")
	}

	if task.Aborted() {
		return nil, fail.AbortedError(nil, "aborted")
	}

	sshCmdString, keyFile, err := createSSHCommand(sshConfig, cmdString, "", "", withTty, withSudo)
	if err != nil {
		return nil, fail.Wrap(err, "unable to create command")
	}

	sshCommand := SSHCommand{
		hostname:     sconf.Hostname,
		runCmdString: sshCmdString,
		tunnels:      tunnels,
		keyFile:      keyFile,
	}
	return &sshCommand, nil
}

// newCopyCommand does the same thing than newCommand for SCP actions
func (sconf *SSHConfig) newCopyCommand(ctx context.Context, localPath, remotePath string, isUpload bool) (*SSHCommand, fail.Error) {
	if sconf == nil {
		return nil, fail.InvalidInstanceError()
	}
	if ctx == nil {
		return nil, fail.InvalidParameterError("ctx", "cannot be nil")
	}
	if localPath = strings.TrimSpace(localPath); localPath == "" {
		return nil, fail.InvalidParameterCannotBeEmptyStringError("localPath")
	}
	if remotePath = strings.TrimSpace(remotePath); localPath == "" {
		return nil, fail.InvalidParameterCannotBeEmptyStringError("localPath")
	}

	task, xerr := concurrency.TaskFromContext(ctx)
	if xerr != nil {
		return nil, xerr
	}

	if task.Aborted() {
		return nil, fail.AbortedError(nil, "aborted")
	}

	tunnels, sshConfig, xerr := sconf.CreateTunneling()
	if xerr != nil {
		return nil, xerr
	}

	if task.Aborted() {
		return nil, fail.AbortedError(nil, "aborted")
	}

	sshCmdString, keyFile, xerr := createSCPCommand(sshConfig, localPath, remotePath, isUpload)
	if xerr != nil {
		return nil, xerr
	}

	sshCommand := SSHCommand{
		hostname:     sconf.Hostname,
		runCmdString: sshCmdString,
		tunnels:      tunnels,
		keyFile:      keyFile,
	}
	return &sshCommand, nil
}

// createSCPCommand Creates the scp command to do the copy
func createSCPCommand(sconf *SSHConfig, localPath, remotePath string, isUpload bool) (string, *os.File, fail.Error) {
	f, err := CreateTempFileFromString(sconf.PrivateKey, 0400)
	if err != nil {
		return "", nil, fail.Wrap(err, "unable to create temporary key file")
	}

	options := sshOptions + " -oConnectTimeout=60 -oLogLevel=error" + fmt.Sprintf(" -oSendEnv='IAM=%s'", sconf.Hostname) + " -v"

	sshCmdString := fmt.Sprintf("scp -i %s %s -P %d ", f.Name(), options, sconf.Port)
	if isUpload {
		sshCmdString += fmt.Sprintf("\"%s\" %s@%s:\"%s\"", localPath, sconf.User, sconf.IPAddress, remotePath)
	} else {
		sshCmdString += fmt.Sprintf("%s@%s:\"%s\" \"%s\"", sconf.User, sconf.IPAddress, remotePath, localPath)
	}

	return sshCmdString, f, nil
}

// WaitServerReady waits until the SSH server is ready
func (sconf *SSHConfig) WaitServerReady(ctx context.Context, phase string, timeout time.Duration) (out string, xerr fail.Error) {
	if sconf == nil {
		return "", fail.InvalidInstanceError()
	}
	if ctx == nil {
		return "", fail.InvalidParameterError("ctx", "cannot be nil")
	}
	if phase == "" {
		return "", fail.InvalidParameterError("phase", "cannot be empty string")
	}
	if sconf.IPAddress == "" {
		return "", fail.InvalidInstanceContentError("sconf.IPAddress", "cannot be empty string")
	}

	task, xerr := concurrency.TaskFromContext(ctx)
	if xerr != nil {
		return "", xerr
	}

	if task.Aborted() {
		return "", fail.AbortedError(nil, "aborted")
	}

	defer debug.NewTracer(task, tracing.ShouldTrace("ssh"), "('%s',%s)", phase, temporal.FormatDuration(timeout)).Entering().Exiting()
	defer fail.OnExitTraceError(&xerr, "timeout waiting remote SSH phase '%s' of host '%s' for %s", phase, sconf.Hostname, temporal.FormatDuration(timeout))

	originalPhase := phase
	if phase == "ready" {
		phase = "final"
	}

	var (
		retcode        int
		stdout, stderr string
	)

	begins := time.Now()
	retryErr := retry.WhileUnsuccessfulDelay5Seconds(
		func() (innerErr error) {

			sshCmd, innerXErr := sconf.NewCommand(ctx, fmt.Sprintf("sudo cat %s/state/user_data.%s.done", utils.VarFolder, phase))
			if innerXErr != nil {
				return innerXErr
			}

			// Do not forget to close command, ie close SSH tunnels
			defer func() {
				derr := sshCmd.Close()
				if derr != nil {
					if innerErr == nil {
						innerErr = derr
					} else {
						innerXErr = fail.ConvertError(innerErr)
						_ = innerXErr.AddConsequence(derr)
						innerErr = innerXErr
					}
				}
			}()

			retcode, stdout, stderr, innerXErr = sshCmd.RunWithTimeout(ctx, outputs.COLLECT, timeout)
			if innerXErr != nil {
				return innerXErr
			}
			if retcode != 0 {
				fe := fail.NewError("remote SSH NOT ready: error code: %d", retcode)
				_ = fe.Annotate("stdout", stdout)
				_ = fe.Annotate("stderr", stderr)
				return fe
			}
			return nil
		},
		timeout+time.Minute,
	)
	if retryErr != nil {
		return stdout, retryErr
	}

	logrus.Debugf("host [%s] phase [%s] check successful in [%s]: host stdout is [%s]", sconf.Hostname, originalPhase, temporal.FormatDuration(time.Since(begins)), stdout)
	return stdout, nil
}

// Copy copies a file/directory from/to local to/from remote
func (sconf *SSHConfig) Copy(ctx context.Context, remotePath, localPath string, isUpload bool) (errc int, stdout string, stderr string, err fail.Error) {
	return sconf.copy(ctx, remotePath, localPath, isUpload, 0)
}

// CopyWithTimeout copies a file/directory from/to local to/from remote, and fails after 'timeout'
func (sconf *SSHConfig) CopyWithTimeout(
	ctx context.Context, remotePath, localPath string, isUpload bool, timeout time.Duration,
) (int, string, string, fail.Error) {

	return sconf.copy(ctx, remotePath, localPath, isUpload, timeout)
}

// copy copies a file/directory from/to local to/from remote, and fails after 'timeout' (if timeout > 0)
func (sconf *SSHConfig) copy(
	ctx context.Context,
	remotePath, localPath string,
	isUpload bool,
	timeout time.Duration,
) (retcode int, stdout string, stderr string, xerr fail.Error) {
	task, xerr := concurrency.TaskFromContext(ctx)
	if xerr != nil {
		return -1, "", "", xerr
	}

	if task.Aborted() {
		return -1, "", "", fail.AbortedError(nil, "aborted")
	}

	sshCommand, xerr := sconf.newCopyCommand(ctx, localPath, remotePath, isUpload)
	if xerr != nil {
		return -1, "", "", fail.Wrap(xerr, "failed to create copy command")
	}

	defer func() {
		derr := sshCommand.Close()
		if derr != nil {
			if xerr == nil {
				xerr = derr
			} else {
				_ = xerr.AddConsequence(fail.Wrap(derr, "failed to close SSH tunnels"))
			}
		}
	}()

	retcode, stdout, stderr, xerr = sshCommand.RunWithTimeout(ctx, outputs.COLLECT, timeout)
	derr := sshCommand.Close()
	if derr != nil {
		if xerr != nil {
			_ = xerr.AddConsequence(fail.Wrap(derr, "failed to close SSH command, probably leaving SSH tunnels"))
		} else {
			xerr = derr
		}
	}
	return retcode, stdout, stderr, xerr
}

// Enter Enter to interactive shell
func (sconf *SSHConfig) Enter(username, shell string) (xerr fail.Error) {
	tunnels, sshConfig, xerr := sconf.CreateTunneling()
	if xerr != nil {
		if len(tunnels) > 0 {
			derr := tunnels.Close()
			if derr != nil {
				_ = xerr.AddConsequence(fail.Wrap(derr, "failed to close SSH tunnels"))
			}
		}
		return fail.Wrap(xerr, "unable to create tunnels")
	}

	// Do not forget to close tunnels...
	defer func() {
		derr := tunnels.Close()
		if derr != nil {
			if xerr == nil {
				xerr = derr
			} else {
				_ = xerr.AddConsequence(fail.Wrap(derr, "failed to close SSH tunnels"))
			}
		}
	}()

	sshCmdString, keyFile, xerr := createSSHCommand(sshConfig, "", username, shell, true, false)
	if xerr != nil {
		for _, t := range tunnels {
			if nerr := t.Close(); nerr != nil {
				logrus.Warnf("Error closing SSH tunnel: %v", nerr)
			}
		}
		if keyFile != nil {
			if nerr := utils.LazyRemove(keyFile.Name()); nerr != nil {
				logrus.Warnf("Error removing file %v", nerr)
			}
		}
		return fail.Wrap(xerr, "unable to create command")
	}

	// bash, err := exec.LookPath("bash")
	// if err != nil {
	// 	if keyFile != nil {
	// 		if nerr := utils.LazyRemove(keyFile.Name()); nerr != nil {
	// 			logrus.Warnf("Error removing file %v", nerr)
	// 		}
	// 	}
	// 	return fail.Wrap(err, "unable to create command")
	// }

	defer func() {
		derr := utils.LazyRemove(keyFile.Name())
		if derr != nil {
			logrus.Warnf("Error removing temporary file: %v", derr)
		}
	}()

	proc := exec.Command("bash", "-c", sshCmdString)
	proc.SysProcAttr = &syscall.SysProcAttr{Setpgid: true}
	proc.Stdin = os.Stdin
	proc.Stdout = os.Stdout
	proc.Stderr = os.Stderr
	err := proc.Run()
	if err != nil {
		return fail.ExecutionError(err)
	}

	return nil
}<|MERGE_RESOLUTION|>--- conflicted
+++ resolved
@@ -298,11 +298,7 @@
 }
 
 // buildTunnel create SSH from local host to remote host through gateway
-<<<<<<< HEAD
 // if localPort is set to 0 then it's automatically chosen
-=======
-// if localPort is set to 0 then it's  automatically chosen
->>>>>>> 1a5a9f1c
 func buildTunnel(scfg *SSHConfig) (*SSHTunnel, fail.Error) {
 	f, err := CreateTempFileFromString(scfg.GatewayConfig.PrivateKey, 0400)
 	if err != nil {
