--- conflicted
+++ resolved
@@ -103,9 +103,6 @@
 }
 
 // Create calls the gRPC server to create a network
-<<<<<<< HEAD
-func (n network) Create(name, cidr string, noSubnet, keepOnFailure bool, timeout time.Duration) (*protocol.Network, error) {
-=======
 func (n network) Create(
 	name, cidr string,
 	noSubnet bool,
@@ -113,7 +110,6 @@
 	keepOnFailure bool,
 	timeout time.Duration,
 ) (*protocol.Network, error) {
->>>>>>> 52fe7147
 	n.session.Connect()
 	defer n.session.Disconnect()
 	service := protocol.NewNetworkServiceClient(n.session.connection)
