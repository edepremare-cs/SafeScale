/*
 * Copyright 2018-2021, CS Systemes d'Information, http://csgroup.eu
 *
 * Licensed under the Apache License, Version 2.0 (the "License");
 * you may not use this file except in compliance with the License.
 * You may obtain a copy of the License at
 *
 *     http://www.apache.org/licenses/LICENSE-2.0
 *
 * Unless required by applicable law or agreed to in writing, software
 * distributed under the License is distributed on an "AS IS" BASIS,
 * WITHOUT WARRANTIES OR CONDITIONS OF ANY KIND, either express or implied.
 * See the License for the specific language governing permissions and
 * limitations under the License.
 */

package concurrency

import (
	"context"
	"fmt"
	"sync"
	"time"

	"github.com/CS-SI/SafeScale/lib/utils/data"
	"github.com/CS-SI/SafeScale/lib/utils/fail"
)

// TaskGroupResult is a map of the TaskResult of each task
// The index is the ID of the sub-Task running the action.
type TaskGroupResult map[string]TaskResult

// TaskGroupGuard is the task group interface defining method to wait the taskgroup
type TaskGroupGuard interface {
	TryWaitGroup() (bool, map[string]TaskResult, fail.Error)
	WaitGroup() (map[string]TaskResult, fail.Error)
	WaitGroupFor(time.Duration) (bool, map[string]TaskResult, fail.Error)
}

//go:generate minimock -o ../mocks/mock_taskgroup.go -i github.com/CS-SI/SafeScale/lib/utils/concurrency.TaskGroup

// TaskGroup is the task group interface
type TaskGroup interface {
	TaskCore
	TaskGroupGuard

	GetGroupStatuss() (map[TaskStatus][]string, fail.Error)
}

type subTask struct {
	task           Task
	normalizeError func(error) error
}

type subTasks struct {
	// lock  TaskedLock
	lock  sync.Mutex
	tasks []subTask
}

// task is a structure allowing to identify (indirectly) goroutines
type taskGroup struct {
	last uint
	*task
	result TaskGroupResult

	//	subtasksLock TaskedLock
	children subTasks //[]subTask
}

// NewTaskGroup ...
func NewTaskGroup(parentTask Task) (*taskGroup, fail.Error) { // nolint
	return newTaskGroup(context.TODO(), parentTask)
}

// NewTaskGroupWithParent ...
func NewTaskGroupWithParent(parentTask Task) (*taskGroup, fail.Error) { // nolint
	return newTaskGroup(context.TODO(), parentTask)
}

// NewTaskGroupWithContext ...
func NewTaskGroupWithContext(ctx context.Context) (*taskGroup, fail.Error) { // nolint
	return newTaskGroup(ctx, nil)
}

func newTaskGroup(ctx context.Context, parentTask Task) (tg *taskGroup, err fail.Error) {
	var t Task

	if parentTask == nil {
		if ctx == nil {
			t, err = NewTask()
		} else {
			t, err = NewTaskWithContext(ctx)
		}
	} else {
		if parentTask.Aborted() {
			return nil, fail.AbortedError(nil, "aborted")
		}

		switch parentTask := parentTask.(type) {
		case *task:
			p := parentTask
			t, err = NewTaskWithParent(p)
		case *taskGroup:
			p := parentTask
			t, err = NewTaskWithParent(p.task)
		}
	}
	tg = &taskGroup{
		task:     t.(*task),
		children: subTasks{
			// lock: NewTaskedLock(),
		},
	}
	return tg, err
}

// isNull ...
func (tg *taskGroup) isNull() bool {
	return tg == nil || tg.task.IsNull()
}

// GetID returns an unique id for the task
func (tg *taskGroup) GetID() (string, fail.Error) {
	if tg.isNull() {
		return "", fail.InvalidInstanceError()
	}

	return tg.task.GetID()
}

// GetSignature builds the "signature" of the task group, ie a string representation of the task ID in the format "{taskgroup <id>}".
func (tg *taskGroup) GetSignature() string {
	if tg.isNull() {
		return ""
	}

	tid, err := tg.GetID()
	if err != nil {
		return ""
	}

	return `{taskgroup ` + tid + `}`
}

// GetStatus returns the current task status
func (tg *taskGroup) GetStatus() (TaskStatus, fail.Error) {
	if tg.isNull() {
		return TaskStatus(0), fail.InvalidInstanceError()
	}

	return tg.task.GetStatus()
}

// GetContext returns the current task status
func (tg *taskGroup) GetContext() context.Context {
	if tg.isNull() {
		return context.TODO()
	}

	return tg.task.GetContext()
}

// SetID allows to specify task ID. The uniqueness of the ID through all the tasks
// becomes the responsibility of the developer...
func (tg *taskGroup) SetID(id string) fail.Error {
	if tg.isNull() {
		return fail.InvalidInstanceError()
	}

	return tg.task.SetID(id)
}

// StartInSubtask starts an action in a subtask
func (tg *taskGroup) StartInSubtask(action TaskAction, params TaskParameters, options ...data.ImmutableKeyValue) (Task, fail.Error) {
	if tg.isNull() {
		return tg, fail.InvalidInstanceError()
	}

	return tg.Start(action, params, options...)
}

// Start runs in goroutine the function with parameters
// Returns the subtask created to run the action (should be ignored in majority of cases)
func (tg *taskGroup) Start(action TaskAction, params TaskParameters, options ...data.ImmutableKeyValue) (Task, fail.Error) {
	if tg.isNull() {
		return tg, fail.InvalidInstanceError()
	}

	status, err := tg.task.GetStatus()
	if err != nil {
		return tg, err
	}

	tg.last++
	subtask, err := NewTaskWithParent(tg.task)
	if err != nil {
		return tg, err
	}

<<<<<<< HEAD
	// VPL: why this ?
	// if err = subtask.SetID(tg.task.id + "-" + strconv.Itoa(int(tg.last))); err != nil {
	// 	return tg, err
	// }
=======
	stID, err := subtask.GetID()
	if err != nil {
		return tg, err
	}
>>>>>>> 42cefb04

	// FIXME: Either change this, either change the way client code is used
	if stID == "" {
		if err = subtask.SetID(tg.task.id + "-" + strconv.Itoa(int(tg.last))); err != nil {
			return tg, err
		}
	}

	newChild := subTask{
		task: subtask,
	}

	if len(options) > 0 {
		for _, v := range options {
			switch v.Key() {
			case "normalizeError":
				newChild.normalizeError = v.Value().(func(error) error)
			default:
			}
		}
	}

	if _, err = subtask.Start(action, params); err != nil {
		return tg, err
	}

	// tg.children.lock.SafeLock(tg.task)
	tg.children.lock.Lock()
	tg.children.tasks = append(tg.children.tasks, newChild)
	// tg.children.lock.SafeUnlock(tg.task)
	tg.children.lock.Unlock()

	if status != RUNNING {
		tg.task.mu.Lock()
		tg.task.status = RUNNING
		tg.task.mu.Unlock()
	}
	return subtask, nil
}

// Wait is a synonym to WaitGroup (exists to satisfy interface Task)
func (tg *taskGroup) Wait() (TaskResult, fail.Error) {
	if tg.isNull() {
		return tg, fail.InvalidInstanceError()
	}

	return tg.WaitGroup()
}

// WaitGroup waits for the task to end, and returns the error (or nil) of the execution
// Note: this function may lead to go routine leaks, because we do not want a taskgroup to be locked because of
//       a subtask not responding; if a subtask is designed to run forever, it will never end.
//       It's highly recommended to use task.Aborted() in the body of a task to check
//       for abortion signal and quit the go routine accordingly to reduce the risk (a taskgroup remains abortable with
//       this recommandation).
func (tg *taskGroup) WaitGroup() (map[string]TaskResult, fail.Error) {
	if tg.isNull() {
		return nil, fail.InvalidInstanceError()
	}

	tid, err := tg.GetID()
	if err != nil {
		return nil, err
	}

	taskStatus, err := tg.task.GetStatus()
	if err != nil {
		return nil, err
	}

	errs := make(map[string]error)
	results := make(TaskGroupResult, len(tg.children.tasks))

	if taskStatus == DONE {
		tg.task.mu.Lock()
		defer tg.task.mu.Unlock()

		results = tg.result
		return results, tg.task.err
	}
	if taskStatus == ABORTED {
		var errors []error

		tg.task.mu.Lock()
		if tg.task.err != nil {
			errors = append(errors, tg.task.err)
		}
		tg.task.mu.Unlock()

		// tg.children.lock.SafeLock(tg.task)
		// defer tg.children.lock.SafeUnlock(tg.task)
		tg.children.lock.Lock()
		defer tg.children.lock.Unlock()

		for _, s := range tg.children.tasks {
			if lerr, _ := s.task.GetLastError(); lerr != nil {
				errors = append(errors, lerr)
			}
		}
		return nil, fail.AbortedError(fail.NewErrorList(errors), "taskgroup was already aborted")
	}
	if taskStatus != RUNNING && taskStatus != READY {
		return nil, fail.ForbiddenError("cannot wait task group '%s': not running (%d)", tid, taskStatus)
	}

	doneWaitSize := len(tg.children.tasks)
	doneWaitStates := make(map[int]bool, doneWaitSize)
	for k := range tg.children.tasks {
		doneWaitStates[k] = false
	}
	doneWaitCount := 0

	// tg.children.lock.Lock()
	// defer tg.children.lock.Unlock()

	for {
		stop := false
		for k, s := range tg.children.tasks {
			if tg.Aborted() {
				stop = true
				break
			}

			if doneWaitStates[k] {
				continue
			}

			sid, err := s.task.GetID()
			if err != nil {
				continue
			}

			done, result, err := s.task.TryWait()
			if done {
				if err != nil {
					if s.normalizeError != nil {
						if normalizedError := s.normalizeError(err); normalizedError != nil {
							errs[sid] = normalizedError
						}
					} else {
						errs[sid] = err
					}
				}

				results[sid] = result
				doneWaitStates[k] = true
				doneWaitCount++
			}
		}

		if stop || doneWaitCount >= doneWaitSize {
			break
		}

		time.Sleep(1 * time.Millisecond)
	}

	var errors []error
	for i, e := range errs {
		errors = append(errors, fail.Wrap(e, "%s", i))
	}

	tg.task.mu.Lock()
	defer tg.task.mu.Unlock()

	tg.task.result = results
	if len(errors) > 0 {
		tg.task.err = fail.NewErrorList(errors)
	} else {
		tg.task.err = nil
	}

	if tg.task.status != ABORTED {
		tg.task.status = DONE
	}
	tg.result = results
	return results, tg.task.err
}

// TryWait ...
func (tg *taskGroup) TryWait() (bool, TaskResult, fail.Error) {
	if tg.isNull() {
		return false, nil, fail.InvalidInstanceError()
	}

	return tg.TryWaitGroup()
}

// TryWaitGroup tries to wait on a task; if done returns the error and true, if not returns nil and false
func (tg *taskGroup) TryWaitGroup() (bool, map[string]TaskResult, fail.Error) {
	if tg.isNull() {
		return false, nil, fail.InvalidInstanceError()
	}

	tid, xerr := tg.GetID()
	if xerr != nil {
		return false, nil, xerr
	}

	results := make(map[string]TaskResult)

	taskStatus, xerr := tg.task.GetStatus()
	if xerr != nil {
		return false, nil, xerr
	}
	if taskStatus != RUNNING {
		return false, nil, fail.NewError("cannot wait task group '%s': not running (%d)", tid, taskStatus)
	}

	// tg.children.lock.SafeLock(tg.task)
	// defer tg.children.lock.SafeUnlock(tg.task)
	tg.children.lock.Lock()
	defer tg.children.lock.Unlock()

	for _, s := range tg.children.tasks {
		if ok, _, _ := s.task.TryWait(); !ok {
			return false, nil, nil
		}
	}

	result, xerr := tg.Wait()
	results[tid] = result
	return true, results, xerr
}

// WaitFor ...
func (tg *taskGroup) WaitFor(duration time.Duration) (bool, TaskResult, fail.Error) {
	if tg.isNull() {
		return false, nil, fail.InvalidInstanceError()
	}

	return tg.WaitGroupFor(duration)
}

// WaitGroupFor waits for the task to end, for 'duration' duration
// If duration elapsed, returns (false, nil, nil)
func (tg *taskGroup) WaitGroupFor(duration time.Duration) (bool, map[string]TaskResult, fail.Error) {
	if tg.isNull() {
		return false, nil, fail.InvalidInstanceError()
	}

	tid, err := tg.GetID()
	if err != nil {
		return false, nil, err
	}

	results := make(map[string]TaskResult)

	taskStatus, err := tg.task.GetStatus()
	if err != nil {
		return false, nil, err
	}
	if taskStatus != RUNNING {
		return false, nil, fail.InvalidRequestError("cannot wait task '%s': not running (%d)", tid, taskStatus)
	}

	c := make(chan struct{})
	go func() {
		results, err = tg.WaitGroup()
		c <- struct{}{} // done
		close(c)
	}()

	if duration > 0 {
		select {
		case <-time.After(duration):
			tout := fail.TimeoutError(nil, duration, fmt.Sprintf("timeout of %s waiting for task group '%s'", duration, tid))
			abErr := tg.Abort()
			if abErr != nil {
				_ = tout.AddConsequence(abErr)
			}
			return false, nil, tout
		case <-c:
			return true, results, err
		}
	}

	select { //nolint
	case <-c:
		return true, results, err
	}
}

// Abort aborts the task execution
func (tg *taskGroup) Abort() fail.Error {
	if tg.isNull() {
		return fail.InvalidInstanceError()
	}

	var errors []error

	// TODO: check if sending Abort to parent task is not sufficient (it should because of use of context)
	// Send abort signal to subtasks
	tg.children.lock.Lock()
	for _, st := range tg.children.tasks {
		if xerr := st.task.Abort(); xerr != nil {
			errors = append(errors, xerr)
		}
	}
	tg.children.lock.Unlock()

	// Send abort signal to subtask parent task
	if xerr := tg.task.Abort(); xerr != nil {
		errors = append(errors, xerr)
	}

	if len(errors) > 0 {
		return fail.NewErrorList(errors)
	}
	return nil
}

// Aborted tells if the task group is aborted
func (tg *taskGroup) Aborted() bool {
	if tg.isNull() || tg.task.IsNull() {
		return false
	}
	return tg.task.Aborted()
}

// New creates a subtask from current task
func (tg *taskGroup) New() (Task, fail.Error) {
	if tg.isNull() {
		return nil, fail.InvalidInstanceError()
	}

	return newTask(context.TODO(), tg.task)
}

// GetGroupStatus returns the status of all tasks running in TaskGroup
func (tg *taskGroup) GetGroupStatuss() (map[TaskStatus][]string, fail.Error) {
	if tg.isNull() {
		return nil, fail.InvalidInstanceError()
	}

	// tg.children.lock.SafeLock(tg.task)
	// defer tg.children.lock.SafeUnlock(tg.task)
	tg.children.lock.Lock()
	defer tg.children.lock.Unlock()

	status := make(map[TaskStatus][]string)
	for _, sub := range tg.children.tasks {
		if tid, err := sub.task.GetID(); err == nil {
			st, _ := sub.task.GetStatus()
			if len(status[st]) == 0 {
				status[st] = []string{}
			}
			status[st] = append(status[st], tid)
		}
	}
	return status, nil
}<|MERGE_RESOLUTION|>--- conflicted
+++ resolved
@@ -198,25 +198,6 @@
 		return tg, err
 	}
 
-<<<<<<< HEAD
-	// VPL: why this ?
-	// if err = subtask.SetID(tg.task.id + "-" + strconv.Itoa(int(tg.last))); err != nil {
-	// 	return tg, err
-	// }
-=======
-	stID, err := subtask.GetID()
-	if err != nil {
-		return tg, err
-	}
->>>>>>> 42cefb04
-
-	// FIXME: Either change this, either change the way client code is used
-	if stID == "" {
-		if err = subtask.SetID(tg.task.id + "-" + strconv.Itoa(int(tg.last))); err != nil {
-			return tg, err
-		}
-	}
-
 	newChild := subTask{
 		task: subtask,
 	}
