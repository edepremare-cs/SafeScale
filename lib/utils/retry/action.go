/*
 * Copyright 2018-2020, CS Systemes d'Information, http://csgroup.eu
 *
 * Licensed under the Apache License, Version 2.0 (the "License");
 * you may not use this file except in compliance with the License.
 * You may obtain a copy of the License at
 *
 *     http://www.apache.org/licenses/LICENSE-2.0
 *
 * Unless required by applicable law or agreed to in writing, software
 * distributed under the License is distributed on an "AS IS" BASIS,
 * WITHOUT WARRANTIES OR CONDITIONS OF ANY KIND, either express or implied.
 * See the License for the specific language governing permissions and
 * limitations under the License.
 */

package retry

// Package retry implements a mean to retry an action with ability to define complex
// delays and stop conditions

import (
	"time"

	"github.com/sirupsen/logrus"

	"github.com/CS-SI/SafeScale/lib/utils/fail"
	"github.com/CS-SI/SafeScale/lib/utils/retry/enums/verdict"
)

// Try keeps track of the number of tries, starting from 1. Action is valid only when Err is nil.
type Try struct {
	Start time.Time
	Count uint
	Err   error
}

type action struct {
	// Officer is used to apply needed delay between 2 tries. If nil, no delay will be used.
	Officer *Officer
	// Arbiter is called for every try to determine if next try is wanted
	Arbiter Arbiter
	// First is called before the loop of retries
	First func() error
	// Run is called for every try
	Run func() error
	// Last is called after the loop of retries (being successful or not)
	Last func() error
	// Notify
	Notify Notify
}

// Action tries to executes 'run' following verdicts from arbiter, with delay decided by 'officer'.
// If defined, 'first' is executed before trying (and may fail), and last is executed after the
// tries (whatever the state of the tries is, and cannot fail)
func Action(
	run func() error,
	arbiter Arbiter,
	officer *Officer,
	first func() error,
	last func() error,
	notify Notify,
) fail.Error {

	if run == nil {
		return fail.InvalidParameterError("run", "cannot be nil!")
	}
	if arbiter == nil {
		return fail.InvalidParameterError("arbiter", "cannot be nil!")
	}
	if officer == nil {
		return fail.InvalidParameterError("officer", "cannot be nil!")
	}

	return action{
		Officer: officer,
		Arbiter: arbiter,
		First:   first,
		Last:    last,
		Run:     run,
		Notify:  notify,
	}.loopWithSoftTimeout()
<<<<<<< HEAD

=======
>>>>>>> 9baf6878
}

// WhileUnsuccessful retries every 'delay' while 'run' is unsuccessful with a 'timeout'
func WhileUnsuccessful(run func() error, delay time.Duration, timeout time.Duration) fail.Error {
	if delay > timeout {
		logrus.Warnf("unexpected: delay greater than timeout ?? : (%s) > (%s)", delay, timeout)
	}

	if delay <= 0 {
		delay = time.Second
	}
	var arbiter Arbiter
	if timeout <= 0 {
		arbiter = Unsuccessful()
	} else {
		arbiter = PrevailDone(Unsuccessful(), Timeout(timeout))
	}
	return action{
		Arbiter: arbiter,
		Officer: Constant(delay),
		Run:     run,
		First:   nil,
		Last:    nil,
		Notify:  nil,
	}.loopWithSoftTimeout()
}

// WhileUnsuccessfulWithHardTimeout retries every 'delay' while 'run' is unsuccessful with a 'timeout'
func WhileUnsuccessfulWithHardTimeout(run func() error, delay time.Duration, timeout time.Duration) fail.Error {
	if delay > timeout {
		logrus.Warnf("unexpected: delay greater than timeout ?? : (%s) > (%s)", delay, timeout)
	}

	if delay <= 0 {
		delay = time.Second
	}
	var arbiter Arbiter
	if timeout <= 0 {
		arbiter = Unsuccessful()
	} else {
		arbiter = PrevailDone(Unsuccessful(), Timeout(timeout))
	}
	return action{
		Arbiter: arbiter,
		Officer: Constant(delay),
		Run:     run,
		First:   nil,
		Last:    nil,
		Notify:  nil,
	}.loopWithHardTimeout(timeout)
}

// WhileUnsuccessfulDelay1Second retries while 'run' is unsuccessful (ie 'run' returns an error != nil),
// waiting 1 second after each try, expiring after 'timeout'
func WhileUnsuccessfulDelay1Second(run func() error, timeout time.Duration) fail.Error {
	return WhileUnsuccessful(run, time.Second, timeout)
}

// WhileUnsuccessfulDelay5Seconds retries while 'run' is unsuccessful (ie 'run' returns an error != nil),
// waiting 5 seconds after each try, expiring after 'timeout'
func WhileUnsuccessfulDelay5Seconds(run func() error, timeout time.Duration) fail.Error {
	return WhileUnsuccessful(run, 5*time.Second, timeout)
}

// WhileUnsuccessfulDelay5SecondsTimeout ...
func WhileUnsuccessfulDelay5SecondsTimeout(run func() error, timeout time.Duration) fail.Error {
	return WhileUnsuccessfulWithHardTimeout(run, 5*time.Second, timeout)
}

// WhileUnsuccessfulWithNotify retries while 'run' is unsuccessful (ie 'run' returns an error != nil),
// waiting 'delay' after each try, expiring after 'timeout'
func WhileUnsuccessfulWithNotify(run func() error, delay time.Duration, timeout time.Duration, notify Notify) fail.Error {
	if delay > timeout {
		logrus.Warnf("unexpected: delay greater than timeout ?? : (%s) > (%s)", delay, timeout)
		delay = timeout / 2
	}

	if notify == nil {
		return fail.InvalidParameterError("notify", "cannot be nil!")
	}

	if delay <= 0 {
		delay = time.Second
	}
	var arbiter Arbiter
	if timeout <= 0 {
		arbiter = Unsuccessful()
	} else {
		arbiter = PrevailDone(Unsuccessful(), Timeout(timeout))
	}
	return action{
		Arbiter: arbiter,
		Officer: Constant(delay),
		Run:     run,
		First:   nil,
		Last:    nil,
		Notify:  notify,
	}.loopWithSoftTimeout()
}

// WhileUnsuccessfulWhereRetcode255WithNotify retries while 'run' is unsuccessful (ie 'run' returns an error != nil
// and this error has 255 as exit status code, typical for ssh failure for instance), waiting 'delay' after each try, expiring after 'timeout'
func WhileUnsuccessfulWhereRetcode255WithNotify(run func() error, delay time.Duration, timeout time.Duration, notify Notify) fail.Error {
	if delay > timeout {
		logrus.Warnf("unexpected: delay greater than timeout ?? : (%s) > (%s)", delay, timeout)
		delay = timeout / 2
	}

	if notify == nil {
		return fail.InvalidParameterError("notify", "cannot be nil!")
	}

	if delay <= 0 {
		delay = time.Second
	}
	var arbiter Arbiter
	if timeout <= 0 {
		arbiter = UnsuccessfulWhereRetcode255()
	} else {
		arbiter = PrevailDone(UnsuccessfulWhereRetcode255(), Timeout(timeout))
	}
	return action{
		Arbiter: arbiter,
		Officer: Constant(delay),
		Run:     run,
		First:   nil,
		Last:    nil,
		Notify:  notify,
	}.loopWithSoftTimeout()
}

// WhileUnsuccessfulDelay1SecondWithNotify retries while 'run' is unsuccessful (ie 'run' returns an error != nil),
// waiting 1 second after each try, expiring after a duration of 'timeout'.
// 'notify' is called after each try for feedback.
func WhileUnsuccessfulDelay1SecondWithNotify(run func() error, timeout time.Duration, notify Notify) fail.Error {
	return WhileUnsuccessfulWithNotify(run, time.Second, timeout, notify)
}

// WhileUnsuccessfulDelay5SecondsWithNotify retries while 'run' is unsuccessful (ie 'run' returns an error != nil),
// waiting 5 seconds after each try, expiring after a duration of 'timeout'.
// 'notify' is called after each try for feedback.
func WhileUnsuccessfulDelay5SecondsWithNotify(run func() error, timeout time.Duration, notify Notify) fail.Error {
	return WhileUnsuccessfulWithNotify(run, time.Second*5, timeout, notify)
}

// WhileUnsuccessfulWhereRetcode255Delay5SecondsWithNotify retries while 'run' is unsuccessful (ie 'run' returns an error != nil
// and this error has 255 as exit status code), waiting 5 seconds after each try, expiring after a duration of 'timeout'.
// 'notify' is called after each try for feedback.
func WhileUnsuccessfulWhereRetcode255Delay5SecondsWithNotify(run func() error, timeout time.Duration, notify Notify) fail.Error {
	return WhileUnsuccessfulWhereRetcode255WithNotify(run, time.Second*5, timeout, notify)
}

// WhileSuccessful retries while 'run' is successful (ie 'run' returns an error == nil),
// waiting a duration of 'delay' after each try, expiring after a duration of 'timeout'.
func WhileSuccessful(run func() error, delay time.Duration, timeout time.Duration) fail.Error {
	if delay > timeout {
		logrus.Warnf("unexpected: delay greater than timeout ?? : (%s) > (%s)", delay, timeout)
		delay = timeout / 2
	}

	if delay <= 0 {
		delay = time.Second
	}
	var arbiter Arbiter
	if timeout <= 0 {
		arbiter = Successful()
	} else {
		arbiter = PrevailDone(Successful(), Timeout(timeout))
	}
	return action{
		Arbiter: arbiter,
		Officer: Constant(delay),
		Run:     run,
		First:   nil,
		Last:    nil,
		Notify:  nil,
	}.loopWithSoftTimeout()
}

// WhileSuccessfulDelay1Second retries while 'run' is successful (ie 'run' returns an error == nil),
// waiting 1 second after each try, expiring after a duration of 'timeout'.
func WhileSuccessfulDelay1Second(run func() error, timeout time.Duration) fail.Error {
	return WhileSuccessful(run, time.Second, timeout)
}

// WhileSuccessfulDelay5Seconds retries while 'run' is successful (ie 'run' returns an error == nil),
// waiting 5 seconds after each try, expiring after a duration of 'timeout'.
func WhileSuccessfulDelay5Seconds(run func() error, timeout time.Duration) fail.Error {
	return WhileSuccessful(run, 5*time.Second, timeout)
}

// WhileSuccessfulWithNotify retries while 'run' is successful (ie 'run' returns an error == nil),
// waiting a duration of 'delay' after each try, expiring after a duration of 'timeout'.
// 'notify' is called after each try for feedback.
func WhileSuccessfulWithNotify(run func() error, delay time.Duration, timeout time.Duration, notify Notify) fail.Error {
	if delay > timeout {
		logrus.Warnf("unexpected: delay greater than timeout ?? : (%s) > (%s)", delay, timeout)
		delay = timeout / 2
	}

	if notify == nil {
		return fail.InvalidParameterError("notify", "cannot be nil!")
	}

	if delay <= 0 {
		delay = time.Second
	}
	var arbiter Arbiter
	if timeout <= 0 {
		arbiter = Successful()
	} else {
		arbiter = PrevailDone(Successful(), Timeout(timeout))
	}
	return action{
		Arbiter: arbiter,
		Officer: Constant(delay),
		Run:     run,
		First:   nil,
		Last:    nil,
		Notify:  notify,
	}.loopWithSoftTimeout()
}

// WhileSuccessfulDelay1SecondWithNotify retries while 'run' is successful (ie 'run' returns an error == nil),
// waiting 1 second after each try, expiring after a duration of 'timeout'.
// 'notify' is called after each try for feedback.
func WhileSuccessfulDelay1SecondWithNotify(run func() error, timeout time.Duration, notify Notify) fail.Error {
	return WhileSuccessfulWithNotify(run, time.Second, timeout, notify)
}

// WhileSuccessfulDelay5SecondsWithNotify retries while 'run' is successful (ie 'run' returns an error == nil),
// waiting 5 seconds after each try, expiring after a duration of 'timeout'.
// 'notify' is called after each try for feedback.
func WhileSuccessfulDelay5SecondsWithNotify(run func() error, timeout time.Duration, notify Notify) fail.Error {
	return WhileSuccessfulWithNotify(run, 5*time.Second, timeout, notify)
}

// loopWithSoftTimeout executes the tries and stops if the elapsed time is gone passed the timeout (hence the "soft timeout")
func (a action) loopWithSoftTimeout() fail.Error {
	var (
		arbiter = a.Arbiter
		start   = time.Now()
	)
	if arbiter == nil {
		arbiter = DefaultArbiter
	}

	if a.First != nil {
		err := a.First()
		if err != nil {
			return fail.ToError(err)
		}
	}

	for count := uint(1); ; count++ {
		// Perform action
		err := a.Run()

		// Collects the result of the try
		try := Try{
			Start: start,
			Count: count,
			Err:   err,
		}

		// Asks what to do now
		v, retryErr := arbiter(try)

		// Notify to interested parties
		if a.Notify != nil {
			a.Notify(try, v)
		}

		switch v {
		case verdict.Done:
			// Returns the error if no retry is wanted
			var errLast error
			if a.Last != nil {
				errLast = a.Last()
				if errLast != nil {
					return fail.NewErrorList([]error{errLast, retryErr})
				}
			}
			return retryErr
		case verdict.Abort:
			// Abort wanted, returns an error explaining why
			var errLast error
			if a.Last != nil {
				errLast = a.Last()
				if errLast != nil {
					return fail.NewErrorList([]error{errLast, retryErr})
				}
			}
			return retryErr
		default:
			// Retry is wanted, so blocks the loop the amount of time needed
			if a.Officer != nil {
				a.Officer.Block(try)
			}
		}
	}
}

// loopWithHardTimeout executes the tries and stops at the exact timeout (hence the "hard timeout")
func (a action) loopWithHardTimeout(timeout time.Duration) fail.Error {
	var (
		arbiter = a.Arbiter
		start   = time.Now()
	)
	if arbiter == nil {
		arbiter = DefaultArbiter
	}

	if a.First != nil {
		err := a.First()
		if err != nil {
			return fail.ToError(err)
		}
	}

	// FIXME: comment! what is the purpose of 'desist' ?
	desist := time.After(timeout)
	for count := uint(1); ; count++ {
		var err error

		// Perform action
		ch := make(chan error)
		go func() {
			ch <- a.Run()
		}()

		select {
		case response := <-ch:
			err = response
		case <-time.After(timeout):
			// call timed out
			err = fail.TimeoutError(nil, timeout, "operation timeout")
		case <-desist:
			err = fail.TimeoutError(nil, timeout, "desist timeout")
		}

		// Collects the result of the try
		try := Try{
			Start: start,
			Count: count,
			Err:   err,
		}

		// Asks what to do now
		v, retryErr := arbiter(try)
		if a.Notify != nil {
			a.Notify(try, v)
		}

		switch v {
		case verdict.Done:
			// Returns the error if no retry is wanted
			var errLast error
			if a.Last != nil {
				errLast = a.Last()
				if errLast != nil {
					return fail.NewErrorList([]error{errLast, retryErr})
				}
			}
			return retryErr
		case verdict.Abort:
			// Abort wanted, returns an error explaining why
			var errLast error
			if a.Last != nil {
				errLast = a.Last()
				if errLast != nil {
					return fail.NewErrorList([]error{errLast, retryErr})
				}
			}
			return retryErr
		default:
			// Retry is wanted, so blocks the loop the amount of time needed
			if a.Officer != nil {
				go func() {
					a.Officer.Block(try)
					ch <- nil
				}()

				select {
				case response := <-ch:
					err = response
					_ = err
				case <-desist:
					err = fail.TimeoutError(nil, timeout, "desist timeout")
					_ = err
				}
			}
		}
	}
}<|MERGE_RESOLUTION|>--- conflicted
+++ resolved
@@ -80,10 +80,6 @@
 		Run:     run,
 		Notify:  notify,
 	}.loopWithSoftTimeout()
-<<<<<<< HEAD
-
-=======
->>>>>>> 9baf6878
 }
 
 // WhileUnsuccessful retries every 'delay' while 'run' is unsuccessful with a 'timeout'
