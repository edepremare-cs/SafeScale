/*
 * Copyright 2018-2020, CS Systemes d'Information, http://csgroup.eu
 *
 * Licensed under the Apache License, Version 2.0 (the "License");
 * you may not use this file except in compliance with the License.
 * You may obtain a copy of the License at
 *
 *     http://www.apache.org/licenses/LICENSE-2.0
 *
 * Unless required by applicable law or agreed to in writing, software
 * distributed under the License is distributed on an "AS IS" BASIS,
 * WITHOUT WARRANTIES OR CONDITIONS OF ANY KIND, either express or implied.
 * See the License for the specific language governing permissions and
 * limitations under the License.
 */

package propertiesv2

import (
	"github.com/CS-SI/SafeScale/lib/server/resources/enums/clusterproperty"
<<<<<<< HEAD
=======
	"github.com/CS-SI/SafeScale/lib/server/resources/properties/v1"
>>>>>>> 52fe7147
	"github.com/CS-SI/SafeScale/lib/utils/data"
	"github.com/CS-SI/SafeScale/lib/utils/serialize"
)

// ClusterDefaults ...
// !!! FROZEN !!!
type ClusterDefaults struct {
<<<<<<< HEAD
	GatewaySizing HostSizingRequirements `json:"gateway_sizing"` // GatewaySizing keeps the default node definition
	MasterSizing  HostSizingRequirements `json:"master_sizing"`  // MasterSizing keeps the default node definition
	NodeSizing    HostSizingRequirements `json:"node_sizing"`    // NodeSizing keeps the default node definition
	Image         string                 `json:"image"`          // Image keeps the default Linux image to use
=======
	GatewaySizing propertiesv1.HostSizingRequirements `json:"gateway_sizing"` // GatewaySizing keeps the default node definition
	MasterSizing  propertiesv1.HostSizingRequirements `json:"master_sizing"`  // MasterSizing keeps the default node definition
	NodeSizing    propertiesv1.HostSizingRequirements `json:"node_sizing"`    // NodeSizing keeps the default node definition
	Image         string                              `json:"image"`          // Image keeps the default Linux image to use
>>>>>>> 52fe7147
}

func newClusterDefaults() *ClusterDefaults {
	return &ClusterDefaults{}
}

// Clone ...
// satisfies interface data.Clonable
func (cd *ClusterDefaults) Clone() data.Clonable {
	return newClusterDefaults().Replace(cd)
}

// Replace ...
// satisfies interface data.Clonable
func (cd *ClusterDefaults) Replace(p data.Clonable) data.Clonable {
	*cd = *p.(*ClusterDefaults)
	return cd
}

func init() {
	serialize.PropertyTypeRegistry.Register("resources.cluster", clusterproperty.DefaultsV2, newClusterDefaults())
}<|MERGE_RESOLUTION|>--- conflicted
+++ resolved
@@ -18,10 +18,7 @@
 
 import (
 	"github.com/CS-SI/SafeScale/lib/server/resources/enums/clusterproperty"
-<<<<<<< HEAD
-=======
 	"github.com/CS-SI/SafeScale/lib/server/resources/properties/v1"
->>>>>>> 52fe7147
 	"github.com/CS-SI/SafeScale/lib/utils/data"
 	"github.com/CS-SI/SafeScale/lib/utils/serialize"
 )
@@ -29,17 +26,10 @@
 // ClusterDefaults ...
 // !!! FROZEN !!!
 type ClusterDefaults struct {
-<<<<<<< HEAD
-	GatewaySizing HostSizingRequirements `json:"gateway_sizing"` // GatewaySizing keeps the default node definition
-	MasterSizing  HostSizingRequirements `json:"master_sizing"`  // MasterSizing keeps the default node definition
-	NodeSizing    HostSizingRequirements `json:"node_sizing"`    // NodeSizing keeps the default node definition
-	Image         string                 `json:"image"`          // Image keeps the default Linux image to use
-=======
 	GatewaySizing propertiesv1.HostSizingRequirements `json:"gateway_sizing"` // GatewaySizing keeps the default node definition
 	MasterSizing  propertiesv1.HostSizingRequirements `json:"master_sizing"`  // MasterSizing keeps the default node definition
 	NodeSizing    propertiesv1.HostSizingRequirements `json:"node_sizing"`    // NodeSizing keeps the default node definition
 	Image         string                              `json:"image"`          // Image keeps the default Linux image to use
->>>>>>> 52fe7147
 }
 
 func newClusterDefaults() *ClusterDefaults {
