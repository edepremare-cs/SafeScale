/*
 * Copyright 2018-2020, CS Systemes d'Information, http://csgroup.eu
 *
 * Licensed under the Apache License, Version 2.0 (the "License");
 * you may not use this file except in compliance with the License.
 * You may obtain a copy of the License at
 *
 *     http://www.apache.org/licenses/LICENSE-2.0
 *
 * Unless required by applicable law or agreed to in writing, software
 * distributed under the License is distributed on an "AS IS" BASIS,
 * WITHOUT WARRANTIES OR CONDITIONS OF ANY KIND, either express or implied.
 * See the License for the specific language governing permissions and
 * limitations under the License.
 */

package propertiesv1

import (
	"github.com/CS-SI/SafeScale/lib/server/resources/enums/hostproperty"
	"github.com/CS-SI/SafeScale/lib/utils/data"
	"github.com/CS-SI/SafeScale/lib/utils/serialize"
)

// HostSizingRequirements describes host sizing requirements to fulfil
// !!! FROZEN !!!
// Note: if tagged as FROZEN, must not be changed ever.
//       Create a new version instead with needed supplemental fields
type HostSizingRequirements struct {
	MinCores    int     `json:"min_cores,omitempty"`
	MaxCores    int     `json:"max_cores,omitempty"`
	MinRAMSize  float32 `json:"min_ram_size,omitempty"`
	MaxRAMSize  float32 `json:"max_ram_size,omitempty"`
	MinDiskSize int     `json:"min_disk_size,omitempty"`
	MinGPU      int     `json:"min_gpu,omitempty"`
<<<<<<< HEAD
	MinFreq     float32 `json:"min_freq,omitempty"`
	Replaceable bool    `json:"replaceable,omitempty"` // Tells if we accept server that could be removed without notice (AWS proposes such kind of server with SPOT
=======
	MinCPUFreq  float32 `json:"min_freq,omitempty"`
	Replaceable bool    `json:"replaceable,omitempty"` // Tells if we accept host that could be removed without notice (AWS proposes such kind of server knowned as SPOT)
>>>>>>> 52fe7147
}

// NewHostSizingRequirements ...
func NewHostSizingRequirements() *HostSizingRequirements {
	return &HostSizingRequirements{}
}

// HostEffectiveSizing represent sizing elements of an host
// !!! FROZEN !!!
// Note: if tagged as FROZEN, must not be changed ever.
//       Create a new version instead with needed supplemental fields
type HostEffectiveSizing struct {
	Cores     int     `json:"cores,omitempty"`
	RAMSize   float32 `json:"ram_size,omitempty"`
	DiskSize  int     `json:"disk_size,omitempty"`
	GPUNumber int     `json:"gpu_number,omitempty"`
	GPUType   string  `json:"gpu_type,omitempty"`
	CPUFreq   float32 `json:"cpu_freq,omitempty"`
}

// NewHostEffectiveSizing ...
func NewHostEffectiveSizing() *HostEffectiveSizing {
	return &HostEffectiveSizing{}
<<<<<<< HEAD
}

// Reset ...
func (hs *HostEffectiveSizing) Reset() {
	*hs = HostEffectiveSizing{}
=======
>>>>>>> 52fe7147
}

// HostSizing contains sizing information about the host
// !!! FROZEN !!!
// Note: if tagged as FROZEN, must not be changed ever.
//       Create a new version instead with needed supplemental fields
type HostSizing struct {
	RequestedSize *HostSizingRequirements `json:"requested_size,omitempty"`
	Template      string                  `json:"template,omitempty"`
	AllocatedSize *HostEffectiveSizing    `json:"allocated_size,omitempty"`
}

// NewHostSizing ...
func NewHostSizing() *HostSizing {
	return &HostSizing{
		RequestedSize: NewHostSizingRequirements(),
		AllocatedSize: NewHostEffectiveSizing(),
	}
}

// Reset ...
func (hs *HostSizing) Reset() {
	*hs = HostSizing{
		RequestedSize: NewHostSizingRequirements(),
<<<<<<< HEAD
=======
		Template:      "",
>>>>>>> 52fe7147
		AllocatedSize: NewHostEffectiveSizing(),
	}
}

// Clone ... (data.Clonable interface)
func (hs *HostSizing) Clone() data.Clonable {
	return NewHostSizing().Replace(hs)
}

// Replace ...
func (hs *HostSizing) Replace(p data.Clonable) data.Clonable {
	src := p.(*HostSizing)
	hs.RequestedSize = NewHostSizingRequirements()
	*hs.RequestedSize = *src.RequestedSize
	hs.AllocatedSize = NewHostEffectiveSizing()
	*hs.AllocatedSize = *src.AllocatedSize
	hs.Template = src.Template
	return hs
}

func init() {
<<<<<<< HEAD
	serialize.PropertyTypeRegistry.Register("resources.host", hostproperty.SizingV1, NewHostSizing())
=======
	serialize.PropertyTypeRegistry.Register("resources.host", string(hostproperty.SizingV1), NewHostSizing())
>>>>>>> 52fe7147
}<|MERGE_RESOLUTION|>--- conflicted
+++ resolved
@@ -33,13 +33,8 @@
 	MaxRAMSize  float32 `json:"max_ram_size,omitempty"`
 	MinDiskSize int     `json:"min_disk_size,omitempty"`
 	MinGPU      int     `json:"min_gpu,omitempty"`
-<<<<<<< HEAD
-	MinFreq     float32 `json:"min_freq,omitempty"`
-	Replaceable bool    `json:"replaceable,omitempty"` // Tells if we accept server that could be removed without notice (AWS proposes such kind of server with SPOT
-=======
 	MinCPUFreq  float32 `json:"min_freq,omitempty"`
 	Replaceable bool    `json:"replaceable,omitempty"` // Tells if we accept host that could be removed without notice (AWS proposes such kind of server knowned as SPOT)
->>>>>>> 52fe7147
 }
 
 // NewHostSizingRequirements ...
@@ -63,14 +58,6 @@
 // NewHostEffectiveSizing ...
 func NewHostEffectiveSizing() *HostEffectiveSizing {
 	return &HostEffectiveSizing{}
-<<<<<<< HEAD
-}
-
-// Reset ...
-func (hs *HostEffectiveSizing) Reset() {
-	*hs = HostEffectiveSizing{}
-=======
->>>>>>> 52fe7147
 }
 
 // HostSizing contains sizing information about the host
@@ -95,10 +82,7 @@
 func (hs *HostSizing) Reset() {
 	*hs = HostSizing{
 		RequestedSize: NewHostSizingRequirements(),
-<<<<<<< HEAD
-=======
 		Template:      "",
->>>>>>> 52fe7147
 		AllocatedSize: NewHostEffectiveSizing(),
 	}
 }
@@ -120,9 +104,5 @@
 }
 
 func init() {
-<<<<<<< HEAD
-	serialize.PropertyTypeRegistry.Register("resources.host", hostproperty.SizingV1, NewHostSizing())
-=======
 	serialize.PropertyTypeRegistry.Register("resources.host", string(hostproperty.SizingV1), NewHostSizing())
->>>>>>> 52fe7147
 }