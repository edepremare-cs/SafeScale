/*
 * Copyright 2018-2020, CS Systemes d'Information, http://csgroup.eu
 *
 * Licensed under the Apache License, Version 2.0 (the "License");
 * you may not use this file except in compliance with the License.
 * You may obtain a copy of the License at
 *
 *     http://www.apache.org/licenses/LICENSE-2.0
 *
 * Unless required by applicable law or agreed to in writing, software
 * distributed under the License is distributed on an "AS IS" BASIS,
 * WITHOUT WARRANTIES OR CONDITIONS OF ANY KIND, either express or implied.
 * See the License for the specific language governing permissions and
 * limitations under the License.
 */

package propertiesv1

import (
	"github.com/CS-SI/SafeScale/lib/server/resources/enums/hostproperty"
	"github.com/CS-SI/SafeScale/lib/utils/data"
	"github.com/CS-SI/SafeScale/lib/utils/serialize"
)

// HostSecurityGroups contains a list of security groups binded to the host
// not FROZEN yet
// Note: if tagged as FROZEN, must not be changed ever.
//       Create a new version instead with needed supplemental fields
type HostSecurityGroups struct {
	DefaultID string                        `json:"default_id,omitempty"` // contains the ID of the Security Group considered as default
<<<<<<< HEAD
	ByID      map[string]*SecurityGroupBond `json:"by_id,omitempty"`      // map of security groups by IDs; if value is true, security group is currently applied
	ByName    map[string]*SecurityGroupBond `json:"by_name,omitempty"`    // map of security groups by Names; if value is true, security group is currently applied
=======
	ByID      map[string]*SecurityGroupBond `json:"by_id,omitempty"`      // map of security groups by IDs
	ByName    map[string]string             `json:"by_name,omitempty"`    // map of security group IDs by Names
>>>>>>> 52fe7147
}

// NewHostSecurityGroups ...
func NewHostSecurityGroups() *HostSecurityGroups {
	return &HostSecurityGroups{
		ByID:   map[string]*SecurityGroupBond{},
		ByName: map[string]string{},
	}
}

// Reset ...
func (hsg *HostSecurityGroups) Reset() {
	*hsg = HostSecurityGroups{
		ByID:   map[string]*SecurityGroupBond{},
		ByName: map[string]string{},
	}
}

// Clone ...
func (hsg *HostSecurityGroups) Clone() data.Clonable {
	return NewHostSecurityGroups().Replace(hsg)
}

// Replace ...
func (hsg *HostSecurityGroups) Replace(p data.Clonable) data.Clonable {
	src := p.(*HostSecurityGroups)
	*hsg = *src
	hsg.ByID = make(map[string]*SecurityGroupBond, len(src.ByID))
	for k, v := range src.ByID {
		hsg.ByID[k] = v.Clone().(*SecurityGroupBond)
	}
	hsg.ByName = make(map[string]string, len(src.ByName))
	for k, v := range src.ByName {
		hsg.ByName[k] = v
	}
	return hsg
}

func init() {
	serialize.PropertyTypeRegistry.Register("resources.host", hostproperty.SecurityGroupsV1, NewHostSecurityGroups())
}<|MERGE_RESOLUTION|>--- conflicted
+++ resolved
@@ -28,13 +28,8 @@
 //       Create a new version instead with needed supplemental fields
 type HostSecurityGroups struct {
 	DefaultID string                        `json:"default_id,omitempty"` // contains the ID of the Security Group considered as default
-<<<<<<< HEAD
-	ByID      map[string]*SecurityGroupBond `json:"by_id,omitempty"`      // map of security groups by IDs; if value is true, security group is currently applied
-	ByName    map[string]*SecurityGroupBond `json:"by_name,omitempty"`    // map of security groups by Names; if value is true, security group is currently applied
-=======
 	ByID      map[string]*SecurityGroupBond `json:"by_id,omitempty"`      // map of security groups by IDs
 	ByName    map[string]string             `json:"by_name,omitempty"`    // map of security group IDs by Names
->>>>>>> 52fe7147
 }
 
 // NewHostSecurityGroups ...
