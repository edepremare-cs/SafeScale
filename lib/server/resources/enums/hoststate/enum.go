--- conflicted
+++ resolved
@@ -28,10 +28,6 @@
 	Stopping               // Stopping when host is stopping
 	Terminated             // Terminated when a host can be enumerated, but it's already deleted
 	Any                    // Any when a valid state is received
-<<<<<<< HEAD
-	Failed                 // Failed when installing something on a Started host was not a success
-=======
->>>>>>> e952eff6
 
 	Error = 254 // when host is in error state
 
