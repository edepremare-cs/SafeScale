/*
 * Copyright 2018-2020, CS Systemes d'Information, http://csgroup.eu
 *
 * Licensed under the Apache License, Version 2.0 (the "License");
 * you may not use this file except in compliance with the License.
 * You may obtain a copy of the License at
 *
 *     http://www.apache.org/licenses/LICENSE-2.0
 *
 * Unless required by applicable law or agreed to in writing, software
 * distributed under the License is distributed on an "AS IS" BASIS,
 * WITHOUT WARRANTIES OR CONDITIONS OF ANY KIND, either express or implied.
 * See the License for the specific language governing permissions and
 * limitations under the License.
 */

package operations

import (
	"fmt"
	"github.com/CS-SI/SafeScale/lib/server/resources/enums/networkproperty"
	propertiesv1 "github.com/CS-SI/SafeScale/lib/server/resources/properties/v1"
	"reflect"
<<<<<<< HEAD
	"time"
=======
>>>>>>> 9baf6878

	"github.com/sirupsen/logrus"

	"github.com/CS-SI/SafeScale/lib/protocol"
	"github.com/CS-SI/SafeScale/lib/server/iaas"
	"github.com/CS-SI/SafeScale/lib/server/resources"
	"github.com/CS-SI/SafeScale/lib/server/resources/abstract"
<<<<<<< HEAD
=======
	"github.com/CS-SI/SafeScale/lib/server/resources/enums/networkproperty"
	propertiesv1 "github.com/CS-SI/SafeScale/lib/server/resources/properties/v1"
>>>>>>> 9baf6878
	"github.com/CS-SI/SafeScale/lib/utils/concurrency"
	"github.com/CS-SI/SafeScale/lib/utils/data"
	"github.com/CS-SI/SafeScale/lib/utils/debug"
	"github.com/CS-SI/SafeScale/lib/utils/fail"
	"github.com/CS-SI/SafeScale/lib/utils/net"
	"github.com/CS-SI/SafeScale/lib/utils/retry"
	"github.com/CS-SI/SafeScale/lib/utils/serialize"
	"github.com/CS-SI/SafeScale/lib/utils/temporal"
)

const (
	// networksFolderName is the technical name of the container used to store networks info
	networksFolderName = "networks"
)

// network links Object Storage folder and Network
type network struct {
	*core
}

func nullNetwork() *network {
	return &network{core: nullCore()}
}

// NewNetwork creates an instance of Network
func NewNetwork(svc iaas.Service) (resources.Network, fail.Error) {
	if svc.IsNull() {
		return nullNetwork(), fail.InvalidParameterError("svc", "cannot be null value")
	}

	coreInstance, xerr := newCore(svc, "subnet", networksFolderName, &abstract.Network{})
	if xerr != nil {
		return nullNetwork(), xerr
	}

	return &network{core: coreInstance}, nil
}

// LoadNetwork loads the metadata of a subnet
func LoadNetwork(task concurrency.Task, svc iaas.Service, ref string) (resources.Network, fail.Error) {
	if task.IsNull() {
		return nullNetwork(), fail.InvalidParameterError("task", "cannot be nil")
	}
	if svc.IsNull() {
		return nullNetwork(), fail.InvalidParameterError("svc", "cannot be null value")
	}
	if ref == "" {
		return nullNetwork(), fail.InvalidParameterError("ref", "cannot be empty string")
	}

	rn, xerr := NewNetwork(svc)
	if xerr != nil {
		return nullNetwork(), xerr
	}
	// VPL: writes are now considered successful only if the remote content is read and checked, so now need to wait on read.
	//xerr = retry.WhileUnsuccessfulDelay1Second(
	//	func() error {
	//		return rn.Read(task, ref)
	//	},
	//	10*time.Second, // FIXME: parameterize
	//)
	// FIXME: object storage comms may fail, Read operation does not retry on this currently (cf. roadmap to replace stow with rclone)
	xerr = rn.Read(task, ref)
	if xerr != nil {
		// If retry timed out, log it and return error ErrNotFound
		if _, ok := xerr.(*retry.ErrTimeout); ok {
			logrus.Debugf("timeout reading metadata of subnet '%s'", ref)
			xerr = fail.NotFoundError("subnet '%s' not found: %s", ref, fail.RootCause(xerr).Error())
		}
		return nullNetwork(), xerr
	}

	if xerr = upgradeProperties(task, rn); xerr != nil {
		switch xerr.(type) {
		case *fail.ErrAlteredNothing:
			// ignore
		default:
			return nil, fail.Wrap(xerr, "failed to upgrade Network properties")
		}
	}
	return rn, nil
}

// upgradeProperties upgrades properties to most recent version
func upgradeProperties(task concurrency.Task, rn resources.Network) fail.Error {
	return rn.Alter(task, func(clonable data.Clonable, props *serialize.JSONProperties) fail.Error {
		an, ok := clonable.(*abstract.Network)
		if !ok {
			return fail.InconsistentError("'*abstract.Network' expected, '%s' provided", reflect.TypeOf(clonable).String())
		}

		if props.Count() > 0 && !props.Lookup(networkproperty.SubnetsV1) {
			rs, xerr := NewSubnet(rn.GetService())
			if xerr != nil {
				return xerr
			}
			as := abstract.NewSubnet()
			as.Name = an.Name
			as.Network = an.ID
			//as.IPVersion = an.IPVersion
			//as.DNSServers = an.DNSServers
			//as.CIDR = as.CIDR
			//as.Domain = an.Domain
			//as.VIP = an.VIP
			//xerr = rs.Create(task, req, gwname)
			_ = rs
			return nil
		}
		return fail.AlteredNothingError()
	})
}

// IsNull tells if the instance corresponds to subnet Null Value
func (rn *network) IsNull() bool {
	return rn == nil || rn.core.IsNull()
}

// Create creates a network
func (rn *network) Create(task concurrency.Task, req abstract.NetworkRequest) (xerr fail.Error) {
	if rn.IsNull() {
		return fail.InvalidInstanceError()
	}
	if task.IsNull() {
		return fail.InvalidParameterError("task", "cannot be nil")
	}

	tracer := debug.NewTracer(
		task,
		true,
		"('%s', '%s')", req.Name, req.CIDR,
	).WithStopwatch().Entering()
	defer tracer.Exiting()
	// defer fail.OnExitLogError(&err, tracer.TraceMessage())
	defer fail.OnPanic(&xerr)

	// Check if subnet already exists and is managed by SafeScale
	svc := rn.GetService()
	if _, xerr = LoadNetwork(task, svc, req.Name); xerr == nil {
		return fail.DuplicateError("network '%s' already exists", req.Name)
	}

	// Verify if the subnet already exist and in this case is not managed by SafeScale
	if _, xerr = svc.InspectNetworkByName(req.Name); xerr != nil {
		switch xerr.(type) {
		case *fail.ErrNotFound:
		case *fail.ErrInvalidRequest, *fail.ErrTimeout:
			return xerr
		default:
			return xerr
		}
	} else {
		return fail.DuplicateError("network '%s' already exists (not managed by SafeScale)", req.Name)
	}

	// Verify the IPRanges is not routable
	if req.CIDR != "" {
		routable, xerr := net.IsCIDRRoutable(req.CIDR)
		if xerr != nil {
			return fail.Wrap(xerr, "failed to determine if CIDR is not routable")
		}
		if routable {
			return fail.InvalidRequestError("cannot create such a Network, CIDR must not be routable; please choose an appropriate CIDR (RFC1918)")
		}
	}

<<<<<<< HEAD
	// Create the subnet
	logrus.Debugf("Creating network '%s' ...", req.Name)
=======
	// Create the network
	logrus.Debugf("Creating network '%s' with CIDR '%s'...", req.Name, req.CIDR)
>>>>>>> 9baf6878
	an, xerr := svc.CreateNetwork(req)
	if xerr != nil {
		switch xerr.(type) {
		case *fail.ErrNotFound, *fail.ErrInvalidRequest, *fail.ErrTimeout:
			return xerr
		default:
			return xerr
		}
	}

	//// Starting from here, delete subnet if exiting with error
	//defer func() {
	//	if xerr != nil && an != nil && !req.KeepOnFailure {
	//		derr := svc.DeleteNetwork(an.ID)
	//		if derr != nil {
	//			switch derr.(type) {
	//			case *fail.ErrNotFound:
	//				logrus.Errorf("failed to delete Network: resource not found: %+v", derr)
	//			case *fail.ErrTimeout:
	//				logrus.Errorf("failed to delete Network: timeout: %+v", derr)
	//			default:
	//				logrus.Errorf("failed to delete Network: %+v", derr)
	//			}
	//			_ = xerr.AddConsequence(derr)
	//		}
	//	}
	//}()

	// Write subnet object metadata
	// logrus.Debugf("Saving subnet metadata '%s' ...", subnet.GetName)
	return rn.Carry(task, an)
}

//// deleteGateway eases a gateway deletion
//// Note: doesn't use gw.Remove() because by rule a Delete on a gateway is not permitted
//func (rn subnet) deleteGateway(task concurrency.Task, gw resources.Host) (xerr fail.Error) {
//	name := gw.GetName()
//	fail.OnExitLogError(&xerr, "failed to delete gateway '%s'", name)
//
//	var errors []error
//	if xerr = rn.GetService().DeleteHost(gw.GetID()); xerr != nil {
//		switch xerr.(type) {
//		case *fail.ErrNotFound: // host resource not found, considered as a success.
//			break
//		case *fail.ErrTimeout:
//			errors = append(errors, fail.Wrap(xerr, "failed to delete host '%s', timeout", name))
//		default:
//			errors = append(errors, fail.Wrap(xerr, "failed to delete host '%s'", name))
//		}
//	}
//	if xerr = gw.(*host).core.Delete(task); xerr != nil {
//		switch xerr.(type) {
//		case *fail.ErrNotFound: // host metadata not found, considered as a success.
//			break
//		case *fail.ErrTimeout:
//			errors = append(errors, fail.Wrap(xerr, "timeout trying to delete gateway metadata", name))
//		default:
//			errors = append(errors, fail.Wrap(xerr, "failed to delete gateway '%s' metadata", name))
//		}
//	}
//	if len(errors) > 0 {
//		return fail.NewErrorList(errors)
//	}
//	return nil
//}

//func (rn subnet) unbindHostFromVIP(task concurrency.Task, vip *abstract.VirtualIP, host resources.Host) fail.Error {
//	name := host.GetName()
//	if xerr := rn.GetService().UnbindHostFromVIP(vip, host.GetID()); xerr != nil {
//		switch xerr.(type) {
//		case *fail.ErrNotFound, *fail.ErrTimeout:
//			logrus.Debugf("Cleaning up on failure, failed to remove '%s' gateway bind from VIP: %v", name, xerr)
//		default:
//			logrus.Debugf("Cleaning up on failure, failed to remove '%s' gateway bind from VIP: %v", name, xerr)
//		}
//		return xerr
//	}
//	logrus.Infof("Cleaning up on failure, host '%s' bind removed from VIP", name)
//	return nil
//}

// Browse walks through all the metadata objects in subnet
func (rn network) Browse(task concurrency.Task, callback func(*abstract.Network) fail.Error) fail.Error {
	if rn.IsNull() {
		return fail.InvalidInstanceError()
	}
	if task.IsNull() {
		return fail.InvalidParameterError("task", "can't be nil")
	}
	if callback == nil {
		return fail.InvalidParameterError("callback", "can't be nil")
	}

	return rn.core.BrowseFolder(task, func(buf []byte) fail.Error {
		an := abstract.NewNetwork()
		xerr := an.Deserialize(buf)
		if xerr != nil {
			return xerr
		}
		return callback(an)
	})
}

//// AttachHost links host ID to the subnet
//func (rn *subnet) BindHost(task concurrency.Task, host resources.Host) (xerr fail.Error) {
//	if rn.IsNull() {
//		return fail.InvalidInstanceError()
//	}
//	if task.IsNull() {
//		return fail.InvalidParameterError("task", "cannot be nil")
//	}
//	if host == nil {
//		return fail.InvalidParameterError("host", "cannot be nil")
//	}
//
//	tracer := debug.NewTracer(nil, true, "("+host.GetName()+")").Entering()
//	defer tracer.Exiting()
//	// defer fail.OnExitLogError(&xerr, tracer.TraceMessage(""))
//	defer fail.OnPanic(&xerr)
//
//	hostID := host.GetID()
//	hostName := host.GetName()
//
//	return rn.Alter(task, func(_ data.Clonable, props *serialize.JSONProperties) fail.Error {
//		return props.Alter(task, networkproperty.HostsV1, func(clonable data.Clonable) fail.Error {
//			networkHostsV1, ok := clonable.(*propertiesv1.NetworkHosts)
//			if !ok {
//				return fail.InconsistentError("'*propertiesv1.NetworkHosts' expected, '%s' provided", reflect.TypeOf(clonable).String())
//			}
//			networkHostsV1.ByID[hostID] = hostName
//			networkHostsV1.ByName[hostName] = hostID
//			return nil
//		})
//	})
//}

//// DetachHost unlinks host ID from subnet
//func (rn *subnet) UnbindHost(task concurrency.Task, hostID string) (xerr fail.Error) {
//	if rn.IsNull() {
//		return fail.InvalidInstanceError()
//	}
//	if task.IsNull() {
//		return fail.InvalidParameterError("task", "cannot be nil")
//	}
//	if hostID == "" {
//		return fail.InvalidParameterError("hostID", "cannot be empty string")
//	}
//
//	tracer := debug.NewTracer(nil, true, "('"+hostID+"')").Entering()
//	defer tracer.Exiting()
//	// defer fail.OnExitLogError(&err, tracer.TraceMessage())
//	defer fail.OnPanic(&xerr)
//
//	return rn.Alter(task, func(clonable data.Clonable, props *serialize.JSONProperties) fail.Error {
//		return props.Alter(task, networkproperty.HostsV1, func(clonable data.Clonable) fail.Error {
//			networkHostsV1, ok := clonable.(*propertiesv1.NetworkHosts)
//			if !ok {
//				return fail.InconsistentError("'*propertiesv1.NetworkHosts' expected, '%s' provided", reflect.TypeOf(clonable).String())
//			}
//			hostName, found := networkHostsV1.ByID[hostID]
//			if found {
//				delete(networkHostsV1.ByName, hostName)
//				delete(networkHostsV1.ByID, hostID)
//			}
//			return nil
//		})
//	})
//}

//// ListHosts returns the list of Host attached to the subnet (excluding gateway)
//func (rn subnet) ListHosts(task concurrency.Task) (_ []resources.Host, xerr fail.Error) {
//	if rn.IsNull() {
//		return nil, fail.InvalidInstanceError()
//	}
//	if task.IsNull() {
//		return nil, fail.InvalidParameterError("task", "cannot be nil")
//	}
//
//	defer debug.NewTracer(task, tracing.ShouldTrace("resources.subnet")).Entering().Exiting()
//	defer fail.OnExitLogError(&xerr, "error listing hosts")
//	defer fail.OnPanic(&xerr)
//
//	var list []resources.Host
//	xerr = rn.Inspect(task, func(clonable data.Clonable, props *serialize.JSONProperties) fail.Error {
//		return props.Inspect(task, networkproperty.HostsV1, func(clonable data.Clonable) fail.Error {
//			networkHostsV1, ok := clonable.(*propertiesv1.NetworkHosts)
//			if !ok {
//				return fail.InconsistentError("'*propertiesv1.NetworkHosts' expected, '%s' provided", reflect.TypeOf(clonable).String())
//			}
//			svc := rn.GetService()
//			for id := range networkHostsV1.ByID {
//				host, innerErr := LoadHost(task, svc, id)
//				if innerErr != nil {
//					return innerErr
//				}
//				list = append(list, host)
//			}
//			return nil
//		})
//	})
//	return list, xerr
//}

//// GetGateway returns the gateway related to subnet
//func (rn subnet) GetGateway(task concurrency.Task, primary bool) (_ resources.Host, xerr fail.Error) {
//	if rn.IsNull() {
//		return nil, fail.InvalidInstanceError()
//	}
//	if task.IsNull() {
//		return nil, fail.InvalidParameterError("task", "cannot be nil")
//	}
//
//	defer fail.OnPanic(&xerr)
//
//	primaryStr := "primary"
//	if !primary {
//		primaryStr = "secondary"
//	}
//	tracer := debug.NewTracer(nil, true, "(%s)", primaryStr).Entering()
//	defer tracer.Exiting()
//	// defer fail.OnExitLogError(&err, tracer.TraceMessage())
//	defer fail.OnPanic(&xerr)
//
//	var gatewayID string
//	xerr = rn.Inspect(task, func(clonable data.Clonable, _ *serialize.JSONProperties) fail.Error {
//		an, ok := clonable.(*abstract.Network)
//		if !ok {
//			return fail.InconsistentError("'*abstract.Network' expected, '%s' provided", reflect.TypeOf(clonable).String())
//		}
//		if primary {
//			gatewayID = an.GatewayID
//		} else {
//			gatewayID = an.SecondaryGatewayID
//		}
//		return nil
//	})
//	if xerr != nil {
//		return nil, xerr
//	}
//	if gatewayID == "" {
//		return nil, fail.NotFoundError("no %s gateway ID found in subnet properties", primaryStr)
//	}
//	return LoadHost(task, rn.GetService(), gatewayID)
//}

//// getGateway returns a resources.Host corresponding to the gateway requested. May return HostNull if no gateway exists.
//func (rn subnet) getGateway(task concurrency.Task, primary bool) resources.Host {
//	host, _ := rn.GetGateway(task, primary)
//	return host
//}

// Delete deletes subnet
func (rn *network) Delete(task concurrency.Task) (xerr fail.Error) {
	if rn.IsNull() {
		return fail.InvalidInstanceError()
	}
	if task.IsNull() {
		return fail.InvalidParameterError("task", "cannot be nil")
	}

	tracer := debug.NewTracer(nil, true, "").WithStopwatch().Entering()
	defer tracer.Exiting()
	// defer fail.OnExitLogError(&xerr, tracer.TraceMessage(""))
	defer fail.OnPanic(&xerr)

	rn.SafeLock(task)
	defer rn.SafeUnlock(task)

	xerr = rn.Alter(task, func(clonable data.Clonable, props *serialize.JSONProperties) fail.Error {
		an, ok := clonable.(*abstract.Network)
		if !ok {
			return fail.InconsistentError("'*abstract.Network' expected, '%s' provided", reflect.TypeOf(clonable).String())
		}

		svc := rn.GetService()

		var subnets map[string]string
		innerXErr := props.Inspect(task, networkproperty.SubnetsV1, func(clonable data.Clonable) fail.Error {
			subnetsV1, ok := clonable.(*propertiesv1.NetworkSubnets)
			if !ok {
				return fail.InconsistentError("'*propertiesv1.NetworkSubnets' expected, '%s' provided", reflect.TypeOf(clonable).String())
			}
			subnets = subnetsV1.ByName
			return nil
		})
		if innerXErr != nil {
			return innerXErr
		}

		subnetsLen := len(subnets)
		switch subnetsLen {
		case 0:
			// no subnet, continue to delete the network
		case 1:
			var found bool
			for k, v := range subnets {
				if k == rn.GetName() {
					found = true
					// the single subnet present is a subnet named like the network, delete it first
					rs, xerr := LoadSubnet(task, svc, "", v)
					if xerr != nil {
						return xerr
					}
					if xerr = rs.Delete(task); xerr != nil {
						return xerr
					}
				}
			}
			if !found {
				return fail.InvalidRequestError("failed to delete Network '%s', 1 subnet still inside", rn.GetName())
			}
		default:
			return fail.InvalidRequestError("failed to delete Network '%s', %d subnets still inside", rn.GetName(), subnetsLen)
		}

		waitMore := false
		// delete subnet, with tolerance
		innerXErr = svc.DeleteNetwork(an.ID)
		if innerXErr != nil {
			switch innerXErr.(type) {
			case *fail.ErrNotFound:
				// If subnet doesn't exist anymore on the provider infrastructure, don't fail to cleanup the metadata
				logrus.Warnf("network not found on provider side, cleaning up metadata.")
				return innerXErr
			case *fail.ErrTimeout:
				logrus.Error("cannot delete subnet due to a timeout")
				waitMore = true
			default:
				logrus.Error("cannot delete subnet, other reason")
			}
		}
		if waitMore {
			errWaitMore := retry.WhileUnsuccessfulDelay1Second(
				func() error {
					recNet, recErr := svc.InspectNetwork(an.ID)
					if recNet != nil {
						return fmt.Errorf("still there")
					}
					if _, ok := recErr.(*fail.ErrNotFound); ok {
						return nil
					}
					return fail.Wrap(recErr, "another kind of error")
				},
				temporal.GetContextTimeout(),
			)
			if errWaitMore != nil {
				_ = innerXErr.AddConsequence(errWaitMore)
			}
		}
		return innerXErr
	})
	if xerr != nil {
		return xerr
	}

	// Remove metadata
	return rn.core.Delete(task)
}

//// GetDefaultRouteIP returns the IP of the LAN default route
//func (rn subnet) GetDefaultRouteIP(task concurrency.Task) (ip string, xerr fail.Error) {
//	if rn.IsNull() {
//		return "", fail.InvalidInstanceError()
//	}
//	if task.IsNull() {
//		return "", fail.InvalidParameterError("task", "cannot be nil")
//	}
//
//	ip = ""
//	xerr = rn.Inspect(task, func(clonable data.Clonable, _ *serialize.JSONProperties) fail.Error {
//		an, ok := clonable.(*abstract.Network)
//		if !ok {
//			return fail.InconsistentError("'*abstract.Network' expected, '%s' provided", reflect.TypeOf(clonable).String())
//		}
//		if an.VIP != nil && an.VIP.PrivateIP != "" {
//			ip = an.VIP.PrivateIP
//		} else {
//			objpgw, innerErr := LoadHost(task, rn.GetService(), an.GatewayID)
//			if innerErr != nil {
//				return innerErr
//			}
//			ip = objpgw.(*host).getPrivateIP(task)
//			return nil
//		}
//		return nil
//	})
//	return ip, xerr
//}
//
//// getDefaultRouteIP ...
//func (rn subnet) getDefaultRouteIP(task concurrency.Task) string {
//	if rn.IsNull() {
//		return ""
//	}
//	ip, _ := rn.GetDefaultRouteIP(task)
//	return ip
//}
//
//// GetEndpointIP returns the IP of the internet IP to reach the subnet
//func (rn subnet) GetEndpointIP(task concurrency.Task) (ip string, xerr fail.Error) {
//	ip = ""
//	if rn.IsNull() {
//		return ip, fail.InvalidInstanceError()
//	}
//	if task.IsNull() {
//		return ip, fail.InvalidParameterError("task", "cannot be nil")
//	}
//
//	xerr = rn.Inspect(task, func(clonable data.Clonable, _ *serialize.JSONProperties) fail.Error {
//		an, ok := clonable.(*abstract.Network)
//		if !ok {
//			return fail.InconsistentError("'*abstract.Network' expected, '%s' provided", reflect.TypeOf(clonable).String())
//		}
//		if an.VIP != nil && an.VIP.PublicIP != "" {
//			ip = an.VIP.PublicIP
//		} else {
//			objpgw, inErr := LoadHost(task, rn.GetService(), an.GatewayID)
//			if inErr != nil {
//				return inErr
//			}
//			ip = objpgw.(*host).getPublicIP(task)
//			return nil
//		}
//		return nil
//	})
//	return ip, xerr
//}
//
//// getEndpointIP ...
//func (rn subnet) getEndpointIP(task concurrency.Task) string {
//	if rn.IsNull() {
//		return ""
//	}
//	ip, _ := rn.GetEndpointIP(task)
//	return ip
//}
//
//// HasVirtualIP tells if the subnet uses a VIP a default route
//func (rn subnet) HasVirtualIP(task concurrency.Task) bool {
//	if rn.IsNull() {
//		logrus.Errorf(fail.InvalidInstanceError().Error())
//		return false
//	}
//
//	var found bool
//	xerr := rn.Inspect(task, func(clonable data.Clonable, _ *serialize.JSONProperties) fail.Error {
//		an, ok := clonable.(*abstract.Network)
//		if !ok {
//			return fail.InconsistentError("'*abstract.Network' expected, '%s' provided", reflect.TypeOf(clonable).String())
//		}
//		found = an.VIP != nil
//		return nil
//	})
//	return xerr == nil && found
//}
//
//// GetVirtualIP returns an abstract.VirtualIP used by gateway HA
//func (rn subnet) GetVirtualIP(task concurrency.Task) (vip *abstract.VirtualIP, xerr fail.Error) {
//	if rn.IsNull() {
//		return nil, fail.InvalidInstanceError()
//	}
//	if task.IsNull() {
//		return nil, fail.InvalidParameterError("task", "cannot be nil")
//	}
//
//	xerr = rn.Inspect(task, func(clonable data.Clonable, props *serialize.JSONProperties) fail.Error {
//		an, ok := clonable.(*abstract.Network)
//		if !ok {
//			return fail.InconsistentError("'*abstract.Network' expected, '%s' provided", reflect.TypeOf(clonable).String())
//		}
//		vip = an.VIP
//		return nil
//	})
//	if xerr != nil {
//		return nil, fail.Wrap(xerr, "cannot get subnet virtual IP")
//
//	}
//	if vip == nil {
//		return nil, fail.NotFoundError("failed to find Virtual IP binded to gateways for subnet '%s'", rn.GetName())
//	}
//	return vip, nil
//}

// GetCIDR returns the CIDR of the subnet
func (rn network) GetCIDR(task concurrency.Task) (cidr string, xerr fail.Error) {
	if rn.IsNull() {
		return "", fail.InvalidInstanceError()
	}
	if task.IsNull() {
		return "", fail.InvalidParameterError("task", "cannot be nil")
	}

	cidr = ""
	xerr = rn.Inspect(task, func(clonable data.Clonable, _ *serialize.JSONProperties) fail.Error {
		an, ok := clonable.(*abstract.Network)
		if !ok {
			return fail.InconsistentError("'*abstract.Network' expected, '%s' provided", reflect.TypeOf(clonable).String())
		}
		cidr = an.CIDR
		return nil
	})
	return cidr, xerr
}

// CIDR returns the CIDR of the subnet
// Intended to be used when objn is notoriously not nil (because previously checked)
func (rn network) CIDR(task concurrency.Task) string {
	cidr, _ := rn.GetCIDR(task)
	return cidr
}

// ToProtocol converts resources.Network to protocol.Network
func (rn network) ToProtocol(task concurrency.Task) (_ *protocol.Network, xerr fail.Error) {
	if rn.IsNull() {
		return nil, fail.InvalidInstanceError()
	}
	if task.IsNull() {
		return nil, fail.InvalidParameterError("task", "cannot be nil")
	}

	tracer := debug.NewTracer(task, true, "").Entering()
	defer tracer.Exiting()

<<<<<<< HEAD
	pn := &protocol.Network{
		Id:   rn.GetID(),
		Name: rn.GetName(),
		Cidr: rn.CIDR(task),
	}
=======
	var pn *protocol.Network
	xerr = rn.Inspect(task, func(clonable data.Clonable, props *serialize.JSONProperties) fail.Error {
		an, ok := clonable.(*abstract.Network)
		if !ok {
			return fail.InconsistentError("'*abstract.Network' expected, '%s' provided", reflect.TypeOf(clonable).String())

		}

		pn = &protocol.Network{
			Id:   an.ID,
			Name: an.Name,
			Cidr: an.CIDR,
		}

		return props.Inspect(task, networkproperty.SubnetsV1, func(clonable data.Clonable) fail.Error {
			nsV1, ok := clonable.(*propertiesv1.NetworkSubnets)
			if !ok {
				return fail.InconsistentError("'*propertiesv1.NetworkSubnets' expected, '%s' provided", reflect.TypeOf(clonable).String())
			}
			for k := range nsV1.ByName {
				pn.Subnets = append(pn.Subnets, k)
			}
			return nil
		})
	})
>>>>>>> 9baf6878
	return pn, nil
}

//// BindSecurityGroup binds a security group to the host; if enabled is true, apply it immediately
//func (rs *subnet) BindSecurityGroup(task concurrency.Task, sg resources.SecurityGroup, enabled resources.SecurityGroupActivation) fail.Error {
//	if rn.IsNull() {
//		return fail.InvalidInstanceError()
//	}
//	if task == nil {
//		return fail.InvalidParameterError("task", "cannot be nil")
//	}
//	if sg.IsNull() {
//		return fail.InvalidParameterError("sg", "cannot be null value of 'SecurityGroup'")
//	}
//
//	return rn.Alter(task, func(_ data.Clonable, props *serialize.JSONProperties) fail.Error {
//		return props.Alter(task, networkproperty.SecurityGroupsV1, func(clonable data.Clonable) fail.Error {
//			nsgV1, ok := clonable.(*propertiesv1.SubnetSecurityGroups)
//			if !ok {
//				return fail.InconsistentError("'*propertiesv1.HostSecurityGroups' expected, '%s' provided", reflect.TypeOf(clonable).String())
//			}
//
//			sgID := sg.GetID()
//			// First check if the security group is not already registered for the host with the exact same state
//			for k, v := range nsgV1.ByID {
//				if k == sgID && v.Disabled == (bool)(!enabled) {
//					return fail.DuplicateError("security group '%s' already bound to host")
//				}
//			}
//
//			// Bind the security group to the subnet (does the security group side of things)
//			if innerXErr := sg.BindToSubnet(task, rn, !enabled); innerXErr != nil {
//				return innerXErr
//			}
//
//			// Updates subnet metadata
//			nsgV1.ByID[sgID].Disabled = !enabled
//			nsgV1.ByName[sg.GetName()].Disabled = !enabled
//			return nil
//		})
//	})
//}
//
//// UnbindSecurityGroup unbinds a security group from the host
//func (rn *subnet) UnbindSecurityGroup(task concurrency.Task, sg resources.SecurityGroup) fail.Error {
//	if rn.IsNull() {
//		return fail.InvalidInstanceError()
//	}
//	if task == nil {
//		return fail.InvalidParameterError("task", "cannot be nil")
//	}
//	if sg.IsNull() {
//		return fail.InvalidParameterError("sg", "cannot be null value of 'SecurityGroup'")
//	}
//
//	return rn.Alter(task, func(_ data.Clonable, props *serialize.JSONProperties) fail.Error {
//		return props.Alter(task, networkproperty.SecurityGroupsV1, func(clonable data.Clonable) fail.Error {
//			nsgV1, ok := clonable.(*propertiesv1.SubnetSecurityGroups)
//			if !ok {
//				return fail.InconsistentError("'*propertiesv1.SubnetSecurityGroups' expected, '%s' provided", reflect.TypeOf(clonable).String())
//			}
//
//			sgID := sg.GetID()
//			// Check if the security group is listed for the host, inot already registered for the host with the exact same state
//			found := false
//			for k := range nsgV1.ByID {
//				if k == sgID {
//					found = true
//					break
//				}
//			}
//			// If not found, consider request successful
//			if !found {
//				return nil
//			}
//
//			// unbind security group from subnet on cloud provider side
//			if innerXErr := sg.UnbindFromSubnet(task, rn); innerXErr != nil {
//				return innerXErr
//			}
//
//			// updates the metadata
//			delete(nsgV1.ByID, sgID)
//			delete(nsgV1.ByName, sg.GetName())
//			return nil
//
//		})
//	})
//}
//
//// ListSecurityGroups returns a slice of security groups binded to host
//func (rn *subnet) ListSecurityGroups(task concurrency.Task, kind string) (list []*propertiesv1.SecurityGroupBond, _ fail.Error) {
//	var nullList []*propertiesv1.SecurityGroupBond
//	if rn.IsNull() {
//		return nullList, fail.InvalidInstanceError()
//	}
//	if task == nil {
//		return nullList, fail.InvalidParameterError("task", "cannot be nil")
//	}
//
//	if kind == "" {
//		kind = "all"
//	}
//	loweredKind := strings.ToLower(kind)
//	switch loweredKind {
//	case "all", "enabled", "disabled":
//		// continue
//	default:
//		return nil, fail.InvalidParameterError("kind", fmt.Sprintf("invalid value '%s'", kind))
//	}
//
//	return list, rn.Inspect(task, func(_ data.Clonable, props *serialize.JSONProperties) fail.Error {
//		return props.Inspect(task, networkproperty.SecurityGroupsV1, func(clonable data.Clonable) fail.Error {
//			nsgV1, ok := clonable.(*propertiesv1.SubnetSecurityGroups)
//			if !ok {
//				return fail.InconsistentError("'*propertiesv1.SubnetSecurityGroups' expected, '%s' provided", reflect.TypeOf(clonable).String())
//			}
//			list = filterBondsByKind(nsgV1.ByID, loweredKind)
//			return nil
//		})
//	})
//}
//
//// EnableSecurityGroup enables a binded security group to subnet
//func (rn *subnet) EnableSecurityGroup(task concurrency.Task, sg resources.SecurityGroup) fail.Error {
//	if rn.IsNull() {
//		return fail.InvalidInstanceError()
//	}
//	if task == nil {
//		return fail.InvalidParameterError("task", "cannot be nil")
//	}
//	if sg.IsNull() {
//		return fail.InvalidParameterError("sg", "cannot be null value of 'SecurityGroup'")
//	}
//
//	return rn.Alter(task, func(_ data.Clonable, props *serialize.JSONProperties) fail.Error {
//		return props.Inspect(task, networkproperty.SecurityGroupsV1, func(clonable data.Clonable) fail.Error {
//			nsgV1, ok := clonable.(*propertiesv1.SubnetSecurityGroups)
//			if !ok {
//				return fail.InconsistentError("'*propertiesv1.SubnetSecurityGroups' expected, '%s' provided", reflect.TypeOf(clonable).String())
//			}
//
//			sgID := sg.GetID()
//			// First check if the security group is not already registered for the host with the exact same state
//			var found bool
//			for k := range nsgV1.ByID {
//				if k == sgID {
//					found = true
//				}
//			}
//			if !found {
//				return fail.NotFoundError("security group '%s' is not binded to subnet '%s'", sg.GetName(), rn.GetID())
//			}
//
//			// Do security group stuff to enable it
//			if innerXErr := sg.BindToSubnet(task, rn, resources.SecurityGroupEnable); innerXErr != nil {
//				switch innerXErr.(type) {
//				case *fail.ErrDuplicate:
//					// security group already bound to subnet with the same state, consider as a success
//				default:
//					return innerXErr
//				}
//			}
//
//			// update metadata
//			nsgV1.ByID[sgID].Disabled = false
//			nsgV1.ByName[sg.GetName()].Disabled = false
//			return nil
//		})
//	})
//}
//
//// DisableSecurityGroup disables an already binded security group on subnet
//func (rn *subnet) DisableSecurityGroup(task concurrency.Task, sg resources.SecurityGroup) fail.Error {
//	if rn.IsNull() {
//		return fail.InvalidInstanceError()
//	}
//	if task == nil {
//		return fail.InvalidParameterError("task", "cannot be nil")
//	}
//	if sg.IsNull() {
//		return fail.InvalidParameterError("sg", "cannot be null value of 'SecurityGroup'")
//	}
//
//	return rn.Alter(task, func(_ data.Clonable, props *serialize.JSONProperties) fail.Error {
//		return props.Inspect(task, networkproperty.SecurityGroupsV1, func(clonable data.Clonable) fail.Error {
//			nsgV1, ok := clonable.(*propertiesv1.SubnetSecurityGroups)
//			if !ok {
//				return fail.InconsistentError("'*propertiesv1.SubnetSecurityGroups' expected, '%s' provided", reflect.TypeOf(clonable).String())
//			}
//
//			sgID := sg.GetID()
//			// First check if the security group is not already registered for the host with the exact same state
//			var found bool
//			for k := range nsgV1.ByID {
//				if k == sgID {
//					found = true
//				}
//			}
//			if !found {
//				return fail.NotFoundError("security group '%s' is not binded to subnet '%s'", sg.GetName(), rn.GetID())
//			}
//
//			// Do security group stuff to enable it
//			if innerXErr := sg.BindToSubnet(task, rn, true); innerXErr != nil {
//				switch innerXErr.(type) {
//				case *fail.ErrNotFound:
//				// security group not bound to subnet, consider as a success
//				default:
//					return innerXErr
//				}
//			}
//
//			// update metadata
//			nsgV1.ByID[sgID].Disabled = true
//			nsgV1.ByName[sg.GetName()].Disabled = true
//			return nil
//		})
//	})
//}

// InspectSubnet returns the instance of resources.Subnet corresponding to the subnet referenced by 'ref' attached to
// the subnet
func (rn network) InspectSubnet(task concurrency.Task, ref string) (resources.Subnet, fail.Error) {
	if rn.IsNull() {
		return nil, fail.InvalidInstanceError()
	}
	if task.IsNull() {
		return nil, fail.InvalidParameterError("task", "cannot be null value of 'concurrency.Task'")
	}

	return LoadSubnet(task, rn.GetService(), rn.GetID(), ref)
}<|MERGE_RESOLUTION|>--- conflicted
+++ resolved
@@ -21,10 +21,6 @@
 	"github.com/CS-SI/SafeScale/lib/server/resources/enums/networkproperty"
 	propertiesv1 "github.com/CS-SI/SafeScale/lib/server/resources/properties/v1"
 	"reflect"
-<<<<<<< HEAD
-	"time"
-=======
->>>>>>> 9baf6878
 
 	"github.com/sirupsen/logrus"
 
@@ -32,11 +28,8 @@
 	"github.com/CS-SI/SafeScale/lib/server/iaas"
 	"github.com/CS-SI/SafeScale/lib/server/resources"
 	"github.com/CS-SI/SafeScale/lib/server/resources/abstract"
-<<<<<<< HEAD
-=======
 	"github.com/CS-SI/SafeScale/lib/server/resources/enums/networkproperty"
 	propertiesv1 "github.com/CS-SI/SafeScale/lib/server/resources/properties/v1"
->>>>>>> 9baf6878
 	"github.com/CS-SI/SafeScale/lib/utils/concurrency"
 	"github.com/CS-SI/SafeScale/lib/utils/data"
 	"github.com/CS-SI/SafeScale/lib/utils/debug"
@@ -202,13 +195,8 @@
 		}
 	}
 
-<<<<<<< HEAD
-	// Create the subnet
-	logrus.Debugf("Creating network '%s' ...", req.Name)
-=======
 	// Create the network
 	logrus.Debugf("Creating network '%s' with CIDR '%s'...", req.Name, req.CIDR)
->>>>>>> 9baf6878
 	an, xerr := svc.CreateNetwork(req)
 	if xerr != nil {
 		switch xerr.(type) {
@@ -732,13 +720,6 @@
 	tracer := debug.NewTracer(task, true, "").Entering()
 	defer tracer.Exiting()
 
-<<<<<<< HEAD
-	pn := &protocol.Network{
-		Id:   rn.GetID(),
-		Name: rn.GetName(),
-		Cidr: rn.CIDR(task),
-	}
-=======
 	var pn *protocol.Network
 	xerr = rn.Inspect(task, func(clonable data.Clonable, props *serialize.JSONProperties) fail.Error {
 		an, ok := clonable.(*abstract.Network)
@@ -764,7 +745,6 @@
 			return nil
 		})
 	})
->>>>>>> 9baf6878
 	return pn, nil
 }
 
