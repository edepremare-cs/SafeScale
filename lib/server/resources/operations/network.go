--- conflicted
+++ resolved
@@ -84,22 +84,6 @@
 	if xerr != nil {
 		return nullNetwork(), xerr
 	}
-<<<<<<< HEAD
-	// VPL: writes are now considered successful only if the remote content is read and checked, so now need to wait on read.
-	//xerr = retry.WhileUnsuccessfulDelay1Second(
-	//	func() error {
-	//		return rn.Read(task, ref)
-	//	},
-	//	10*time.Second, // FIXME: parameterize
-	//)
-	// FIXME: object storage comms may fail, Read operation does not retry on this currently (cf. roadmap to replace stow with rclone)
-	xerr = rn.Read(task, ref)
-	if xerr != nil {
-		// If retry timed out, log it and return error ErrNotFound
-		if _, ok := xerr.(*retry.ErrTimeout); ok {
-			logrus.Debugf("timeout reading metadata of subnet '%s'", ref)
-			xerr = fail.NotFoundError("subnet '%s' not found: %s", ref, fail.RootCause(xerr).Error())
-=======
 
 	// TODO: core.Read() does not check communication failure, side effect of limitations of Stow (waiting for stow replacement by rclone)
 	if xerr = rn.Read(task, ref); xerr != nil {
@@ -109,7 +93,6 @@
 			return nullNetwork(), fail.NotFoundError("failed to find Network '%s'", ref)
 		default:
 			return nullNetwork(), xerr
->>>>>>> 404b3bc6
 		}
 	}
 
