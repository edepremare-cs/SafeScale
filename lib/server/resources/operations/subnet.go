/*
 * Copyright 2018-2021, CS Systemes d'Information, http://csgroup.eu
 *
 * Licensed under the Apache License, Version 2.0 (the "License");
 * you may not use this file except in compliance with the License.
 * You may obtain a copy of the License at
 *
 *     http://www.apache.org/licenses/LICENSE-2.0
 *
 * Unless required by applicable law or agreed to in writing, software
 * distributed under the License is distributed on an "AS IS" BASIS,
 * WITHOUT WARRANTIES OR CONDITIONS OF ANY KIND, either express or implied.
 * See the License for the specific language governing permissions and
 * limitations under the License.
 */

package operations

import (
	"context"
	"fmt"
	"net"
	"reflect"
	"strings"
	"sync"

	"github.com/davecgh/go-spew/spew"
	"github.com/sirupsen/logrus"

	"github.com/CS-SI/SafeScale/lib/protocol"
	"github.com/CS-SI/SafeScale/lib/server/iaas"
	"github.com/CS-SI/SafeScale/lib/server/iaas/userdata"
	"github.com/CS-SI/SafeScale/lib/server/resources"
	"github.com/CS-SI/SafeScale/lib/server/resources/abstract"
	"github.com/CS-SI/SafeScale/lib/server/resources/enums/hostproperty"
	"github.com/CS-SI/SafeScale/lib/server/resources/enums/networkproperty"
	"github.com/CS-SI/SafeScale/lib/server/resources/enums/securitygroupproperty"
	"github.com/CS-SI/SafeScale/lib/server/resources/enums/securitygroupstate"
	"github.com/CS-SI/SafeScale/lib/server/resources/enums/subnetproperty"
	"github.com/CS-SI/SafeScale/lib/server/resources/enums/subnetstate"
	"github.com/CS-SI/SafeScale/lib/server/resources/operations/consts"
	"github.com/CS-SI/SafeScale/lib/server/resources/operations/converters"
	propertiesv1 "github.com/CS-SI/SafeScale/lib/server/resources/properties/v1"
	propertiesv2 "github.com/CS-SI/SafeScale/lib/server/resources/properties/v2"
	"github.com/CS-SI/SafeScale/lib/utils"
	"github.com/CS-SI/SafeScale/lib/utils/concurrency"
	"github.com/CS-SI/SafeScale/lib/utils/data"
	"github.com/CS-SI/SafeScale/lib/utils/data/cache"
	"github.com/CS-SI/SafeScale/lib/utils/data/serialize"
	"github.com/CS-SI/SafeScale/lib/utils/debug"
	"github.com/CS-SI/SafeScale/lib/utils/debug/tracing"
	"github.com/CS-SI/SafeScale/lib/utils/fail"
	netutils "github.com/CS-SI/SafeScale/lib/utils/net"
	"github.com/CS-SI/SafeScale/lib/utils/retry"
	"github.com/CS-SI/SafeScale/lib/utils/strprocess"
	"github.com/CS-SI/SafeScale/lib/utils/temporal"
)

const (
	subnetKind = "subnet"
	// networksFolderName is the technical name of the container used to store networks info
	subnetsFolderName = "subnets"

	subnetInternalSecurityGroupNamePattern        = "safescale-sg_subnet_internals.%s.%s"
	subnetInternalSecurityGroupDescriptionPattern = "SG for internal access in Subnet %s of Network %s"
	subnetGWSecurityGroupNamePattern              = "safescale-sg_subnet_gateways.%s.%s"
	subnetGWSecurityGroupDescriptionPattern       = "SG for gateways in Subnet %s of Network %s"
	subnetPublicIPSecurityGroupNamePattern        = "safescale-sg_subnet_publicip.%s.%s"
	subnetPublicIPSecurityGroupDescriptionPattern = "SG for hosts with public IP in Subnet %s of Network %s"

	virtualIPNamePattern = "safescale-vip_gateways_subnet.%s.%s"
)

// Subnet links Object Storage MetadataFolder and Subnet
type Subnet struct {
	*MetadataCore

	lock     sync.RWMutex
	gateways [2]*Host
	// parentNetwork resources.Network
}

// NullSubnet returns a *Subnet representing null value
func NullSubnet() *Subnet {
	return &Subnet{MetadataCore: NullCore()}
}

// ListSubnets returns a list of available subnets
func ListSubnets(ctx context.Context, svc iaas.Service, networkID string, all bool) (_ []*abstract.Subnet, xerr fail.Error) {
	defer fail.OnPanic(&xerr)

	if ctx == nil {
		return nil, fail.InvalidParameterCannotBeNilError("ctx")
	}
	if svc == nil {
		return nil, fail.InvalidParameterCannotBeNilError("svc")
	}

	task, xerr := concurrency.TaskFromContext(ctx)
	xerr = debug.InjectPlannedFail(xerr)
	if xerr != nil {
		switch xerr.(type) {
		case *fail.ErrNotAvailable:
			task, xerr = concurrency.VoidTask()
			if xerr != nil {
				return nil, xerr
			}
		default:
			return nil, xerr
		}
	}

	if task.Aborted() {
		return nil, fail.AbortedError(nil, "aborted")
	}

	if all {
		return svc.ListSubnets(networkID)
	}

	subnetInstance, xerr := NewSubnet(svc)
	xerr = debug.InjectPlannedFail(xerr)
	if xerr != nil {
		return nil, xerr
	}

	// recover Subnets from metadata
	var list []*abstract.Subnet
	xerr = subnetInstance.Browse(ctx, func(abstractSubnet *abstract.Subnet) fail.Error {
		if task.Aborted() {
			return fail.AbortedError(nil, "aborted")
		}

		if networkID == "" || abstractSubnet.Network == networkID {
			list = append(list, abstractSubnet)
		}
		return nil
	})
	if xerr != nil {
		return nil, xerr
	}

	return list, nil
}

// NewSubnet creates an instance of Subnet used as resources.Subnet
func NewSubnet(svc iaas.Service) (_ *Subnet, xerr fail.Error) {
	defer fail.OnPanic(&xerr)

	if svc == nil {
		return NullSubnet(), fail.InvalidParameterCannotBeNilError("svc")
	}

	coreInstance, xerr := NewCore(svc, subnetKind, subnetsFolderName, &abstract.Subnet{})
	xerr = debug.InjectPlannedFail(xerr)
	if xerr != nil {
		return NullSubnet(), xerr
	}

	instance := &Subnet{
		MetadataCore: coreInstance,
	}
	return instance, nil
}

// LoadSubnet loads the metadata of a Subnet
func LoadSubnet(svc iaas.Service, networkRef, subnetRef string) (subnetInstance *Subnet, xerr fail.Error) {
	defer fail.OnPanic(&xerr)

	if svc == nil {
		return nil, fail.InvalidParameterCannotBeNilError("svc")
	}
	if subnetRef = strings.TrimSpace(subnetRef); subnetRef == "" {
		return nil, fail.InvalidParameterError("subnetRef", "cannot be empty string")
	}

	// -- First step: identify subnetID from (networkRef, subnetRef) --
	var (
		subnetID        string
		networkInstance resources.Network
	)
	networkRef = strings.TrimSpace(networkRef)
	switch networkRef {
	case "":
		// If networkRef is empty, subnetRef must be subnetID
		subnetID = subnetRef
	default:
		// Try to load Network metadata
		networkInstance, xerr = LoadNetwork(svc, networkRef)
		xerr = debug.InjectPlannedFail(xerr)
		if xerr != nil {
			switch xerr.(type) {
			case *fail.ErrNotFound:
				// Network metadata can be missing if it's the default Network, so continue
			default:
				return nil, xerr
			}
		}

		if networkInstance != nil { // nolint
			// Network metadata loaded, find the ID of the Subnet (subnetRef may be ID or Name)
			xerr = networkInstance.Inspect(func(_ data.Clonable, props *serialize.JSONProperties) fail.Error {
				return props.Inspect(networkproperty.SubnetsV1, func(clonable data.Clonable) fail.Error {
					subnetsV1, ok := clonable.(*propertiesv1.NetworkSubnets)
					if !ok {
						return fail.InconsistentError("'*propertiesv1.NetworkSubnets' expected, '%s' provided", reflect.TypeOf(clonable).String())
					}

					var found bool
					for k, v := range subnetsV1.ByName {
						if k == subnetRef || v == subnetRef {
							subnetID = v
							found = true
							break
						}
					}
					if !found {
						return fail.NotFoundError("failed to find a Subnet referenced by '%s' in network '%s'", subnetRef, networkInstance.GetName())
					}
					return nil
				})
			})
			xerr = debug.InjectPlannedFail(xerr)
			if xerr != nil {
				return nil, xerr
			}
		} else if svc.HasDefaultNetwork() {
			// No Network Metadata, try to use the default Network if there is one
			an, xerr := svc.GetDefaultNetwork()
			xerr = debug.InjectPlannedFail(xerr)
			if xerr != nil {
				return nil, xerr
			}

			if an.Name == networkRef || an.ID == networkRef {
				// We are in default Network context, query Subnet list and search for the one requested
				list, xerr := ListSubnets(context.TODO(), svc, an.ID, false)
				xerr = debug.InjectPlannedFail(xerr)
				if xerr != nil {
					return nil, xerr
				}

				for _, v := range list {
					if v.ID == subnetRef || v.Name == subnetRef {
						subnetID = v.ID
						break
					}
				}
			}
		} else {
			// failed to identify the Network owning the Subnets
			return nil, fail.NotFoundError("failed to find Network '%s'", networkRef)
		}
	}

	// -- second step: search instance in service cache
	xerr = fail.NotFoundError()
	if subnetID != "" {
		subnetCache, xerr := svc.GetCache(subnetKind)
		xerr = debug.InjectPlannedFail(xerr)
		if xerr != nil {
			return nil, xerr
		}

		options := iaas.CacheMissOption(
			func() (cache.Cacheable, fail.Error) { return onSubnetCacheMiss(svc, subnetID) },
			temporal.GetMetadataTimeout(),
		)
		cacheEntry, xerr := subnetCache.Get(subnetID, options...)
		xerr = debug.InjectPlannedFail(xerr)
		if xerr != nil {
			return nil, xerr
		}
		if subnetInstance = cacheEntry.Content().(*Subnet); subnetInstance == nil {
			return nil, fail.InconsistentError("nil found in cache for Subnet with id %s", subnetID)
		}
		_ = cacheEntry.LockContent()
		defer func() {
			xerr = debug.InjectPlannedFail(xerr)
			if xerr != nil {
				_ = cacheEntry.UnlockContent()
			}
		}()
	}

	// -- deal with instance not found and unable to create --
	if subnetInstance == nil {
		if networkRef != "" {
			// rewrite NotFoundError, user does not bother about metadata stuff
			return nil, fail.NotFoundError("failed to find a Subnet '%s' in Network '%s'", subnetRef, networkRef)
		}
		return nil, fail.NotFoundError("failed to find a Subnet referenced by '%s'", subnetRef)
	}
	return subnetInstance, nil
}

// onSubnetCacheMiss is called when there is no instance in cache of Subnet 'subnetID'
func onSubnetCacheMiss(svc iaas.Service, subnetID string) (cache.Cacheable, fail.Error) {
	subnetInstance, innerXErr := NewSubnet(svc)
	if innerXErr != nil {
		return nil, innerXErr
	}

	// TODO: core.ReadByID() does not check communication failure, side effect of limitations of Stow (waiting for stow replacement by rclone)
	if innerXErr = subnetInstance.ReadByID(subnetID); innerXErr != nil {
		return nil, innerXErr
	}

	return subnetInstance, subnetInstance.updateCachedInformation()
}

// updateCachedInformation updates the information cached in instance because will be frequently used and will not changed over time
func (instance *Subnet) updateCachedInformation() fail.Error {
	var primaryGatewayID, secondaryGatewayID string
	xerr := instance.Review(func(clonable data.Clonable, _ *serialize.JSONProperties) fail.Error {
		as, ok := clonable.(*abstract.Subnet)
		if !ok {
			return fail.InconsistentError("'*abstract.Subnet' expected, '%s' provided", reflect.TypeOf(clonable).String())
		}

		if len(as.GatewayIDs) > 0 {
			primaryGatewayID = as.GatewayIDs[0]
		}
		if len(as.GatewayIDs) > 1 {
			secondaryGatewayID = as.GatewayIDs[1]
		}
		return nil
	})
	xerr = debug.InjectPlannedFail(xerr)
	if xerr != nil {
		return xerr
	}

	if primaryGatewayID != "" {
		hostInstance, xerr := LoadHost(instance.GetService(), primaryGatewayID)
		xerr = debug.InjectPlannedFail(xerr)
		if xerr != nil {
			return xerr
		}

		instance.gateways[0] = hostInstance.(*Host)
	}
	if secondaryGatewayID != "" {
		hostInstance, xerr := LoadHost(instance.GetService(), secondaryGatewayID)
		xerr = debug.InjectPlannedFail(xerr)
		if xerr != nil {
			return xerr
		}

		instance.gateways[1] = hostInstance.(*Host)
	}

	return nil
}

func (instance *Subnet) IsNull() bool {
	return instance == nil || (instance != nil && ((instance.MetadataCore == nil) || (instance.MetadataCore != nil && instance.MetadataCore.IsNull())))
}

// Carry wraps rv.core.Carry() to add Volume to service cache
func (instance *Subnet) Carry(clonable data.Clonable) (ferr fail.Error) {
	if clonable == nil {
		return fail.InvalidParameterCannotBeNilError("clonable")
	}
	identifiable, ok := clonable.(data.Identifiable)
	if !ok {
		return fail.InvalidParameterError("clonable", "must also satisfy interface 'data.Identifiable'")
	}

	kindCache, xerr := instance.GetService().GetCache(instance.MetadataCore.GetKind())
	xerr = debug.InjectPlannedFail(xerr)
	if xerr != nil {
		return xerr
	}

	xerr = kindCache.ReserveEntry(identifiable.GetID(), temporal.GetMetadataTimeout())
	xerr = debug.InjectPlannedFail(xerr)
	if xerr != nil {
		return xerr
	}
	defer func() {
		ferr = debug.InjectPlannedFail(ferr)
		if ferr != nil {
			if derr := kindCache.FreeEntry(identifiable.GetID()); derr != nil {
				_ = ferr.AddConsequence(fail.Wrap(derr, "cleaning up on failure, failed to free %s cache entry for key '%s'", instance.MetadataCore.GetKind(), identifiable.GetID()))
			}
		}
	}()

	xerr = instance.MetadataCore.Carry(clonable)
	xerr = debug.InjectPlannedFail(xerr)
	if xerr != nil {
		return xerr
	}

	cacheEntry, xerr := kindCache.CommitEntry(identifiable.GetID(), instance)
	xerr = debug.InjectPlannedFail(xerr)
	if xerr != nil {
		return xerr
	}

	cacheEntry.LockContent()

	return nil
}

// Create creates a Subnet
// FIXME: split up this function for readability
func (instance *Subnet) Create(ctx context.Context, req abstract.SubnetRequest, gwname string, gwSizing *abstract.HostSizingRequirements) (ferr fail.Error) {
	defer fail.OnPanic(&ferr)

	// note: do not test IsNull() here, it's expected to be IsNull() actually
	if instance == nil {
		return fail.InvalidInstanceError()
	}
	if !instance.IsNull() {
		subnetName := instance.GetName()
		if subnetName != "" {
			return fail.NotAvailableError("already carrying Subnet '%s'", subnetName)
		}
		return fail.InvalidInstanceContentError("instance", "is not null value")
	}
	if ctx == nil {
		return fail.InvalidParameterCannotBeNilError("ctx")
	}

	task, xerr := concurrency.TaskFromContext(ctx)
	xerr = debug.InjectPlannedFail(xerr)
	if xerr != nil {
		switch xerr.(type) {
		case *fail.ErrNotAvailable:
			task, xerr = concurrency.VoidTask()
			if xerr != nil {
				return xerr
			}
		default:
			return xerr
		}
	}

	tracer := debug.NewTracer(task, tracing.ShouldTrace("resources.subnet"),
		"('%s', '%s', %s, <sizing>, '%s', %v)", req.Name, req.CIDR, req.IPVersion.String(), req.ImageRef, req.HA).WithStopwatch().Entering()
	defer tracer.Exiting()

	instance.lock.Lock()
	defer instance.lock.Unlock()

	xerr = instance.unsafeCreateSubnet(ctx, req)
	xerr = debug.InjectPlannedFail(xerr)
	if xerr != nil {
		return fail.Wrap(xerr, "failure in 'unsafe' creating subnet")
	}

	// Starting from here, delete Subnet if exiting with error
	defer func() {
		if ferr != nil && !req.KeepOnFailure {
			if derr := instance.deleteSubnetThenWaitCompletion(instance.GetID()); derr != nil {
				_ = ferr.AddConsequence(fail.Wrap(derr, "cleaning up on %s, failed to delete Subnet", ActionFromError(ferr)))
			} else {
				logrus.Warningf("the subnet '%s' should be gone by now", instance.GetID())
			}
		}
	}()

	// --- Create the gateway(s) ---
	xerr = instance.unsafeCreateGateways(ctx, req, gwname, gwSizing, nil)
	if xerr != nil {
		return fail.Wrap(xerr, "failure in 'unsafe' creating gateways")
	}

	// --- Updates Subnet state in metadata ---
	xerr = instance.unsafeFinalizeSubnetCreation()
	if xerr != nil {
		return fail.Wrap(xerr, "failure in 'unsafe' finalizing subnet creation")
	}

	return nil
}

func (instance *Subnet) unsafeCreateSubnet(ctx context.Context, req abstract.SubnetRequest) (ferr fail.Error) {
	if req.CIDR == "" {
		return fail.InvalidRequestError("invalid empty string value for 'req.CIDR'")
	}

	networkInstance, abstractNetwork, xerr := instance.validateNetwork(&req)
	xerr = debug.InjectPlannedFail(xerr)
	if xerr != nil {
		return xerr
	}

	// Check if Subnet already exists and is managed by SafeScale
	xerr = instance.checkUnicity(req)
	xerr = debug.InjectPlannedFail(xerr)
	if xerr != nil {
		return xerr
	}

	// Verify the CIDR is not routable
	xerr = instance.validateCIDR(&req, *abstractNetwork)
	xerr = debug.InjectPlannedFail(xerr)
	if xerr != nil {
		return fail.Wrap(xerr, "failed to validate CIDR '%s' for Subnet '%s'", req.CIDR, req.Name)
	}

	svc := instance.GetService()
	abstractSubnet, xerr := svc.CreateSubnet(req)
	xerr = debug.InjectPlannedFail(xerr)
	if xerr != nil {
		switch xerr.(type) {
		case *fail.ErrNotFound, *fail.ErrInvalidRequest, *fail.ErrTimeout:
			return xerr
		default:
			return xerr
		}
	}

	// Starting from here, delete Subnet if exiting with error
	defer func() {
		if ferr != nil && abstractSubnet != nil && !req.KeepOnFailure {
			if derr := instance.deleteSubnetThenWaitCompletion(abstractSubnet.ID); derr != nil {
				_ = ferr.AddConsequence(fail.Wrap(derr, "cleaning up on %s, failed to delete Subnet", ActionFromError(ferr)))
			}
		}
	}()

	// Write Subnet object metadata and updates the service cache
	xerr = instance.Carry(abstractSubnet)
	xerr = debug.InjectPlannedFail(xerr)
	if xerr != nil {
		return xerr
	}

	// Starting from here, delete Subnet metadata if exiting with error
	defer func() {
		if ferr != nil && !req.KeepOnFailure {
			if derr := instance.MetadataCore.Delete(); derr != nil {
				_ = ferr.AddConsequence(fail.Wrap(derr, "cleaning up on %s, failed to delete Subnet metadata", ActionFromError(ferr)))
			}
		}
	}()
	xerr = instance.updateCachedInformation()
	xerr = debug.InjectPlannedFail(xerr)
	if xerr != nil {
		return xerr
	}

	subnetGWSG, subnetInternalSG, subnetPublicIPSG, xerr := instance.UnsafeCreateSecurityGroups(ctx, networkInstance, req.KeepOnFailure)
	xerr = debug.InjectPlannedFail(xerr)
	if xerr != nil {
		return xerr
	}

	defer func() {
		if ferr != nil && !req.KeepOnFailure {
			derr := instance.deleteSecurityGroups(ctx, [3]string{subnetGWSG.GetID(), subnetInternalSG.GetID(), subnetPublicIPSG.GetID()})
			if derr != nil {
				_ = ferr.AddConsequence(fail.Wrap(derr, "cleaning up on failure, failed to delete Security Groups"))
			}
		}
	}()

	caps := svc.GetCapabilities()
	failover := req.HA
	if failover {
		if caps.PrivateVirtualIP {
			logrus.Info("Driver support private Virtual IP, honoring the failover setup for gateways.")
		} else {
			logrus.Warnf("Driver does not support private Virtual IP, cannot set up failover of Subnet default route.")
			failover = false
		}
	}

	// Creates VIP for gateways if asked for
	var avip *abstract.VirtualIP
	if failover {
		avip, xerr = svc.CreateVIP(abstractSubnet.Network, abstractSubnet.ID, fmt.Sprintf(virtualIPNamePattern, abstractSubnet.Name, networkInstance.GetName()), []string{subnetGWSG.GetID()})
		xerr = debug.InjectPlannedFail(xerr)
		if xerr != nil {
			return fail.Wrap(xerr, "failed to create VIP")
		}

		// Starting from here, delete VIP if exists with error
		defer func() {
			if ferr != nil && abstractSubnet != nil && abstractSubnet.VIP != nil && !req.KeepOnFailure {
				if derr := svc.DeleteVIP(abstractSubnet.VIP); derr != nil {
					_ = ferr.AddConsequence(fail.Wrap(derr, "cleaning up on %s, failed to delete VIP", ActionFromError(ferr)))
				}
			}
		}()
	}

	xerr = instance.Alter(func(clonable data.Clonable, props *serialize.JSONProperties) fail.Error {
		as, ok := clonable.(*abstract.Subnet)
		if !ok {
			return fail.InconsistentError("'*abstract.Subnet' expected, '%s' provided", reflect.TypeOf(clonable).String())
		}

		as.VIP = avip
		as.State = subnetstate.GatewayCreation
		as.GWSecurityGroupID = subnetGWSG.GetID()
		as.InternalSecurityGroupID = subnetInternalSG.GetID()
		as.PublicIPSecurityGroupID = subnetPublicIPSG.GetID()

		// Creates the bind between the Subnet default security group and the Subnet
		return props.Alter(subnetproperty.SecurityGroupsV1, func(clonable data.Clonable) fail.Error {
			ssgV1, ok := clonable.(*propertiesv1.SubnetSecurityGroups)
			if !ok {
				return fail.InconsistentError("'*propertiesv1.SubnetSecurityGroups' expected, '%s' provided", reflect.TypeOf(clonable).String())
			}

			item := &propertiesv1.SecurityGroupBond{
				ID:       subnetGWSG.GetID(),
				Name:     subnetGWSG.GetName(),
				Disabled: false,
			}
			ssgV1.ByID[item.ID] = item
			ssgV1.ByName[subnetGWSG.GetName()] = item.ID

			item = &propertiesv1.SecurityGroupBond{
				ID:       subnetInternalSG.GetID(),
				Name:     subnetInternalSG.GetName(),
				Disabled: false,
			}
			ssgV1.ByID[item.ID] = item
			ssgV1.ByName[item.Name] = item.ID
			return nil
		})
	})
	xerr = debug.InjectPlannedFail(xerr)
	if xerr != nil {
		return xerr
	}

	// attach Subnet to Network
	xerr = networkInstance.Alter(func(_ data.Clonable, props *serialize.JSONProperties) fail.Error {
		return props.Alter(networkproperty.SubnetsV1, func(clonable data.Clonable) fail.Error {
			nsV1, ok := clonable.(*propertiesv1.NetworkSubnets)
			if !ok {
				return fail.InconsistentError("'*propertiesv1.NetworkSubnets' expected, '%s' provided", reflect.TypeOf(clonable).String())
			}

			nsV1.ByID[abstractSubnet.ID] = abstractSubnet.Name
			nsV1.ByName[abstractSubnet.Name] = abstractSubnet.ID
			return nil
		})
	})
	xerr = debug.InjectPlannedFail(xerr)
	if xerr != nil {
		return xerr
	}

	// Starting from here, remove Subnet from Network metadata if exiting with error
	defer func() {
		if ferr != nil && !req.KeepOnFailure {
			derr := networkInstance.Alter(func(_ data.Clonable, props *serialize.JSONProperties) fail.Error {
				return props.Alter(networkproperty.SubnetsV1, func(clonable data.Clonable) fail.Error {
					nsV1, ok := clonable.(*propertiesv1.NetworkSubnets)
					if !ok {
						return fail.InconsistentError("'*propertiesv1.NetworkSubnets' expected, '%s' provided", reflect.TypeOf(clonable).String())
					}

					delete(nsV1.ByID, abstractSubnet.ID)
					delete(nsV1.ByName, abstractSubnet.Name)
					return nil
				})
			})
			if derr != nil {
				_ = ferr.AddConsequence(fail.Wrap(derr, "cleaning up on %s, failed to detach Subnet from Network", ActionFromError(ferr)))
			}
		}
	}()

	return nil
}

func (instance *Subnet) unsafeFinalizeSubnetCreation() fail.Error {
	xerr := instance.Alter(func(clonable data.Clonable, _ *serialize.JSONProperties) fail.Error {
		as, ok := clonable.(*abstract.Subnet)
		if !ok {
			return fail.InconsistentError("'*abstract.Subnet' expected, '%s' provided", reflect.TypeOf(clonable).String())
		}

		as.State = subnetstate.Ready
		return nil
	})
	xerr = debug.InjectPlannedFail(xerr)
	if xerr != nil {
		return xerr
	}

	return instance.updateCachedInformation()
}

func (instance *Subnet) unsafeCreateGateways(ctx context.Context, req abstract.SubnetRequest, gwname string, gwSizing *abstract.HostSizingRequirements, sgs map[string]struct{}) (ferr fail.Error) {
	svc := instance.GetService()
	if gwSizing == nil {
		gwSizing = &abstract.HostSizingRequirements{MinGPU: -1}
	}

	template, xerr := svc.FindTemplateBySizing(*gwSizing)
	xerr = debug.InjectPlannedFail(xerr)
	if xerr != nil {
		return fail.Wrap(xerr, "failed to find appropriate template")
	}

	// define image...
	imageQuery := gwSizing.Image
	if imageQuery == "" {
		imageQuery = req.ImageRef
		if imageQuery == "" {
			cfg, xerr := svc.GetConfigurationOptions()
			xerr = debug.InjectPlannedFail(xerr)
			if xerr != nil {
				return xerr
			}

			imageQuery = cfg.GetString("DefaultImage")

			if imageQuery == "" {
				imageQuery = consts.DEFAULTOS
			}
		}
		img, xerr := svc.SearchImage(imageQuery)
		xerr = debug.InjectPlannedFail(xerr)
		if xerr != nil {
			switch xerr.(type) {
			case *fail.ErrNotFound:
				// look for an exact match by ID
				imgs, xerr := svc.ListImages(true)
				xerr = debug.InjectPlannedFail(xerr)
				if xerr != nil {
					return fail.Wrap(xerr, "failure listing images")
				}

				img = nil
				for _, aimg := range imgs {
					if strings.Compare(aimg.ID, imageQuery) == 0 {
						logrus.Tracef("exact match by ID, ignoring jarowinkler results")
						img = &aimg
						break
					}
				}
				if img == nil {
					return fail.Wrap(xerr, "failed to find image with ID %s", imageQuery)
				}

			default:
				return fail.Wrap(xerr, "failed to find image '%s'", imageQuery)
			}
		}

		gwSizing.Image = img.ID
	}

	subnetName := instance.GetName()
	var primaryGatewayName, secondaryGatewayName string
	if req.HA || gwname == "" {
		primaryGatewayName = "gw-" + subnetName
	} else {
		primaryGatewayName = gwname
	}
	if req.HA {
		secondaryGatewayName = "gw2-" + subnetName
	}

	domain := strings.Trim(req.Domain, ".")
	if domain != "" {
		domain = "." + domain
	}

	keepalivedPassword, err := utils.GeneratePassword(16)
	err = debug.InjectPlannedError(err)
	if err != nil {
		return fail.ConvertError(err)
	}

	var as *abstract.Subnet
	xerr = instance.Review(func(clonable data.Clonable, _ *serialize.JSONProperties) fail.Error {
		var ok bool
		as, ok = clonable.(*abstract.Subnet)
		if !ok {
			return fail.InconsistentError("'*abstract.Subnet' expected, '%s' provided", reflect.TypeOf(clonable).String())
		}

		// IDs of Security Groups to attach to Host used as gateway
		if len(sgs) == 0 {
			sgs = map[string]struct{}{}
		}
		sgs[as.GWSecurityGroupID] = struct{}{}
		sgs[as.InternalSecurityGroupID] = struct{}{}
		sgs[as.PublicIPSecurityGroupID] = struct{}{}
		return nil
	})
	if xerr != nil {
		return xerr
	}

	gwRequest := abstract.HostRequest{
		ImageID:          gwSizing.Image,
		ImageRef:         imageQuery,
		Subnets:          []*abstract.Subnet{as},
		SSHPort:          req.DefaultSSHPort,
		TemplateID:       template.ID,
		KeepOnFailure:    req.KeepOnFailure,
		SecurityGroupIDs: sgs,
		IsGateway:        true,
	}

	var (
		primaryGateway, secondaryGateway   *Host
		primaryUserdata, secondaryUserdata *userdata.Content
		primaryTask, secondaryTask         concurrency.Task
	)

	tg, xerr := concurrency.NewTaskGroupWithContext(ctx, concurrency.InheritParentIDOption, concurrency.AmendID("/creategateways"))
	xerr = debug.InjectPlannedFail(xerr)
	if xerr != nil {
		return xerr
	}

	// Starts primary gateway creation
	primaryRequest := gwRequest
	primaryRequest.ResourceName = primaryGatewayName
	primaryRequest.HostName = primaryGatewayName + domain
	primaryTask, xerr = tg.Start(instance.taskCreateGateway, taskCreateGatewayParameters{
		request: primaryRequest,
		sizing:  *gwSizing,
	})
	xerr = debug.InjectPlannedFail(xerr)
	if xerr != nil {
		abErr := tg.AbortWithCause(xerr)
		if abErr != nil {
			logrus.Warnf("there was an error trying to abort TaskGroup: %s", spew.Sdump(abErr))
		}
		return xerr
	}

	// Starts secondary gateway creation if asked for
	if req.HA {
		secondaryRequest := gwRequest
		secondaryRequest.ResourceName = secondaryGatewayName
		secondaryRequest.HostName = secondaryGatewayName
		if req.Domain != "" {
			secondaryRequest.HostName = secondaryGatewayName + domain
		}
		secondaryTask, xerr = tg.Start(instance.taskCreateGateway, taskCreateGatewayParameters{
			request: secondaryRequest,
			sizing:  *gwSizing,
		})
		xerr = debug.InjectPlannedFail(xerr)
		if xerr != nil {
			abErr := tg.AbortWithCause(xerr)
			if abErr != nil {
				logrus.Warnf("there was an error trying to abort TaskGroup: %s", spew.Sdump(abErr))
			}
		}
	}

	results, groupXErr := tg.WaitGroup()
	groupXErr = debug.InjectPlannedFail(groupXErr)
	if groupXErr != nil {
		return groupXErr
	}
	if results == nil {
		return fail.InconsistentError("task results shouldn't be nil")
	}

	id, xerr := primaryTask.ID()
	xerr = debug.InjectPlannedFail(xerr)
	if xerr != nil {
		return xerr
	}

	// handle primary gateway
	{
		var content concurrency.TaskResult
		var ok bool

		if content, ok = results[id]; !ok {
			return fail.InconsistentError("task results does not contain %s", id)
		}
		if content == nil {
			return fail.InconsistentError("task result with %s should not be nil", id)
		}

		result, ok := results[id].(data.Map)
		if !ok {
			return fail.InconsistentError("'data.Map' expected, '%s' provided", reflect.TypeOf(results[id]).String())
		}

		{
			primaryGateway = result["host"].(*Host)
			primaryUserdata = result["userdata"].(*userdata.Content)
			primaryUserdata.GatewayHAKeepalivedPassword = keepalivedPassword

			// delete primary gateway if something fails
			{
				// Starting from here, deletes the primary gateway if exiting with error
				defer func() {
					if ferr != nil && !req.KeepOnFailure {
						logrus.Warnf("Cleaning up on failure, deleting gateway '%s'... because of '%s'", primaryGateway.GetName(), ferr.Error())
						derr := primaryGateway.RelaxedDeleteHost(context.Background())
						derr = debug.InjectPlannedFail(derr)
						if derr != nil {
							switch derr.(type) {
							case *fail.ErrTimeout:
								logrus.Warnf("We should have waited more...") // FIXME: Wait until gateway no longer exists
							default:
							}
							_ = ferr.AddConsequence(derr)
						} else {
							logrus.Debugf("Cleaning up on failure, gateway '%s' deleted", primaryGateway.GetName())
						}
						if req.HA {
							if derr := instance.unbindHostFromVIP(as.VIP, primaryGateway); derr != nil {
								_ = ferr.AddConsequence(fail.Wrap(derr, "cleaning up on %s, failed to unbind VIP from gateway", ActionFromError(ferr)))
							}
						}
					}
				}()

				defer instance.undoBindInternalSecurityGroupToGateway(ctx, primaryGateway, req.KeepOnFailure, &ferr)

				// Bind Internal Security Group to gateway
				xerr = instance.bindInternalSecurityGroupToGateway(ctx, primaryGateway)
				xerr = debug.InjectPlannedFail(xerr)
				if xerr != nil {
					return xerr
				}
			}

			xerr = instance.Alter(func(clonable data.Clonable, _ *serialize.JSONProperties) fail.Error {
				abstractSubnet, ok := clonable.(*abstract.Subnet)
				if !ok {
					return fail.InconsistentError("'*abstract.Subnet' expected, '%%s' provided", reflect.TypeOf(clonable).String())
				}

				abstractSubnet.GatewayIDs = append(abstractSubnet.GatewayIDs, primaryGateway.GetID())
				return nil
			})
			if xerr != nil {
				return xerr
			}
		}
	}

	if req.HA {
		id, xerr := secondaryTask.ID()
		xerr = debug.InjectPlannedFail(xerr)
		if xerr != nil {
			return xerr
		}

		var content concurrency.TaskResult
		var ok bool
		if content, ok = results[id]; !ok {
			return fail.InconsistentError("task results does not contain %s", id)
		}
		if content == nil {
			return fail.InconsistentError("task result with %s should not be nil", id)
		}

		result, ok := results[id].(data.Map)
		if !ok {
			xerr = fail.InconsistentError("'data.Map' expected, '%s' provided", reflect.TypeOf(results[id]).String())
			return xerr
		}

		// else is toxic
		{
			secondaryGateway = result["host"].(*Host)
			secondaryUserdata = result["userdata"].(*userdata.Content)
			secondaryUserdata.GatewayHAKeepalivedPassword = keepalivedPassword

			// register gateway id in subnet metadata
			xerr = instance.Alter(func(clonable data.Clonable, _ *serialize.JSONProperties) fail.Error {
				abstractSubnet, ok := clonable.(*abstract.Subnet)
				if !ok {
					return fail.InconsistentError("'*abstract.Subnet' expected, '%%s' provided", reflect.TypeOf(clonable).String())
				}

				abstractSubnet.GatewayIDs = append(abstractSubnet.GatewayIDs, secondaryGateway.GetID())
				return nil
			})
			if xerr != nil {
				return xerr
			}

			// Starting from here, deletes the secondary gateway if exiting with error
			defer func() {
				if ferr != nil && !req.KeepOnFailure {
					derr := secondaryGateway.RelaxedDeleteHost(ctx)
					derr = debug.InjectPlannedFail(derr)
					if derr != nil {
						switch derr.(type) {
						case *fail.ErrTimeout:
							logrus.Warnf("We should have waited more") // FIXME: Wait until gateway no longer exists
						default:
						}
						_ = ferr.AddConsequence(derr)
					}
					derr = instance.unbindHostFromVIP(as.VIP, secondaryGateway)
					derr = debug.InjectPlannedFail(derr)
					if derr != nil {
						_ = ferr.AddConsequence(fail.Wrap(derr, "cleaning up on %s, failed to unbind VIP from gateway", ActionFromError(ferr)))
					}
				}
			}()

			defer instance.undoBindInternalSecurityGroupToGateway(ctx, secondaryGateway, req.KeepOnFailure, &ferr)
			// Bind Internal Security Group to gateway

			xerr = instance.bindInternalSecurityGroupToGateway(ctx, secondaryGateway)
			xerr = debug.InjectPlannedFail(xerr)
			if xerr != nil {
				return xerr
			}
		}
	}

	// Update userdata of gateway(s)
	xerr = instance.Inspect(func(clonable data.Clonable, _ *serialize.JSONProperties) (innerXErr fail.Error) {
		as, ok := clonable.(*abstract.Subnet)
		if !ok {
			return fail.InconsistentError("'*abstract.Subnet' expected, '%s' provided", reflect.TypeOf(clonable).String())
		}

		// Updates userdatas to use later
		primaryUserdata.PrimaryGatewayPrivateIP, innerXErr = primaryGateway.GetPrivateIP()
		if innerXErr != nil {
			return innerXErr
		}

		primaryUserdata.PrimaryGatewayPublicIP, innerXErr = primaryGateway.GetPublicIP()
		if innerXErr != nil {
			return innerXErr
		}

		primaryUserdata.IsPrimaryGateway = true
		if as.VIP != nil {
			primaryUserdata.DefaultRouteIP = as.VIP.PrivateIP
			primaryUserdata.EndpointIP = as.VIP.PublicIP
		} else {
			primaryUserdata.DefaultRouteIP = primaryUserdata.PrimaryGatewayPrivateIP
			primaryUserdata.EndpointIP = primaryUserdata.PrimaryGatewayPublicIP
		}

		if secondaryGateway != nil {
			// as.SecondaryGatewayID = secondaryGateway.ID()
			primaryUserdata.SecondaryGatewayPrivateIP, innerXErr = secondaryGateway.GetPrivateIP()
			if innerXErr != nil {
				return innerXErr
			}

			secondaryUserdata.PrimaryGatewayPrivateIP = primaryUserdata.PrimaryGatewayPrivateIP
			secondaryUserdata.SecondaryGatewayPrivateIP = primaryUserdata.SecondaryGatewayPrivateIP
			primaryUserdata.SecondaryGatewayPublicIP, innerXErr = secondaryGateway.GetPublicIP()
			if innerXErr != nil {
				return innerXErr
			}
			secondaryUserdata.PrimaryGatewayPublicIP = primaryUserdata.PrimaryGatewayPublicIP
			secondaryUserdata.SecondaryGatewayPublicIP = primaryUserdata.SecondaryGatewayPublicIP
			secondaryUserdata.IsPrimaryGateway = false
		}
		return nil
	})
	xerr = debug.InjectPlannedFail(xerr)
	if xerr != nil {
		return xerr
	}

	// As hosts are marked as gateways, the configuration stopped on phase 2 'netsec', the remaining 3 phases have to be run explicitly
	xerr = instance.Alter(func(clonable data.Clonable, _ *serialize.JSONProperties) fail.Error {
		as, ok := clonable.(*abstract.Subnet)
		if !ok {
			return fail.InconsistentError("'*abstract.Subnet' expected, '%s' provided", reflect.TypeOf(clonable).String())
		}

		as.State = subnetstate.GatewayConfiguration
		return nil
	})
	xerr = debug.InjectPlannedFail(xerr)
	if xerr != nil {
		return xerr
	}

	tg, xerr = concurrency.NewTaskGroupWithContext(ctx, concurrency.InheritParentIDOption, concurrency.AmendID("/configuregateways"))
	xerr = debug.InjectPlannedFail(xerr)
	if xerr != nil {
		return xerr
	}

	_, xerr = tg.Start(instance.taskFinalizeGatewayConfiguration, taskFinalizeGatewayConfigurationParameters{
		host:     primaryGateway,
		userdata: primaryUserdata,
	})
	xerr = debug.InjectPlannedFail(xerr)
	if xerr != nil {
		abErr := tg.AbortWithCause(xerr)
		if abErr != nil {
			logrus.Warnf("there was an error trying to abort TaskGroup: %s", spew.Sdump(abErr))
		}
	}

	if req.HA {
		_, xerr = tg.Start(instance.taskFinalizeGatewayConfiguration, taskFinalizeGatewayConfigurationParameters{
			host:     secondaryGateway,
			userdata: secondaryUserdata,
		})
		xerr = debug.InjectPlannedFail(xerr)
		if xerr != nil {
			abErr := tg.AbortWithCause(xerr)
			if abErr != nil {
				logrus.Warnf("there was an error trying to abort TaskGroup: %s", spew.Sdump(abErr))
			}
		}
	}

	_, xerr = tg.WaitGroup()
	xerr = debug.InjectPlannedFail(xerr)
	if xerr != nil {
		return fail.Wrap(xerr, "error finalizing gateway configuration")
	}
	return nil
}

// bindInternalSecurityGroupToGateway does what its name says
func (instance *Subnet) bindInternalSecurityGroupToGateway(ctx context.Context, host resources.Host) fail.Error {
	return instance.Review(func(clonable data.Clonable, _ *serialize.JSONProperties) fail.Error {
		as, ok := clonable.(*abstract.Subnet)
		if !ok {
			return fail.InconsistentError("'*abstract.Subnet' expected, '%s' provided", reflect.TypeOf(clonable).String())
		}

		sg, innerXErr := LoadSecurityGroup(instance.GetService(), as.InternalSecurityGroupID)
		if innerXErr != nil {
			return fail.Wrap(innerXErr, "failed to load Subnet '%s' internal Security Group %s", as.Name, as.InternalSecurityGroupID)
		}
		defer sg.Released()

		if innerXErr = sg.BindToHost(ctx, host, resources.SecurityGroupEnable, resources.MarkSecurityGroupAsSupplemental); innerXErr != nil {
			return fail.Wrap(innerXErr, "failed to apply Subnet '%s' internal Security Group '%s' to Host '%s'", as.Name, sg.GetName(), host.GetName())
		}

		return nil
	})
}

// undoBindInternalSecurityGroupToGateway does what its name says
func (instance *Subnet) undoBindInternalSecurityGroupToGateway(ctx context.Context, host resources.Host, keepOnFailure bool, xerr *fail.Error) {
	// FIXME: Use ctx the right way

	if xerr != nil && *xerr != nil && keepOnFailure {
		_ = instance.Review(func(clonable data.Clonable, _ *serialize.JSONProperties) fail.Error {
			as, ok := clonable.(*abstract.Subnet)
			if !ok {
				return fail.InconsistentError("'*abstract.Subnet' expected, '%s' provided", reflect.TypeOf(clonable).String())
			}

			sg, derr := LoadSecurityGroup(instance.GetService(), as.InternalSecurityGroupID)
			if derr == nil {
				derr = sg.UnbindFromHost(context.Background(), host)
				sg.Released()
			}
			if derr != nil {
				_ = (*xerr).AddConsequence(fail.Wrap(derr, "cleaning up on failure, failed to unbind Internal Security Group of Subnet '%s' from Host '%s'", as.Name, host.GetName()))
			}
			return nil
		})
	}
}

// deleteSubnetThenWaitCompletion deletes the Subnet identified by 'id' and wait for deletion confirmation
func (instance *Subnet) deleteSubnetThenWaitCompletion(id string) fail.Error {
	svc := instance.GetService()
	xerr := svc.DeleteSubnet(id)
	xerr = debug.InjectPlannedFail(xerr)
	if xerr != nil {
		switch xerr.(type) {
		case *fail.ErrNotFound:
			// If Subnet doesn't exist anymore on the provider infrastructure, do not fail
			debug.IgnoreError(xerr)
			return nil
		default:
			return xerr
		}
	}
	return retry.WhileUnsuccessful(
		func() error {
			_, xerr := svc.InspectSubnet(id)
			xerr = debug.InjectPlannedFail(xerr)
			if xerr != nil {
				switch xerr.(type) {
				case *fail.ErrNotFound:
					debug.IgnoreError(xerr)
					// Subnet not found, good
					return nil
				default:
					return xerr
				}
			}
			return nil
		},
		temporal.GetMinDelay(),
		temporal.GetContextTimeout(),
	)
}

// validateCIDR tests if CIDR requested is valid, or select one if no CIDR is provided
func (instance *Subnet) validateCIDR(req *abstract.SubnetRequest, network abstract.Network) fail.Error {
	_, networkDesc, _ := net.ParseCIDR(network.CIDR)
	if req.CIDR != "" {
		routable, xerr := netutils.IsCIDRRoutable(req.CIDR)
		xerr = debug.InjectPlannedFail(xerr)
		if xerr != nil {
			return fail.Wrap(xerr, "failed to determine if CIDR is not routable")
		}

		if routable {
			return fail.InvalidRequestError("cannot create such a Subnet, CIDR must NOT be routable; please choose an appropriate CIDR (RFC1918)")
		}

		_, subnetDesc, err := net.ParseCIDR(req.CIDR)
		err = debug.InjectPlannedError(err)
		if err != nil {
			return fail.ConvertError(err)
		}

		// ... and if CIDR is inside VPC's one
		if !netutils.CIDROverlap(*networkDesc, *subnetDesc) {
			return fail.InvalidRequestError("not inside Network CIDR '%s'", req.CIDR, req.Name, network.CIDR)
		}
		return nil
	}

	// CIDR is empty, choose the first Class C available one
	logrus.Debugf("CIDR is empty, choosing one...")

	subnets, xerr := instance.GetService().ListSubnets(network.ID)
	xerr = debug.InjectPlannedFail(xerr)
	if xerr != nil {
		return xerr
	}
	var (
		newIPNet net.IPNet
		found    bool
	)
	mask, _ := networkDesc.Mask.Size()
	maxBitShift := uint(30 - mask)

	for bs := uint(1); bs <= maxBitShift && !found; bs++ {
		limit := uint(1 << maxBitShift)
		for i := uint(1); i <= limit; i++ {
			newIPNet, xerr = netutils.NthIncludedSubnet(*networkDesc, uint8(bs), i)
			xerr = debug.InjectPlannedFail(xerr)
			if xerr != nil {
				return fail.Wrap(xerr, "failed to choose a CIDR for the Subnet")
			}
			if wouldOverlap(subnets, newIPNet) == nil {
				found = true
				break
			}
		}
	}
	if !found {
		return fail.OverflowError(nil, maxBitShift, "failed to find a free available CIDR ")
	}

	req.CIDR = newIPNet.String()
	logrus.Debugf("CIDR chosen for Subnet '%s' is '%s'", req.Name, req.CIDR)
	return nil
}

// wouldOverlap returns fail.ErrOverloadError if Subnet overlaps one of the subnets in allSubnets
// TODO: there is room for optimization here, 'allSubnets' is walked through at each call...
func wouldOverlap(allSubnets []*abstract.Subnet, subnet net.IPNet) fail.Error {
	for _, s := range allSubnets {
		_, sDesc, _ := net.ParseCIDR(s.CIDR)
		if netutils.CIDROverlap(subnet, *sDesc) {
			return fail.OverloadError("would intersect with '%s (%s)'", s.Name, s.CIDR)
		}
	}
	return nil
}

// checkUnicity checks if the Subnet name is not already used
func (instance *Subnet) checkUnicity(req abstract.SubnetRequest) fail.Error {
	resSubnet, xerr := LoadSubnet(instance.GetService(), req.NetworkID, req.Name)
	xerr = debug.InjectPlannedFail(xerr)
	if xerr != nil {
		switch xerr.(type) {
		case *fail.ErrNotFound:
			return nil
		default:
			return xerr
		}
	}

	resSubnet.Released()
	return fail.DuplicateError("Subnet '%s' already exists", req.Name)
}

// validateNetwork verifies the Network exists and make sure req.Network field is an ID
func (instance *Subnet) validateNetwork(req *abstract.SubnetRequest) (resources.Network, *abstract.Network, fail.Error) {
	var an *abstract.Network
	svc := instance.GetService()
	rn, xerr := LoadNetwork(svc, req.NetworkID)
	if xerr == nil {
		xerr = rn.Inspect(func(clonable data.Clonable, _ *serialize.JSONProperties) fail.Error {
			var ok bool
			an, ok = clonable.(*abstract.Network)
			if !ok {
				return fail.InconsistentError("'*abstract.Networking' expected, %s' provided", reflect.TypeOf(clonable).String())
			}

			// check the network exists on provider side
			if _, innerXErr := svc.InspectNetwork(an.ID); innerXErr != nil {
				switch innerXErr.(type) {
				case *fail.ErrNotFound:
					// TODO: automatic metadata cleanup ?
					return fail.InconsistentError("inconsistent metadata detected for Network '%s': it does not exist anymore on provider side", an.Name)
				default:
					return innerXErr
				}
			}
			return nil
		})
	} else {
		rn = nil
		switch xerr.(type) { // nolint
		case *fail.ErrNotFound:
			if !svc.HasDefaultNetwork() {
				return nil, nil, xerr
			}
			an, xerr = svc.GetDefaultNetwork()
		}
	}
	xerr = debug.InjectPlannedFail(xerr)
	if xerr != nil {
		return nil, nil, xerr
	}

	req.NetworkID = an.ID
	if len(req.DNSServers) == 0 {
		req.DNSServers = an.DNSServers
	}

	return rn, an, nil
}

// unbindHostFromVIP unbinds a VIP from IPAddress
// Actually does nothing in aws for now
func (instance *Subnet) unbindHostFromVIP(vip *abstract.VirtualIP, host resources.Host) (xerr fail.Error) {
	defer fail.OnPanic(&xerr)

	xerr = instance.GetService().UnbindHostFromVIP(vip, host.GetID())
	xerr = debug.InjectPlannedFail(xerr)
	if xerr != nil {
		return fail.Wrap(xerr, "cleaning up on %s, failed to unbind gateway '%s' from VIP", ActionFromError(xerr), host.GetName())
	}

	return nil
}

// Browse walks through all the metadata objects in Subnet
func (instance *Subnet) Browse(ctx context.Context, callback func(*abstract.Subnet) fail.Error) (xerr fail.Error) {
	defer fail.OnPanic(&xerr)

	// Note: Do not test with Isnull here, as Browse may be used from null value
	if instance == nil {
		return fail.InvalidInstanceError()
	}
	if ctx == nil {
		return fail.InvalidParameterCannotBeNilError("ctx")
	}
	if callback == nil {
		return fail.InvalidParameterError("callback", "can't be nil")
	}

	task, xerr := concurrency.TaskFromContext(ctx)
	xerr = debug.InjectPlannedFail(xerr)
	if xerr != nil {
		switch xerr.(type) {
		case *fail.ErrNotAvailable:
			task, xerr = concurrency.VoidTask()
			if xerr != nil {
				return xerr
			}
		default:
			return xerr
		}
	}

	if task.Aborted() {
		return fail.AbortedError(nil, "aborted")
	}

	instance.lock.RLock()
	defer instance.lock.RUnlock()

	return instance.MetadataCore.BrowseFolder(func(buf []byte) fail.Error {
		if task.Aborted() {
			return fail.AbortedError(nil, "aborted")
		}

		as := abstract.NewSubnet()
		xerr := as.Deserialize(buf)
		xerr = debug.InjectPlannedFail(xerr)
		if xerr != nil {
			return xerr
		}

		if task.Aborted() {
			return fail.AbortedError(nil, "aborted")
		}

		return callback(as)
	})
}

// AttachHost links Host to the Subnet
func (instance *Subnet) AttachHost(ctx context.Context, host resources.Host) (xerr fail.Error) {
	defer fail.OnPanic(&xerr)

	if instance == nil || instance.IsNull() {
		return fail.InvalidInstanceError()
	}
	if ctx == nil {
		return fail.InvalidParameterCannotBeNilError("ctx")
	}
	if host == nil {
		return fail.InvalidParameterCannotBeNilError("host")
	}

	task, xerr := concurrency.TaskFromContext(ctx)
	xerr = debug.InjectPlannedFail(xerr)
	if xerr != nil {
		switch xerr.(type) {
		case *fail.ErrNotAvailable:
			task, xerr = concurrency.VoidTask()
			if xerr != nil {
				return xerr
			}
		default:
			return xerr
		}
	}

	if task.Aborted() {
		return fail.AbortedError(nil, "aborted")
	}

	tracer := debug.NewTracer(task, true, "("+host.GetName()+")").Entering()
	defer tracer.Exiting()

	instance.lock.Lock()
	defer instance.lock.Unlock()

	hostName := host.GetName()

	// To apply the request, the instance must be one of the Subnets of the Host
	xerr = host.Inspect(func(clonable data.Clonable, props *serialize.JSONProperties) fail.Error {
		return props.Inspect(hostproperty.NetworkV2, func(clonable data.Clonable) fail.Error {
			hnV2, ok := clonable.(*propertiesv2.HostNetworking)
			if !ok {
				return fail.InconsistentError("'*propertiesv2.HostNetwork' expected, '%s' provided", reflect.TypeOf(clonable).String())
			}

			found := false
			for k := range hnV2.SubnetsByID {
				if k == instance.GetID() {
					found = true
					break
				}
			}
			if !found {
				return fail.InvalidRequestError("failed to adopt Host '%s' in Subnet '%s' as Host is not connected to it", hostName, instance.GetID())
			}
			return nil
		})
	})
	xerr = debug.InjectPlannedFail(xerr)
	if xerr != nil {
		return xerr
	}

	return instance.Alter(func(clonable data.Clonable, props *serialize.JSONProperties) fail.Error {
		subnetAbstract, ok := clonable.(*abstract.Subnet)
		if !ok {
			return fail.InconsistentError("'*abstract.Subnet' expected, '%s' provided", reflect.TypeOf(clonable).String())
		}

		if subnetAbstract.InternalSecurityGroupID != "" {
			sgInstance, innerXErr := LoadSecurityGroup(instance.GetService(), subnetAbstract.InternalSecurityGroupID)
			if innerXErr != nil {
				return innerXErr
			}

			innerXErr = sgInstance.BindToHost(ctx, host, resources.SecurityGroupEnable, resources.KeepCurrentSecurityGroupMark)
			if innerXErr != nil {
				return innerXErr
			}
		}

		pubIP, innerXErr := host.GetPublicIP()
		if innerXErr != nil {
			switch innerXErr.(type) {
			case *fail.ErrNotFound:
				break
			default:
				return innerXErr
			}
		}

		isGateway, innerXErr := host.IsGateway()
		if innerXErr != nil {
			return innerXErr
		}

		if !isGateway && pubIP != "" && subnetAbstract.PublicIPSecurityGroupID != "" {
			sgInstance, innerXErr := LoadSecurityGroup(instance.GetService(), subnetAbstract.PublicIPSecurityGroupID)
			if innerXErr != nil {
				return innerXErr
			}

			innerXErr = sgInstance.BindToHost(ctx, host, resources.SecurityGroupEnable, resources.KeepCurrentSecurityGroupMark)
			if innerXErr != nil {
				return innerXErr
			}
		}

		return props.Alter(subnetproperty.HostsV1, func(clonable data.Clonable) fail.Error {
			subnetHostsV1, ok := clonable.(*propertiesv1.SubnetHosts)
			if !ok {
				return fail.InconsistentError("'*propertiesv1.SubnetHosts' expected, '%s' provided", reflect.TypeOf(clonable).String())
			}

			hostID := host.GetID()
			subnetHostsV1.ByID[hostID] = hostName
			subnetHostsV1.ByName[hostName] = hostID
			return nil
		})
	})
}

// DetachHost unlinks host ID from Subnet
func (instance *Subnet) DetachHost(ctx context.Context, hostID string) (xerr fail.Error) {
	defer fail.OnPanic(&xerr)

	if instance == nil || instance.IsNull() {
		return fail.InvalidInstanceError()
	}
	if ctx == nil {
		return fail.InvalidParameterCannotBeNilError("ctx")
	}
	if hostID == "" {
		return fail.InvalidParameterError("hostID", "cannot be empty string")
	}

	task, xerr := concurrency.TaskFromContext(ctx)
	xerr = debug.InjectPlannedFail(xerr)
	if xerr != nil {
		switch xerr.(type) {
		case *fail.ErrNotAvailable:
			task, xerr = concurrency.VoidTask()
			if xerr != nil {
				return xerr
			}
		default:
			return xerr
		}
	}

	if task.Aborted() {
		return fail.AbortedError(nil, "aborted")
	}

	tracer := debug.NewTracer(nil, tracing.ShouldTrace("resources.subnet"), "('"+hostID+"')").Entering()
	defer tracer.Exiting()

	// instance.lock.Lock()
	// defer instance.lock.Unlock()

	return instance.Alter(func(_ data.Clonable, props *serialize.JSONProperties) fail.Error {
		return instance.unsafeDetachHost(props, hostID)
	})
}

// ListHosts returns the list of Hosts attached to the Subnet (excluding gateway)
func (instance *Subnet) ListHosts(ctx context.Context) (_ []resources.Host, xerr fail.Error) {
	defer fail.OnPanic(&xerr)

	if instance == nil || instance.IsNull() {
		return nil, fail.InvalidInstanceError()
	}
	if ctx == nil {
		return nil, fail.InvalidParameterCannotBeNilError("ctx")
	}

	task, xerr := concurrency.TaskFromContext(ctx)
	xerr = debug.InjectPlannedFail(xerr)
	if xerr != nil {
		switch xerr.(type) {
		case *fail.ErrNotAvailable:
			task, xerr = concurrency.VoidTask()
			if xerr != nil {
				return nil, xerr
			}
		default:
			return nil, xerr
		}
	}

	if task.Aborted() {
		return nil, fail.AbortedError(nil, "aborted")
	}

	defer debug.NewTracer(task, tracing.ShouldTrace("resources.subnet")).Entering().Exiting()

	instance.lock.RLock()
	defer instance.lock.RUnlock()

	var list []resources.Host
	xerr = instance.Review(func(clonable data.Clonable, props *serialize.JSONProperties) fail.Error {
		return props.Inspect(subnetproperty.HostsV1, func(clonable data.Clonable) fail.Error {
			shV1, ok := clonable.(*propertiesv1.SubnetHosts)
			if !ok {
				return fail.InconsistentError("'*propertiesv1.NetworkHosts' expected, '%s' provided", reflect.TypeOf(clonable).String())
			}
			svc := instance.GetService()
			for id := range shV1.ByID {
				hostInstance, innerErr := LoadHost(svc, id)
				if innerErr != nil {
					return innerErr
				}
				list = append(list, hostInstance)
			}
			return nil
		})
	})
	return list, xerr
}

// InspectGateway returns the gateway related to Subnet
func (instance *Subnet) InspectGateway(primary bool) (_ resources.Host, xerr fail.Error) {
	defer fail.OnPanic(&xerr)

	if instance == nil || instance.IsNull() {
		return HostNullValue(), fail.InvalidInstanceError()
	}

	instance.lock.Lock()
	defer instance.lock.Unlock()

	return instance.unsafeInspectGateway(primary)
}

// GetGatewayPublicIP returns the Public IP of a particular gateway
func (instance *Subnet) GetGatewayPublicIP(primary bool) (_ string, xerr fail.Error) {
	defer fail.OnPanic(&xerr)

	if instance == nil || instance.IsNull() {
		return "", fail.InvalidInstanceError()
	}

	instance.lock.RLock()
	defer instance.lock.RUnlock()

	var ip string
	svc := instance.GetService()
	xerr = instance.Review(func(clonable data.Clonable, _ *serialize.JSONProperties) (innerXErr fail.Error) {
		as, ok := clonable.(*abstract.Subnet)
		if !ok {
			return fail.InconsistentError("'*abstract.Subnet' expected, '%s' provided", reflect.TypeOf(clonable).String())
		}

		var (
			id  string
			rgw resources.Host
		)

		if primary {
			id = as.GatewayIDs[0]
		} else {
			if len(as.GatewayIDs) < 2 {
				return fail.InvalidRequestError("there is no secondary gateway in Subnet '%s'", instance.GetName())
			}

			id = as.GatewayIDs[1]
		}
		if rgw, innerXErr = LoadHost(svc, id); innerXErr != nil {
			return innerXErr
		}
		defer rgw.Released()

		if ip, innerXErr = rgw.GetPublicIP(); innerXErr != nil {
			return innerXErr
		}

		return nil
	})
	xerr = debug.InjectPlannedFail(xerr)
	if xerr != nil {
		return "", xerr
	}

	return ip, nil
}

// GetGatewayPublicIPs returns a slice of public IP of gateways
func (instance *Subnet) GetGatewayPublicIPs() (_ []string, xerr fail.Error) {
	defer fail.OnPanic(&xerr)

	var emptySlice []string
	if instance == nil || instance.IsNull() {
		return emptySlice, fail.InvalidInstanceError()
	}

	instance.lock.RLock()
	defer instance.lock.RUnlock()

	var gatewayIPs []string
	xerr = instance.Review(func(clonable data.Clonable, _ *serialize.JSONProperties) (innerXErr fail.Error) {
		as, ok := clonable.(*abstract.Subnet)
		if !ok {
			return fail.InconsistentError("'*abstract.Subnet' expected, '%s' provided", reflect.TypeOf(clonable).String())
		}

		gatewayIPs = make([]string, 0, len(as.GatewayIDs))
		svc := instance.GetService()
		for _, v := range as.GatewayIDs {
			rgw, innerXErr := LoadHost(svc, v)
			if innerXErr != nil {
				return innerXErr
			}

			//goland:noinspection ALL
			defer func(hostInstance resources.Host) {
				hostInstance.Released()
			}(rgw)

			ip, innerXErr := rgw.GetPublicIP()
			if innerXErr != nil {
				return innerXErr
			}

			gatewayIPs = append(gatewayIPs, ip)
		}
		return nil
	})
	xerr = debug.InjectPlannedFail(xerr)
	if xerr != nil {
		return []string{}, xerr
	}

	return gatewayIPs, nil
}

var (
<<<<<<< HEAD
	currentSubnetAbstractContextKey   = "removing_subnet_abstract"
	currentSubnetPropertiesContextKey = "removing_subnet_properties"
=======
	currentSubnetAbstractContextKey   = "current_subnet_abstract"
	currentSubnetPropertiesContextKey = "current_subnet_properties"
>>>>>>> e952eff6
)

// Delete deletes a Subnet
func (instance *Subnet) Delete(ctx context.Context) (xerr fail.Error) {
	defer fail.OnPanic(&xerr)

	if instance == nil || instance.IsNull() {
		return fail.InvalidInstanceError()
	}
	if ctx == nil {
		return fail.InvalidParameterCannotBeNilError("ctx")
	}

<<<<<<< HEAD
	var (
		subnetAbstract *abstract.Subnet
		subnetHosts    *propertiesv1.SubnetHosts
	)
	xerr = instance.Review(func(clonable data.Clonable, props *serialize.JSONProperties) fail.Error {
		var ok bool
		subnetAbstract, ok = clonable.(*abstract.Subnet)
		if !ok {
			return fail.InconsistentError("'*abstract.Subnet' expected, '%s' provided", reflect.TypeOf(clonable).String())
		}
		ctx = context.WithValue(ctx, currentSubnetAbstractContextKey, subnetAbstract)
		ctx = context.WithValue(ctx, currentSubnetPropertiesContextKey, props)

		return props.Inspect(subnetproperty.HostsV1, func(clonable data.Clonable) fail.Error {
			var ok bool
			subnetHosts, ok = clonable.(*propertiesv1.SubnetHosts)
			if !ok {
				return fail.InconsistentError("'*propertiesv1.SubnetHosts' expected, '%s' provided", reflect.TypeOf(clonable).String())
			}

			return nil
		})
	})
	if xerr != nil {
		return xerr
	}

=======
>>>>>>> e952eff6
	task, xerr := concurrency.TaskFromContext(ctx)
	xerr = debug.InjectPlannedFail(xerr)
	if xerr != nil {
		switch xerr.(type) {
		case *fail.ErrNotAvailable:
			task, xerr = concurrency.VoidTask()
			if xerr != nil {
				return xerr
			}
		default:
			return xerr
		}
	}

	if task.Aborted() {
		return fail.AbortedError(nil, "aborted")
	}

	tracer := debug.NewTracer(nil, tracing.ShouldTrace("operations.Subnet")).WithStopwatch().Entering()
	defer tracer.Exiting()

	// Lock Subnet instance
	instance.lock.Lock()
	defer instance.lock.Unlock()

	svc := instance.GetService()
	subnetName := instance.GetName()
	xerr = instance.Inspect(func(clonable data.Clonable, props *serialize.JSONProperties) fail.Error {
		as, ok := clonable.(*abstract.Subnet)
		if !ok {
			return fail.InconsistentError("'*abstract.Subnet' expected, '%s' provided", reflect.TypeOf(clonable).String())
		}

		// Check if hosts are still attached to Subnet according to metadata
		var errorMsg string
		return props.Inspect(subnetproperty.HostsV1, func(clonable data.Clonable) fail.Error {
			shV1, ok := clonable.(*propertiesv1.SubnetHosts)
			if !ok {
				return fail.InconsistentError("'*propertiesv1.SubnetHosts' expected, '%s' provided", reflect.TypeOf(clonable).String())
			}

			hostsLen := uint(len(shV1.ByName))
			hostList := make([]string, 0, hostsLen)
			if hostsLen > 0 {
				for k := range shV1.ByName {
					// Check if Host still has metadata and count it if yes
					if hostInstance, innerXErr := LoadHost(svc, k, HostLightOption); innerXErr == nil {
						hostInstance.Released()
						hostList = append(hostList, k)
					}
				}
			}
			hostsLen = uint(len(hostList))
			if hostsLen > 0 {
				var verb string
				if hostsLen == 1 {
					verb = "is"
				} else {
					verb = "are"
				}
				errorMsg = fmt.Sprintf("cannot delete Subnet '%s': %d host%s %s still attached to it: %s", as.Name, hostsLen, strprocess.Plural(hostsLen), verb, strings.Join(hostList, ", "))
				return fail.NotAvailableError(errorMsg)
			}
			return nil
		})
	})
	if xerr != nil {
		return xerr
	}

	// Leave a chance to abort
	if task.Aborted() {
		return fail.AbortedError(nil, "aborted")
	}

	xerr = instance.Alter(func(clonable data.Clonable, props *serialize.JSONProperties) fail.Error {
		subnetAbstract, ok := clonable.(*abstract.Subnet)
		if !ok {
			return fail.InconsistentError("'*abstract.Subnet' expected, '%s' provided", reflect.TypeOf(clonable).String())
		}

		// To prevent potential deadlock, push current Subnet Instance abstract and properties in context
		ctx = context.WithValue(ctx, currentSubnetAbstractContextKey, subnetAbstract)
		ctx = context.WithValue(ctx, currentSubnetPropertiesContextKey, props)

		// 1st delete gateway(s)
		gwIDs, innerXErr := instance.deleteGateways(subnetAbstract)
		if innerXErr != nil {
			return innerXErr
		}

		// FIXME: see if we can adapt relaxedDeleteHost to use context values and prevent duplicated code...
		// 1st Unbind Host from current Subnet (not done by relaxedDeleteHost as Hosts are gateways, to avoid deadlock as Subnet instance may already be locked)
		if len(gwIDs) > 0 {
			for _, v := range gwIDs {
				if innerXErr = instance.unsafeDetachHost(props, v); innerXErr != nil {
					return innerXErr
				}
			}
		}

		// 2nd delete VIP if needed
		if subnetAbstract.VIP != nil {
			if innerXErr := svc.DeleteVIP(subnetAbstract.VIP); innerXErr != nil {
				return fail.Wrap(innerXErr, "failed to delete VIP for gateways")
			}
		}

		// 3rd delete security groups associated to Subnet by users (do not include SG created with Subnet, they will be deleted later)
		var subnetHosts *propertiesv1.SubnetHosts
		innerXErr = props.Inspect(subnetproperty.HostsV1, func(clonable data.Clonable) fail.Error {
			var ok bool
			subnetHosts, ok = clonable.(*propertiesv1.SubnetHosts)
			if !ok {
				return fail.InconsistentError("'*propertiesv1.SubnetHost' expected, '%s' provided", reflect.TypeOf(clonable).String())
			}
			return nil
		})
		if innerXErr != nil {
			return innerXErr
		}

		innerXErr = props.Alter(subnetproperty.SecurityGroupsV1, func(clonable data.Clonable) fail.Error {
			ssgV1, ok := clonable.(*propertiesv1.SubnetSecurityGroups)
			if !ok {
				return fail.InconsistentError("'*propertiesv1.SubnetSecurityGroups' expected, '%s' provided", reflect.TypeOf(clonable).String())
			}

			innerXErr := instance.onRemovalUnbindSecurityGroups(ctx, subnetHosts, ssgV1)
			return innerXErr
		})
		if innerXErr != nil {
			return innerXErr
		}

		// 4th free CIDR index if the Subnet has been created for a single Host
		if subnetAbstract.SingleHostCIDRIndex > 0 {
			networkInstance, innerXErr := LoadNetwork(instance.GetService(), subnetAbstract.Network)
			if innerXErr != nil {
				return innerXErr
			}
			defer networkInstance.Released()

			innerXErr = FreeCIDRForSingleHost(networkInstance, subnetAbstract.SingleHostCIDRIndex)
			if innerXErr != nil {
				return innerXErr
			}
		}

		// 5th delete Subnet on Provider side
		logrus.Debugf("Deleting Subnet '%s'...", subnetAbstract.Name)
		if innerXErr = instance.deleteSubnetThenWaitCompletion(subnetAbstract.ID); innerXErr != nil {
			return innerXErr
		}

		// 6th remove reference of Subnet in parent Network metadata
		networkUpdateFunc := func(props *serialize.JSONProperties) fail.Error {
			return props.Alter(networkproperty.SubnetsV1, func(clonable data.Clonable) fail.Error {
				networkSubnetsV1, ok := clonable.(*propertiesv1.NetworkSubnets)
				if !ok {
					return fail.InconsistentError("'*propertiesv1.NetworkSubnets' expected, '%s' provided", reflect.TypeOf(clonable).String())
				}
				delete(networkSubnetsV1.ByName, instance.GetName())
				delete(networkSubnetsV1.ByID, instance.GetID())
				return nil
			})
		}

		anon := ctx.Value(CurrentNetworkPropertiesContextKey)
		if anon != nil {
			networkProps, ok := anon.(*serialize.JSONProperties)
			if !ok {
				return fail.InconsistentError("'*serialize.JSONProperties' expected, '%s' provided", reflect.TypeOf(anon))
			}

			innerXErr = networkUpdateFunc(networkProps)
			if innerXErr != nil {
				return innerXErr
			}
		} else {
			networkInstance, innerXErr := LoadNetwork(instance.GetService(), subnetAbstract.Network)
			if innerXErr != nil {
				return innerXErr
			}
			defer networkInstance.Released()

			innerXErr = networkInstance.Alter(func(_ data.Clonable, props *serialize.JSONProperties) fail.Error {
				return networkUpdateFunc(props)
			})
			if innerXErr != nil {
				return innerXErr
			}
		}

		// 7th delete Subnet's own Security Groups
		return instance.deleteSecurityGroups(ctx, [3]string{subnetAbstract.GWSecurityGroupID, subnetAbstract.InternalSecurityGroupID, subnetAbstract.PublicIPSecurityGroupID})
	})
	xerr = debug.InjectPlannedFail(xerr)
	if xerr != nil {
		return xerr
	}

	// Remove metadata
	xerr = instance.MetadataCore.Delete()
	if xerr != nil {
		return xerr
	}

	logrus.Infof("Subnet '%s' successfully deleted.", subnetName)
	return nil
}

// deleteSecurityGroups deletes the Security Groups created for the Subnet
func (instance *Subnet) deleteSecurityGroups(ctx context.Context, sgs [3]string) (xerr fail.Error) {
	svc := instance.GetService()
	for _, v := range sgs {
		if v == "" {
			return fail.NewError("unexpected empty security group")
		}

		sgInstance, xerr := LoadSecurityGroup(svc, v)
		if xerr != nil {
			switch xerr.(type) {
			case *fail.ErrNotFound:
				// Security Group not found, consider this as a success
				debug.IgnoreError(xerr)
				continue
			default:
				return xerr
			}
		}

		sgName := sgInstance.GetName()
		sgID := sgInstance.GetID()
		logrus.Debugf("Deleting Security Group '%s' (%s)...", sgName, sgID)
		xerr = sgInstance.Delete(ctx, true)
		if xerr != nil {
			switch xerr.(type) {
			case *fail.ErrNotFound:
				// Security Group not found, consider this as a success
				debug.IgnoreError(xerr)
				continue
			default:
				return xerr
			}
		}
		logrus.Debugf("Deleted Security Group '%s' (%s)...", sgName, sgID)
	}
	return nil
}

// Released overloads core.Released() to release the parent Network instance
func (instance *Subnet) Released() {
	if instance == nil || instance.IsNull() {
		return
	}

	// instance.parentNetwork.Released()
	instance.MetadataCore.Released()
}

// InspectNetwork returns the Network instance owning the Subnet
func (instance *Subnet) InspectNetwork() (rn resources.Network, xerr fail.Error) {
	defer fail.OnPanic(&xerr)

	if instance == nil || instance.IsNull() {
		return nil, fail.InvalidInstanceError()
	}

	var as *abstract.Subnet
	xerr = instance.Review(func(clonable data.Clonable, _ *serialize.JSONProperties) fail.Error {
		var ok bool
		as, ok = clonable.(*abstract.Subnet)
		if !ok {
			return fail.InconsistentError("'*abstract.Subnet' expected, '%s' provided", reflect.TypeOf(clonable).String())
		}

		return nil
	})
	if xerr != nil {
		return nil, xerr
	}
	return LoadNetwork(instance.GetService(), as.Network)
}

// deleteGateways deletes all the gateways of the Subnet
// A gateway host that is not found must be considered as a success
func (instance *Subnet) deleteGateways(subnet *abstract.Subnet) (ids []string, xerr fail.Error) {
	svc := instance.GetService()

	ids = []string{}
	if len(subnet.GatewayIDs) > 0 {
		// FIXME: parallelize
		for _, v := range subnet.GatewayIDs {
			hostInstance, xerr := LoadHost(svc, v)
			xerr = debug.InjectPlannedFail(xerr)
			if xerr != nil {
				switch xerr.(type) {
				case *fail.ErrNotFound:
					// missing gateway is considered as a successful deletion, continue
					logrus.Tracef("host instance not found, gateway deletion considered as a success")
					debug.IgnoreError(xerr)
				default:
					return ids, xerr
				}
			} else {
				name := hostInstance.GetName()
				logrus.Debugf("Deleting gateway '%s'...", name)

				// delete Host
				ids = append(ids, hostInstance.GetID())
				xerr := hostInstance.(*Host).RelaxedDeleteHost(context.Background())
				xerr = debug.InjectPlannedFail(xerr)
				if xerr != nil {
					switch xerr.(type) {
					case *fail.ErrNotFound:
						// missing gateway is considered as a successful deletion, continue
						logrus.Tracef("host instance not found, relaxed gateway deletion considered as a success")
						debug.IgnoreError(xerr)
					default:
						return ids, xerr
					}
				}

				logrus.Debugf("Gateway '%s' successfully deleted.", name)
			}

			// Remove current entry from gateways to delete
			subnet.GatewayIDs = subnet.GatewayIDs[1:]
		}
	}
	return ids, nil
}

// onRemovalUnbindSecurityGroups makes sure the security groups bound to Subnet are unbound
func (instance *Subnet) onRemovalUnbindSecurityGroups(ctx context.Context, subnetHosts *propertiesv1.SubnetHosts, sgs *propertiesv1.SubnetSecurityGroups) (xerr fail.Error) {
	unbindParams := taskUnbindFromHostsAttachedToSubnetParams{
		subnetID:    instance.GetID(),
		subnetName:  instance.GetName(),
		subnetHosts: subnetHosts,
	}
	svc := instance.GetService()
	for k := range sgs.ByID {
		sgInstance, xerr := LoadSecurityGroup(svc, k)
		xerr = debug.InjectPlannedFail(xerr)
		if xerr != nil {
			switch xerr.(type) {
			case *fail.ErrNotFound:
				// consider a Security Group not found as a successful unbind
				debug.IgnoreError(xerr)
			default:
				return xerr
			}
		} else {
			//goland:noinspection ALL
			defer func(sgInstance resources.SecurityGroup) {
				sgInstance.Released()
			}(sgInstance)

			xerr = sgInstance.unbindFromSubnetHosts(ctx, unbindParams)
			if xerr != nil {
				return xerr
			}

			// VPL: no need to update SubnetSecurityGroups property, the Subnet is being removed
			// delete(sgs.ByID, v)
			// delete(sgs.ByName, k)
		}
	}
	return nil
}

// GetDefaultRouteIP returns the IP of the LAN default route
func (instance *Subnet) GetDefaultRouteIP() (ip string, xerr fail.Error) {
	defer fail.OnPanic(&xerr)

	if instance == nil || instance.IsNull() {
		return "", fail.InvalidInstanceError()
	}
	instance.lock.RLock()
	defer instance.lock.RUnlock()

	return instance.unsafeGetDefaultRouteIP()
}

// GetEndpointIP returns the internet (public) IP to reach the Subnet
func (instance *Subnet) GetEndpointIP() (ip string, xerr fail.Error) {
	defer fail.OnPanic(&xerr)

	ip = ""
	if instance == nil || instance.IsNull() {
		return ip, fail.InvalidInstanceError()
	}

	instance.lock.RLock()
	defer instance.lock.RUnlock()

	xerr = instance.Review(func(clonable data.Clonable, _ *serialize.JSONProperties) fail.Error {
		as, ok := clonable.(*abstract.Subnet)
		if !ok {
			return fail.InconsistentError("'*abstract.Subnet' expected, '%s' provided", reflect.TypeOf(clonable).String())
		}

		if as.VIP != nil && as.VIP.PublicIP != "" {
			ip = as.VIP.PublicIP
		} else {
			objpgw, innerXErr := LoadHost(instance.GetService(), as.GatewayIDs[0])
			if innerXErr != nil {
				return innerXErr
			}

			ip, innerXErr = objpgw.(*Host).GetPublicIP()
			return innerXErr
		}
		return nil
	})
	return ip, xerr
}

// HasVirtualIP tells if the Subnet uses a VIP a default route
func (instance *Subnet) HasVirtualIP() (bool, fail.Error) {
	if instance == nil || instance.IsNull() {
		return false, fail.InvalidInstanceError()
	}

	instance.lock.RLock()
	defer instance.lock.RUnlock()

	return instance.unsafeHasVirtualIP()
}

// GetVirtualIP returns an abstract.VirtualIP used by gateway HA
func (instance *Subnet) GetVirtualIP() (vip *abstract.VirtualIP, xerr fail.Error) {
	defer fail.OnPanic(&xerr)

	if instance == nil || instance.IsNull() {
		return nil, fail.InvalidInstanceError()
	}
	instance.lock.RLock()
	defer instance.lock.RUnlock()

	return instance.unsafeGetVirtualIP()
}

// GetCIDR returns the CIDR of the Subnet
func (instance *Subnet) GetCIDR() (cidr string, xerr fail.Error) {
	defer fail.OnPanic(&xerr)

	if instance == nil || instance.IsNull() {
		return "", fail.InvalidInstanceError()
	}

	instance.lock.RLock()
	defer instance.lock.RUnlock()

	return instance.unsafeGetCIDR()
}

// GetState returns the current state of the Subnet
func (instance *Subnet) GetState() (state subnetstate.Enum, xerr fail.Error) {
	defer fail.OnPanic(&xerr)

	if instance == nil || instance.IsNull() {
		return subnetstate.Unknown, fail.InvalidInstanceError()
	}

	instance.lock.RLock()
	defer instance.lock.RUnlock()

	return instance.unsafeGetState()
}

// ToProtocol converts resources.Network to protocol.Network
func (instance *Subnet) ToProtocol() (_ *protocol.Subnet, xerr fail.Error) {
	defer fail.OnPanic(&xerr)

	if instance == nil || instance.IsNull() {
		return nil, fail.InvalidInstanceError()
	}

	// RLock is needed because unsafeInspectGateway needs such a lock
	instance.lock.Lock()
	defer instance.lock.Unlock()

	var (
		gw  resources.Host
		vip *abstract.VirtualIP
	)

	// Get primary gateway ID
	gw, xerr = instance.unsafeInspectGateway(true)
	xerr = debug.InjectPlannedFail(xerr)
	if xerr != nil {
		return nil, xerr
	}

	primaryGatewayID := gw.GetID()

	// Get secondary gateway id if such a gateway exists
	gwIDs := []string{primaryGatewayID}
	gw, xerr = instance.unsafeInspectGateway(false)
	xerr = debug.InjectPlannedFail(xerr)
	if xerr != nil {
		if _, ok := xerr.(*fail.ErrNotFound); !ok {
			return nil, xerr
		}
	} else {
		gwIDs = append(gwIDs, gw.GetID())
	}

	pn := &protocol.Subnet{
		Id:         instance.GetID(),
		Name:       instance.GetName(),
		Cidr:       func() string { out, _ := instance.unsafeGetCIDR(); return out }(),
		GatewayIds: gwIDs,
		Failover:   func() bool { out, _ := instance.unsafeHasVirtualIP(); return out }(),
		State:      protocol.SubnetState(func() int32 { out, _ := instance.unsafeGetState(); return int32(out) }()),
	}

	vip, xerr = instance.unsafeGetVirtualIP()
	xerr = debug.InjectPlannedFail(xerr)
	if xerr != nil {
		if _, ok := xerr.(*fail.ErrNotFound); !ok {
			return nil, xerr
		}
	}
	if vip != nil {
		pn.VirtualIp = converters.VirtualIPFromAbstractToProtocol(*vip)
	}

	return pn, nil
}

// BindSecurityGroup binds a security group to the Subnet; if enabled is true, apply it immediately
func (instance *Subnet) BindSecurityGroup(ctx context.Context, sgInstance resources.SecurityGroup, enabled resources.SecurityGroupActivation) (xerr fail.Error) {
	defer fail.OnPanic(&xerr)

	if instance == nil || instance.IsNull() {
		return fail.InvalidInstanceError()
	}
	if ctx == nil {
		return fail.InvalidParameterCannotBeNilError("ctx")
	}
	if sgInstance == nil {
		return fail.InvalidParameterCannotBeNilError("sgInstance")
	}

	task, xerr := concurrency.TaskFromContext(ctx)
	xerr = debug.InjectPlannedFail(xerr)
	if xerr != nil {
		switch xerr.(type) {
		case *fail.ErrNotAvailable:
			task, xerr = concurrency.VoidTask()
			if xerr != nil {
				return xerr
			}
		default:
			return xerr
		}
	}
	if task == nil {
		return fail.InvalidParameterCannotBeNilError("task")
	}

	if task.Aborted() {
		return fail.AbortedError(nil, "aborted")
	}

	tracer := debug.NewTracer(task, tracing.ShouldTrace("resources.subnet"), "(%s)", sgInstance.GetID()).Entering()
	defer tracer.Exiting()

	instance.lock.Lock()
	defer instance.lock.Unlock()

	return instance.Alter(func(clonable data.Clonable, props *serialize.JSONProperties) fail.Error {
		abstractSubnet, ok := clonable.(*abstract.Subnet)
		if !ok {
			return fail.InconsistentError("'*abstract.Subnet' expected, '%s' provided", reflect.TypeOf(clonable).String())
		}

		var subnetHosts *propertiesv1.SubnetHosts
		innerXErr := props.Inspect(subnetproperty.HostsV1, func(clonable data.Clonable) fail.Error {
			subnetHosts, ok = clonable.(*propertiesv1.SubnetHosts)
			if !ok {
				return fail.InconsistentError("'*propertiesv1.SubnetHosts' expected, '%s' provided", reflect.TypeOf(clonable).String())
			}
			return nil
		})
		if innerXErr != nil {
			return innerXErr
		}

		return props.Alter(subnetproperty.SecurityGroupsV1, func(clonable data.Clonable) fail.Error {
			nsgV1, ok := clonable.(*propertiesv1.SubnetSecurityGroups)
			if !ok {
				return fail.InconsistentError("'*propertiesv1.SubnetSecurityGroups' expected, '%s' provided", reflect.TypeOf(clonable).String())
			}

			sgID := sgInstance.GetID()
			// First check if the security group is not already registered for the host with the exact same state
			for k, v := range nsgV1.ByID {
				if k == sgID && v.Disabled == bool(!enabled) {
					return fail.DuplicateError("security group '%s' already bound to Subnet", sgInstance.GetName())
				}
			}

			// Bind the security group to the Subnet (does the security group side of things)
			if innerXErr := sgInstance.(*SecurityGroup).unsafeBindToSubnet(ctx, abstractSubnet, subnetHosts, enabled, resources.MarkSecurityGroupAsSupplemental); innerXErr != nil {
				return innerXErr
			}

			// Updates Subnet metadata
			if _, ok := nsgV1.ByID[sgID]; !ok {
				nsgV1.ByID[sgID] = &propertiesv1.SecurityGroupBond{
					ID:       sgID,
					Name:     sgInstance.GetName(),
					Disabled: bool(!enabled),
				}
			} else {
				nsgV1.ByID[sgID].Disabled = bool(!enabled)
			}
			return nil
		})
	})
}

// UnbindSecurityGroup unbinds a security group from the host
func (instance *Subnet) UnbindSecurityGroup(ctx context.Context, sgInstance resources.SecurityGroup) (xerr fail.Error) {
	defer fail.OnPanic(&xerr)

	if instance == nil || instance.IsNull() {
		return fail.InvalidInstanceError()
	}
	if ctx == nil {
		return fail.InvalidParameterCannotBeNilError("ctx")
	}
	if sgInstance == nil {
		return fail.InvalidParameterCannotBeNilError("sgInstance")
	}

	return instance.unsafeUnbindSecurityGroup(ctx, sgInstance)
}

// unsafeUnbindSecurityGroup unbinds a security group from the host
func (instance *Subnet) unsafeUnbindSecurityGroup(ctx context.Context, sgInstance resources.SecurityGroup) (xerr fail.Error) {
	defer fail.OnPanic(&xerr)

	task, xerr := concurrency.TaskFromContext(ctx)
	xerr = debug.InjectPlannedFail(xerr)
	if xerr != nil {
		switch xerr.(type) {
		case *fail.ErrNotAvailable:
			task, xerr = concurrency.VoidTask()
			if xerr != nil {
				return xerr
			}
		default:
			return xerr
		}
	}

	if task == nil {
		return fail.InvalidParameterCannotBeNilError("task")
	}

	tracer := debug.NewTracer(task, tracing.ShouldTrace("resources.subnet"), "(%s)", sgInstance.GetID()).Entering()
	defer tracer.Exiting()

	// -- Unbind Security Group from Subnet and attached Hosts
	xerr = instance.Alter(func(_ data.Clonable, props *serialize.JSONProperties) fail.Error {
		var subnetHosts *propertiesv1.SubnetHosts
		innerXErr := props.Inspect(subnetproperty.HostsV1, func(clonable data.Clonable) fail.Error {
			var ok bool
			subnetHosts, ok = clonable.(*propertiesv1.SubnetHosts)
			if !ok {
				return fail.InconsistentError("'*propertiesv1.SubnetHosts' expected, '%s' provided", reflect.TypeOf(clonable).String())
			}
			return nil
		})
		if innerXErr != nil {
			return innerXErr
		}

		return props.Alter(subnetproperty.SecurityGroupsV1, func(clonable data.Clonable) fail.Error {
			ssgV1, ok := clonable.(*propertiesv1.SubnetSecurityGroups)
			if !ok {
				return fail.InconsistentError("'*propertiesv1.SubnetSecurityGroups' expected, '%s' provided", reflect.TypeOf(clonable).String())
			}

			sgID := sgInstance.GetID()
			// Check if the security group is listed for the host, inot already registered for the host with the exact same state
			found := false
			for k := range ssgV1.ByID {
				if k == sgID {
					found = true
					break
				}
			}
			// If not found, consider request successful
			if !found {
				return nil
			}

			// unbind security group from Subnet on cloud provider side
			innerXErr := sgInstance.(*SecurityGroup).unbindFromSubnetHosts(ctx, taskUnbindFromHostsAttachedToSubnetParams{subnetID: instance.GetID(), subnetName: instance.GetName(), subnetHosts: subnetHosts})
			if innerXErr != nil {
				return innerXErr
			}

			// updates the metadata
			delete(ssgV1.ByID, sgID)
			delete(ssgV1.ByName, sgInstance.GetName())
			return nil
		})
	})
	if xerr != nil {
		return xerr
	}

	// -- Remove Subnet reference in Security Group
	return sgInstance.Alter(func(_ data.Clonable, props *serialize.JSONProperties) fail.Error {
		return props.Alter(securitygroupproperty.SubnetsV1, func(clonable data.Clonable) fail.Error {
			sgsV1, ok := clonable.(*propertiesv1.SecurityGroupSubnets)
			if !ok {
				return fail.InconsistentError("'*propertiesv1.SecurityGroupSubnets' expected, '%s' provided", reflect.TypeOf(clonable).String())
			}

			delete(sgsV1.ByID, instance.GetID())
			delete(sgsV1.ByName, instance.GetName())
			return nil
		})
	})
}

// ListSecurityGroups returns a slice of security groups bound to Subnet
func (instance *Subnet) ListSecurityGroups(ctx context.Context, state securitygroupstate.Enum) (list []*propertiesv1.SecurityGroupBond, xerr fail.Error) {
	defer fail.OnPanic(&xerr)

	var emptyList []*propertiesv1.SecurityGroupBond
	if instance == nil || instance.IsNull() {
		return emptyList, fail.InvalidInstanceError()
	}
	if ctx == nil {
		return emptyList, fail.InvalidParameterCannotBeNilError("ctx")
	}

	task, xerr := concurrency.TaskFromContext(ctx)
	xerr = debug.InjectPlannedFail(xerr)
	if xerr != nil {
		switch xerr.(type) {
		case *fail.ErrNotAvailable:
			task, xerr = concurrency.VoidTask()
			if xerr != nil {
				return emptyList, xerr
			}
		default:
			return emptyList, xerr
		}
	}

	if task.Aborted() {
		return emptyList, fail.AbortedError(nil, "aborted")
	}

	tracer := debug.NewTracer(task, tracing.ShouldTrace("resources.subnet"), "(%s)", state.String()).Entering()
	defer tracer.Exiting()

	instance.lock.RLock()
	defer instance.lock.RUnlock()

	return list, instance.Inspect(func(_ data.Clonable, props *serialize.JSONProperties) fail.Error {
		return props.Inspect(subnetproperty.SecurityGroupsV1, func(clonable data.Clonable) fail.Error {
			ssgV1, ok := clonable.(*propertiesv1.SubnetSecurityGroups)
			if !ok {
				return fail.InconsistentError("'*propertiesv1.SubnetSecurityGroups' expected, '%s' provided", reflect.TypeOf(clonable).String())
			}

			list = FilterBondsByKind(ssgV1.ByID, state)
			return nil
		})
	})
}

// EnableSecurityGroup enables a binded security group to Subnet
func (instance *Subnet) EnableSecurityGroup(ctx context.Context, sgInstance resources.SecurityGroup) (xerr fail.Error) {
	defer fail.OnPanic(&xerr)

	if instance == nil || instance.IsNull() {
		return fail.InvalidInstanceError()
	}
	if ctx == nil {
		return fail.InvalidParameterCannotBeNilError("ctx")
	}
	if sgInstance == nil {
		return fail.InvalidParameterCannotBeNilError("sgInstance")
	}

	task, xerr := concurrency.TaskFromContext(ctx)
	xerr = debug.InjectPlannedFail(xerr)
	if xerr != nil {
		switch xerr.(type) {
		case *fail.ErrNotAvailable:
			task, xerr = concurrency.VoidTask()
			if xerr != nil {
				return xerr
			}
		default:
			return xerr
		}
	}

	if task.Aborted() {
		return fail.AbortedError(nil, "aborted")
	}

	tracer := debug.NewTracer(task, tracing.ShouldTrace("resources.subnet"), "(%s)", sgInstance.GetID()).Entering()
	defer tracer.Exiting()

	instance.lock.Lock()
	defer instance.lock.Unlock()

	svc := instance.GetService()
	return instance.Alter(func(clonable data.Clonable, props *serialize.JSONProperties) fail.Error {
		abstractSubnet, ok := clonable.(*abstract.Subnet)
		if !ok {
			return fail.InconsistentError("'*abstract.Subnet' expected, '%s' provided", reflect.TypeOf(clonable).String())
		}

		var subnetHosts *propertiesv1.SubnetHosts
		innerXErr := props.Inspect(subnetproperty.HostsV1, func(clonable data.Clonable) fail.Error {
			var ok bool
			subnetHosts, ok = clonable.(*propertiesv1.SubnetHosts)
			if !ok {
				return fail.InconsistentError("'*propertiesv1.SubnetHosts' expected, '%s' provided", reflect.TypeOf(clonable))
			}
			return nil
		})
		if innerXErr != nil {
			return innerXErr
		}

		return props.Inspect(subnetproperty.SecurityGroupsV1, func(clonable data.Clonable) fail.Error {
			nsgV1, ok := clonable.(*propertiesv1.SubnetSecurityGroups)
			if !ok {
				return fail.InconsistentError("'*propertiesv1.SubnetSecurityGroups' expected, '%s' provided", reflect.TypeOf(clonable).String())
			}

			var asg *abstract.SecurityGroup
			innerXErr := sgInstance.Inspect(func(clonable data.Clonable, _ *serialize.JSONProperties) fail.Error {
				var ok bool
				if asg, ok = clonable.(*abstract.SecurityGroup); !ok {
					return fail.InconsistentError("'*abstract.SecurityGroup' expected, '%s' provided", reflect.TypeOf(clonable).String())
				}

				return nil
			})
			if innerXErr != nil {
				return innerXErr
			}

			// First check if the security group is not already registered for the host with the exact same state
			var found bool
			for k := range nsgV1.ByID {
				if task.Aborted() {
					return fail.AbortedError(nil, "aborted")
				}

				if k == asg.ID {
					found = true
				}
			}
			if !found {
				return fail.NotFoundError("security group '%s' is not binded to Subnet '%s'", sgInstance.GetName(), instance.GetID())
			}

			// Do security group stuff to enable it
			if svc.GetCapabilities().CanDisableSecurityGroup {
				if innerXErr = svc.EnableSecurityGroup(asg); innerXErr != nil {
					return innerXErr
				}
			} else {
				if innerXErr = sgInstance.(*SecurityGroup).unsafeBindToSubnet(ctx, abstractSubnet, subnetHosts, resources.SecurityGroupEnable, resources.KeepCurrentSecurityGroupMark); innerXErr != nil {
					switch innerXErr.(type) {
					case *fail.ErrDuplicate:
						// security group already bound to Subnet with the same state, considered as a success
						debug.IgnoreError(innerXErr)
					default:
						return innerXErr
					}
				}
			}

			// update metadata
			nsgV1.ByID[asg.ID].Disabled = false
			return nil
		})
	})
}

// DisableSecurityGroup disables an already binded security group on Subnet
func (instance *Subnet) DisableSecurityGroup(ctx context.Context, sg resources.SecurityGroup) (xerr fail.Error) {
	defer fail.OnPanic(&xerr)

	if instance == nil || instance.IsNull() {
		return fail.InvalidInstanceError()
	}
	if ctx == nil {
		return fail.InvalidParameterCannotBeNilError("ctx")
	}
	if sg == nil {
		return fail.InvalidParameterCannotBeNilError("sg")
	}

	task, xerr := concurrency.TaskFromContext(ctx)
	xerr = debug.InjectPlannedFail(xerr)
	if xerr != nil {
		switch xerr.(type) {
		case *fail.ErrNotAvailable:
			task, xerr = concurrency.VoidTask()
			if xerr != nil {
				return xerr
			}
		default:
			return xerr
		}
	}

	if task.Aborted() {
		return fail.AbortedError(nil, "aborted")
	}

	tracer := debug.NewTracer(task, tracing.ShouldTrace("resources.subnet"), "(%s)", sg.GetID()).Entering()
	defer tracer.Exiting()

	instance.lock.Lock()
	defer instance.lock.Unlock()

	svc := instance.GetService()
	return instance.Alter(func(clonable data.Clonable, props *serialize.JSONProperties) fail.Error {
		abstractSubnet, ok := clonable.(*abstract.Subnet)
		if !ok {
			return fail.InconsistentError("'*abstract.Subnet' expected, '%s' provided", reflect.TypeOf(clonable).String())
		}

		var subnetHosts *propertiesv1.SubnetHosts
		innerXErr := props.Inspect(subnetproperty.HostsV1, func(clonable data.Clonable) fail.Error {
			var ok bool
			subnetHosts, ok = clonable.(*propertiesv1.SubnetHosts)
			if !ok {
				return fail.InconsistentError("'*propertiesv1.SubnetHosts' expected, '%s' provided", reflect.TypeOf(clonable).String())
			}
			return nil
		})
		if innerXErr != nil {
			return innerXErr
		}

		return props.Inspect(subnetproperty.SecurityGroupsV1, func(clonable data.Clonable) fail.Error {
			nsgV1, ok := clonable.(*propertiesv1.SubnetSecurityGroups)
			if !ok {
				return fail.InconsistentError("'*propertiesv1.SubnetSecurityGroups' expected, '%s' provided", reflect.TypeOf(clonable).String())
			}

			var abstractSG *abstract.SecurityGroup
			innerXErr := sg.Inspect(func(clonable data.Clonable, _ *serialize.JSONProperties) fail.Error {
				var ok bool
				if abstractSG, ok = clonable.(*abstract.SecurityGroup); !ok {
					return fail.InconsistentError("'*abstract.SecurityGroup' expected, '%s' provided", reflect.TypeOf(clonable).String())
				}

				return nil
			})
			if innerXErr != nil {
				return xerr
			}

			// First check if the security group is not already registered for the host with the exact same state
			if _, ok := nsgV1.ByID[abstractSG.ID]; !ok {
				return fail.NotFoundError("security group '%s' is not bound to Subnet '%s'", sg.GetName(), instance.GetID())
			}

			if svc.GetCapabilities().CanDisableSecurityGroup {
				if innerXErr = svc.DisableSecurityGroup(abstractSG); innerXErr != nil {
					return innerXErr
				}
			} else {
				// Do security group stuff to disable it
				if innerXErr = sg.(*SecurityGroup).unsafeBindToSubnet(ctx, abstractSubnet, subnetHosts, resources.SecurityGroupDisable, resources.KeepCurrentSecurityGroupMark); innerXErr != nil {
					switch innerXErr.(type) {
					case *fail.ErrNotFound:
						// security group not bound to Subnet, considered as a success
						debug.IgnoreError(innerXErr)
					default:
						return innerXErr
					}
				}
			}

			// update metadata
			nsgV1.ByID[abstractSG.ID].Disabled = true
			return nil
		})
	})
}

// InspectGatewaySecurityGroup returns the instance of SecurityGroup in Subnet related to external access on gateways
func (instance *Subnet) InspectGatewaySecurityGroup() (sgInstance resources.SecurityGroup, xerr fail.Error) {
	defer fail.OnPanic(&xerr)

	sgInstance = SecurityGroupNullValue()
	if instance == nil || instance.IsNull() {
		return sgInstance, fail.InvalidInstanceError()
	}

	instance.lock.RLock()
	defer instance.lock.RUnlock()

	xerr = instance.Review(func(clonable data.Clonable, _ *serialize.JSONProperties) (innerXErr fail.Error) {
		as, ok := clonable.(*abstract.Subnet)
		if !ok {
			return fail.InconsistentError("'*abstract.Subnet' expected, '%s' provided", reflect.TypeOf(clonable).String())
		}

		sgInstance, innerXErr = LoadSecurityGroup(instance.GetService(), as.GWSecurityGroupID)
		return innerXErr
	})
	return sgInstance, xerr
}

// InspectInternalSecurityGroup returns the instance of SecurityGroup for internal security inside the Subnet
func (instance *Subnet) InspectInternalSecurityGroup() (sg resources.SecurityGroup, xerr fail.Error) {
	defer fail.OnPanic(&xerr)

	sg = SecurityGroupNullValue()
	if instance == nil || instance.IsNull() {
		return sg, fail.InvalidInstanceError()
	}

	instance.lock.RLock()
	defer instance.lock.RUnlock()

	xerr = instance.Review(func(clonable data.Clonable, _ *serialize.JSONProperties) (innerXErr fail.Error) {
		as, ok := clonable.(*abstract.Subnet)
		if !ok {
			return fail.InconsistentError("'*abstract.Subnet' expected, '%s' provided", reflect.TypeOf(clonable).String())
		}

		sg, innerXErr = LoadSecurityGroup(instance.GetService(), as.InternalSecurityGroupID)
		return innerXErr
	})
	return sg, xerr
}

// InspectPublicIPSecurityGroup returns the instance of SecurityGroup in Subnet for Hosts with Public IP (which does not apply on gateways)
func (instance *Subnet) InspectPublicIPSecurityGroup() (sg resources.SecurityGroup, xerr fail.Error) {
	defer fail.OnPanic(&xerr)

	sg = SecurityGroupNullValue()
	if instance == nil || instance.IsNull() {
		return sg, fail.InvalidInstanceError()
	}

	instance.lock.RLock()
	defer instance.lock.RUnlock()

	xerr = instance.Review(func(clonable data.Clonable, _ *serialize.JSONProperties) (innerXErr fail.Error) {
		as, ok := clonable.(*abstract.Subnet)
		if !ok {
			return fail.InconsistentError("'*abstract.Subnet' expected, '%s' provided", reflect.TypeOf(clonable).String())
		}

		sg, innerXErr = LoadSecurityGroup(instance.GetService(), as.PublicIPSecurityGroupID)
		return innerXErr
	})
	return sg, xerr
}

// CreateSubnetWithoutGateway creates a Subnet named like 'singleHostName', without gateway
func (instance *Subnet) CreateSubnetWithoutGateway(ctx context.Context, req abstract.SubnetRequest) (xerr fail.Error) {
	defer fail.OnPanic(&xerr)

	// Note: do not use .isNull() here
	if instance == nil {
		return fail.InvalidInstanceError()
	}
	if ctx == nil {
		return fail.InvalidParameterCannotBeNilError("ctx")
	}

	task, xerr := concurrency.TaskFromContext(ctx)
	xerr = debug.InjectPlannedFail(xerr)
	if xerr != nil {
		switch xerr.(type) {
		case *fail.ErrNotAvailable:
			task, xerr = concurrency.VoidTask()
			if xerr != nil {
				return xerr
			}
		default:
			return xerr
		}
	}

	tracer := debug.NewTracer(task, tracing.ShouldTrace("resources.subnet"),
		"('%s', '%s', %s, <sizing>, '%s', %v)", req.Name, req.CIDR, req.IPVersion.String(), req.ImageRef, req.HA).WithStopwatch().Entering()
	defer tracer.Exiting()

	instance.lock.Lock()
	defer instance.lock.Unlock()

	xerr = instance.unsafeCreateSubnet(ctx, req)
	xerr = debug.InjectPlannedFail(xerr)
	if xerr != nil {
		return xerr
	}

	// --- Updates Subnet state in metadata ---
	xerr = instance.unsafeFinalizeSubnetCreation()
	xerr = debug.InjectPlannedFail(xerr)
	return xerr
}<|MERGE_RESOLUTION|>--- conflicted
+++ resolved
@@ -439,7 +439,8 @@
 	}
 
 	tracer := debug.NewTracer(task, tracing.ShouldTrace("resources.subnet"),
-		"('%s', '%s', %s, <sizing>, '%s', %v)", req.Name, req.CIDR, req.IPVersion.String(), req.ImageRef, req.HA).WithStopwatch().Entering()
+		"('%s', '%s', %s, <sizing>, '%s', %v)", req.Name, req.CIDR, req.IPVersion.String(), req.ImageRef, req.HA,
+	).WithStopwatch().Entering()
 	defer tracer.Exiting()
 
 	instance.lock.Lock()
@@ -565,7 +566,7 @@
 		if caps.PrivateVirtualIP {
 			logrus.Info("Driver support private Virtual IP, honoring the failover setup for gateways.")
 		} else {
-			logrus.Warnf("Driver does not support private Virtual IP, cannot set up failover of Subnet default route.")
+			logrus.Warning("Driver does not support private Virtual IP, cannot set up failover of Subnet default route.")
 			failover = false
 		}
 	}
@@ -692,6 +693,8 @@
 }
 
 func (instance *Subnet) unsafeCreateGateways(ctx context.Context, req abstract.SubnetRequest, gwname string, gwSizing *abstract.HostSizingRequirements, sgs map[string]struct{}) (ferr fail.Error) {
+	// FIXME: review this function
+
 	svc := instance.GetService()
 	if gwSizing == nil {
 		gwSizing = &abstract.HostSizingRequirements{MinGPU: -1}
@@ -898,7 +901,7 @@
 				// Starting from here, deletes the primary gateway if exiting with error
 				defer func() {
 					if ferr != nil && !req.KeepOnFailure {
-						logrus.Warnf("Cleaning up on failure, deleting gateway '%s'... because of '%s'", primaryGateway.GetName(), ferr.Error())
+						logrus.Debugf("Cleaning up on failure, deleting gateway '%s'...", primaryGateway.GetName())
 						derr := primaryGateway.RelaxedDeleteHost(context.Background())
 						derr = debug.InjectPlannedFail(derr)
 						if derr != nil {
@@ -1757,13 +1760,8 @@
 }
 
 var (
-<<<<<<< HEAD
-	currentSubnetAbstractContextKey   = "removing_subnet_abstract"
-	currentSubnetPropertiesContextKey = "removing_subnet_properties"
-=======
 	currentSubnetAbstractContextKey   = "current_subnet_abstract"
 	currentSubnetPropertiesContextKey = "current_subnet_properties"
->>>>>>> e952eff6
 )
 
 // Delete deletes a Subnet
@@ -1777,36 +1775,6 @@
 		return fail.InvalidParameterCannotBeNilError("ctx")
 	}
 
-<<<<<<< HEAD
-	var (
-		subnetAbstract *abstract.Subnet
-		subnetHosts    *propertiesv1.SubnetHosts
-	)
-	xerr = instance.Review(func(clonable data.Clonable, props *serialize.JSONProperties) fail.Error {
-		var ok bool
-		subnetAbstract, ok = clonable.(*abstract.Subnet)
-		if !ok {
-			return fail.InconsistentError("'*abstract.Subnet' expected, '%s' provided", reflect.TypeOf(clonable).String())
-		}
-		ctx = context.WithValue(ctx, currentSubnetAbstractContextKey, subnetAbstract)
-		ctx = context.WithValue(ctx, currentSubnetPropertiesContextKey, props)
-
-		return props.Inspect(subnetproperty.HostsV1, func(clonable data.Clonable) fail.Error {
-			var ok bool
-			subnetHosts, ok = clonable.(*propertiesv1.SubnetHosts)
-			if !ok {
-				return fail.InconsistentError("'*propertiesv1.SubnetHosts' expected, '%s' provided", reflect.TypeOf(clonable).String())
-			}
-
-			return nil
-		})
-	})
-	if xerr != nil {
-		return xerr
-	}
-
-=======
->>>>>>> e952eff6
 	task, xerr := concurrency.TaskFromContext(ctx)
 	xerr = debug.InjectPlannedFail(xerr)
 	if xerr != nil {
@@ -2911,7 +2879,8 @@
 	}
 
 	tracer := debug.NewTracer(task, tracing.ShouldTrace("resources.subnet"),
-		"('%s', '%s', %s, <sizing>, '%s', %v)", req.Name, req.CIDR, req.IPVersion.String(), req.ImageRef, req.HA).WithStopwatch().Entering()
+		"('%s', '%s', %s, <sizing>, '%s', %v)", req.Name, req.CIDR, req.IPVersion.String(), req.ImageRef, req.HA,
+	).WithStopwatch().Entering()
 	defer tracer.Exiting()
 
 	instance.lock.Lock()
