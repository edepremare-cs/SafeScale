/*
 * Copyright 2018-2020, CS Systemes d'Information, http://csgroup.eu
 *
 * Licensed under the Apache License, Version 2.0 (the "License");
 * you may not use this file except in compliance with the License.
 * You may obtain a copy of the License at
 *
 *     http://www.apache.org/licenses/LICENSE-2.0
 *
 * Unless required by applicable law or agreed to in writing, software
 * distributed under the License is distributed on an "AS IS" BASIS,
 * WITHOUT WARRANTIES OR CONDITIONS OF ANY KIND, either express or implied.
 * See the License for the specific language governing permissions and
 * limitations under the License.
 */

package operations

import (
	"fmt"
	"github.com/CS-SI/SafeScale/lib/server/iaas/stacks"
	"github.com/CS-SI/SafeScale/lib/server/resources/enums/securitygroupstate"
	"github.com/CS-SI/SafeScale/lib/server/resources/enums/subnetproperty"
	"os"
	"os/user"
	"reflect"
	"strconv"
	"strings"
	"time"

	"github.com/sirupsen/logrus"

	"github.com/CS-SI/SafeScale/lib/protocol"
	"github.com/CS-SI/SafeScale/lib/server/iaas"
	"github.com/CS-SI/SafeScale/lib/server/iaas/userdata"
	"github.com/CS-SI/SafeScale/lib/server/resources"
	"github.com/CS-SI/SafeScale/lib/server/resources/abstract"
	"github.com/CS-SI/SafeScale/lib/server/resources/enums/featuretargettype"
	"github.com/CS-SI/SafeScale/lib/server/resources/enums/hostproperty"
	"github.com/CS-SI/SafeScale/lib/server/resources/enums/hoststate"
	"github.com/CS-SI/SafeScale/lib/server/resources/enums/installmethod"
	"github.com/CS-SI/SafeScale/lib/server/resources/operations/converters"
	propertiesv1 "github.com/CS-SI/SafeScale/lib/server/resources/properties/v1"
	propertiesv2 "github.com/CS-SI/SafeScale/lib/server/resources/properties/v2"
	"github.com/CS-SI/SafeScale/lib/system"
	"github.com/CS-SI/SafeScale/lib/utils/cli/enums/outputs"
	"github.com/CS-SI/SafeScale/lib/utils/concurrency"
	"github.com/CS-SI/SafeScale/lib/utils/data"
	"github.com/CS-SI/SafeScale/lib/utils/debug"
	"github.com/CS-SI/SafeScale/lib/utils/debug/tracing"
	"github.com/CS-SI/SafeScale/lib/utils/fail"
	"github.com/CS-SI/SafeScale/lib/utils/retry"
	"github.com/CS-SI/SafeScale/lib/utils/retry/enums/verdict"
	"github.com/CS-SI/SafeScale/lib/utils/serialize"
	"github.com/CS-SI/SafeScale/lib/utils/strprocess"
	"github.com/CS-SI/SafeScale/lib/utils/temporal"
)

const (
	// hostsFolderName is the technical name of the container used to store networks info
	hostsFolderName = "hosts"

	defaultHostSecurityGroupNamePattern = "host_%s.%s.%s" // host_<hostname>.<subnet name>.<network name> should be unique across a tenant
)

// host ...
// follows interface resources.Host
type host struct {
	*core

	installMethods                map[uint8]installmethod.Enum
	privateIP, publicIP, accessIP string
	sshProfile                    *system.SSHConfig
}

// NewHost ...
func NewHost(svc iaas.Service) (*host, fail.Error) {
	if svc == nil {
		return nil, fail.InvalidParameterError("svc", "cannot be nil")
	}

	coreInstance, xerr := newCore(svc, "host", hostsFolderName, &abstract.HostCore{})
	if xerr != nil {
		return nil, xerr
	}

	return &host{core: coreInstance}, nil
}

// nullHost returns a *host corresponding to NullValue
func nullHost() *host {
	return &host{core: nullCore()}
}

// LoadHost ...
func LoadHost(task concurrency.Task, svc iaas.Service, ref string) (_ resources.Host, xerr fail.Error) {
	if task.IsNull() {
		return nullHost(), fail.InvalidParameterError("task", "cannot be nil")
	}
	if svc == nil {
		return nullHost(), fail.InvalidParameterError("svc", "cannot be nil")
	}
	if ref == "" {
		return nullHost(), fail.InvalidParameterError("ref", "cannot be empty string")
	}
	defer fail.OnPanic(&xerr)

	rh, xerr := NewHost(svc)
	if xerr != nil {
		return nullHost(), xerr
	}

	// TODO: core.Read() does not check communication failure, side effect of limitations of Stow (waiting for stow replacement by rclone)
	if xerr = rh.Read(task, ref); xerr != nil {
		switch xerr.(type) {
		case *fail.ErrNotFound:
			// rewrite NotFoundError, user does not bother about metadata message
			return nullHost(), fail.NotFoundError("failed to find Host '%s'", ref)
		default:
			return nullHost(), xerr
		}
	}

	if xerr = rh.upgradeIfNeeded(task); xerr != nil {
		return nil, fail.Wrap(xerr, "failed to upgrade Host metadata")
	}

	// (re)cache information only if there was no error
	return rh, rh.cacheAccessInformation(task)
}

// upgradeIfNeeded upgrades Host properties if needed
func (rh *host) upgradeIfNeeded(task concurrency.Task) fail.Error {
	rh.SafeLock(task)
	defer rh.SafeUnlock(task)

	return rh.Alter(task, func(clonable data.Clonable, props *serialize.JSONProperties) fail.Error {

		// upgrade hostproperty.NetworkV1 to hostproperty.NetworkV2
		if !props.Lookup(hostproperty.NetworkV2) {
			xerr := props.Alter(task, hostproperty.NetworkV1, func(clonable data.Clonable) fail.Error {
				hnV1, ok := clonable.(*propertiesv1.HostNetwork)
				if !ok {
					return fail.InconsistentError("'*propertiesv1.HostNetworking' expected, '%s' provided", reflect.TypeOf(clonable).String())
				}
				innerXErr := props.Alter(task, hostproperty.NetworkV2, func(clonable data.Clonable) fail.Error {
					hnV2, ok := clonable.(*propertiesv2.HostNetworking)
					if !ok {
						return fail.InconsistentError("'*propertiesv2.HostNetworking' expected, '%s' provided", reflect.TypeOf(clonable).String())
					}
					hnV2.DefaultSubnetID = hnV1.DefaultNetworkID
					hnV2.IPv4Addresses = hnV1.IPv4Addresses
					hnV2.IPv6Addresses = hnV1.IPv6Addresses
					hnV2.IsGateway = hnV1.IsGateway
					hnV2.PublicIPv4 = hnV1.PublicIPv4
					hnV2.PublicIPv6 = hnV1.PublicIPv6
					hnV2.SubnetsByID = hnV1.NetworksByID
					hnV2.SubnetsByName = hnV1.NetworksByName
					return nil
				})
				if innerXErr != nil {
					return innerXErr
				}
				// FIXME: clean old property or leave it ? will differ from v2 through time if Subnets are added for example
				//hnV1 = &propertiesv1.HostNetworking{}
				return nil
			})
			if xerr != nil {
				return xerr
			}
		}

		return nil
	})
}

// cacheAccessInformation loads in cache SSH configuration to access host; this information will not change over time
func (rh *host) cacheAccessInformation(task concurrency.Task) fail.Error {
	svc := rh.GetService()

	rh.SafeLock(task)
	defer rh.SafeUnlock(task)

	return rh.Inspect(task, func(clonable data.Clonable, props *serialize.JSONProperties) fail.Error {
		var primaryGatewayConfig, secondaryGatewayConfig *system.SSHConfig

		ahc, ok := clonable.(*abstract.HostCore)
		if !ok {
			return fail.InconsistentError("'*abstract.HostCore' expected, '%s' provided", reflect.TypeOf(clonable).String())
		}

		innerXErr := props.Inspect(task, hostproperty.NetworkV2, func(clonable data.Clonable) fail.Error {
			hnV2, ok := clonable.(*propertiesv2.HostNetworking)
			if !ok {
				return fail.InconsistentError("'*propertiesv2.HostNetworking' expected, '%s' provided", reflect.TypeOf(clonable).String())
			}

			if len(hnV2.IPv4Addresses) > 0 {
				rh.privateIP = hnV2.IPv4Addresses[hnV2.DefaultSubnetID]
				if rh.privateIP == "" {
					rh.privateIP = hnV2.IPv6Addresses[hnV2.DefaultSubnetID]
				}
			}
			rh.publicIP = hnV2.PublicIPv4
			if rh.publicIP == "" {
				rh.publicIP = hnV2.PublicIPv6
			}
			if rh.publicIP != "" {
				rh.accessIP = rh.publicIP
			} else {
				rh.accessIP = rh.privateIP
			}

			if !hnV2.IsGateway {
				rs, xerr := LoadSubnet(task, svc, "", hnV2.DefaultSubnetID)
				if xerr != nil {
					return xerr
				}
				rgw, xerr := rs.GetGateway(task, true)
				if xerr != nil {
					return xerr
				}
				gwErr := rgw.Inspect(task, func(clonable data.Clonable, _ *serialize.JSONProperties) fail.Error {
					gwahc, ok := clonable.(*abstract.HostCore)
					if !ok {
						return fail.InconsistentError("'*abstract.HostCore' expected, '%s' provided", reflect.TypeOf(clonable).String())
					}
					ip := rgw.(*host).getAccessIP(task)
					primaryGatewayConfig = &system.SSHConfig{
						PrivateKey: gwahc.PrivateKey,
						Port:       22,
						Host:       ip,
						User:       abstract.DefaultUser,
					}
					return nil
				})
				if gwErr != nil {
					return gwErr
				}

				// Secondary gateway may not exist...
				rgw, xerr = rs.GetGateway(task, false)
				if xerr != nil {
					if _, ok := xerr.(*fail.ErrNotFound); !ok {
						return xerr
					}
				} else {
					gwErr = rgw.Inspect(task, func(clonable data.Clonable, _ *serialize.JSONProperties) fail.Error {
						gwahc, ok := clonable.(*abstract.HostCore)
						if !ok {
							return fail.InconsistentError("'*abstract.HostCore' expected, '%s' provided", reflect.TypeOf(clonable).String())
						}
						secondaryGatewayConfig = &system.SSHConfig{
							PrivateKey: gwahc.PrivateKey,
							Port:       22,
							Host:       rgw.(*host).getAccessIP(task),
							User:       abstract.DefaultUser,
						}
						return nil
					})
					if gwErr != nil {
						return gwErr
					}
				}
			}
			return nil
		})
		if innerXErr != nil {
			return innerXErr
		}
		rh.sshProfile = &system.SSHConfig{
			Port:                   22,
			Host:                   rh.accessIP,
			User:                   abstract.DefaultUser,
			PrivateKey:             ahc.PrivateKey,
			GatewayConfig:          primaryGatewayConfig,
			SecondaryGatewayConfig: secondaryGatewayConfig,
		}
		return nil
	})
}

// IsNull tests if instance is nil or empty
func (rh *host) IsNull() bool {
	return rh == nil || rh.core.IsNull()
}

// Browse walks through host folder and executes a callback for each entries
func (rh host) Browse(task concurrency.Task, callback func(*abstract.HostCore) fail.Error) (xerr fail.Error) {
	if rh.IsNull() {
		return fail.InvalidInstanceError()
	}
	if task.IsNull() {
		return fail.InvalidParameterError("task", "cannot be nil")
	}
	if callback == nil {
		return fail.InvalidParameterError("callback", "cannot be nil")
	}

	return rh.core.BrowseFolder(task, func(buf []byte) fail.Error {
		ahc := abstract.NewHostCore()
		if xerr = ahc.Deserialize(buf); xerr != nil {
			return xerr
		}
		return callback(ahc)
	})
}

// ForceGetState returns the current state of the provider host
func (rh *host) ForceGetState(task concurrency.Task) (state hoststate.Enum, _ fail.Error) {
	state = hoststate.UNKNOWN
	if rh.IsNull() {
		return state, fail.InvalidInstanceError()
	}
	if task.IsNull() {
		return state, fail.InvalidParameterError("task", "cannot be nil")
	}

	if xerr := rh.Reload(task); xerr != nil {
		return state, xerr
	}
	xerr := rh.Inspect(task, func(clonable data.Clonable, _ *serialize.JSONProperties) fail.Error {
		ahc, ok := clonable.(*abstract.HostCore)
		if !ok {
			return fail.InconsistentError("'*abstract.HostCore' expected, '%s' provided", reflect.TypeOf(clonable).String())
		}
		state = ahc.LastState
		return nil

	})
	return state, xerr
}

// Reload reloads host from metadata and current host state on provider state
func (rh *host) Reload(task concurrency.Task) fail.Error {
	if rh.IsNull() {
		return fail.InvalidInstanceError()
	}
	if task.IsNull() {
		return fail.InvalidParameterError("task", "cannot be nil")
	}

	// Read data from metadata storage
	hostID := rh.GetID()
	xerr := retry.WhileUnsuccessfulDelay1Second(
		func() error {
			return rh.Read(task, hostID)
		},
		10*time.Second,
	)
	if xerr != nil {
		// If retry timed out, log it and return error ErrNotFound
		if _, ok := xerr.(*retry.ErrTimeout); ok {
			xerr = fail.NotFoundError("metadata of host '%s' not found; host deleted?", hostID)
		}
		return xerr
	}

	// Request host inspection from provider
	ahf, xerr := rh.GetService().InspectHost(rh.GetID())
	if xerr != nil {
		return xerr
	}

	// Updates the host metadata
	xerr = rh.Alter(task, func(clonable data.Clonable, props *serialize.JSONProperties) fail.Error {
		ahc, ok := clonable.(*abstract.HostCore)
		if !ok {
			return fail.InconsistentError("'*abstract.HostCore' expected, '%s' received", reflect.TypeOf(clonable).String())
		}
		changed := false
		if ahc.LastState != ahf.CurrentState {
			ahc.LastState = ahf.CurrentState
			changed = true
		}

		innerXErr := props.Alter(task, hostproperty.SizingV1, func(clonable data.Clonable) fail.Error {
			hostSizingV1, ok := clonable.(*propertiesv1.HostSizing)
			if !ok {
				return fail.InconsistentError("'*propertiesv2.HostSizing' expected, '%s' provided", reflect.TypeOf(clonable).String())
			}
			allocated := converters.HostEffectiveSizingFromAbstractToPropertyV1(ahf.Sizing)
			// FIXME: how to compare the 2 structs ?
			if allocated != hostSizingV1.AllocatedSize {
				hostSizingV1.AllocatedSize = allocated
				changed = true
			}
			return nil
		})
		if innerXErr != nil {
			return innerXErr
		}

		// Updates host property propertiesv1.HostNetworking
		innerXErr = props.Alter(task, hostproperty.NetworkV2, func(clonable data.Clonable) fail.Error {
			hnV2, ok := clonable.(*propertiesv2.HostNetworking)
			if !ok {
				return fail.InconsistentError("'*propertiesv2.HostNetworking' expected, '%s' provided", reflect.TypeOf(clonable).String())
			}
			_ = hnV2.Replace(converters.HostNetworkingFromAbstractToPropertyV2(*ahf.Networking))
			return nil
		})
		if innerXErr != nil {
			return innerXErr
		}
		if !changed {
			return fail.AlteredNothingError()
		}
		return nil
	})
	if xerr != nil {
		switch xerr.(type) {
		case *fail.ErrAlteredNothing:
			return nil
		default:
			return xerr
		}
	}

	return rh.cacheAccessInformation(task)
}

// GetState returns the last known state of the host, without forced inspect
func (rh host) GetState(task concurrency.Task) (state hoststate.Enum) {
	state = hoststate.UNKNOWN
	if rh.IsNull() || task.IsNull() {
		return state
	}

	_ = rh.Inspect(task, func(clonable data.Clonable, _ *serialize.JSONProperties) fail.Error {
		ahc, ok := clonable.(*abstract.HostCore)
		if !ok {
			return fail.InconsistentError("'*abstract.HostCore' expected, '%s' provided", reflect.TypeOf(clonable).String())
		}
		state = ahc.LastState
		return nil
	})
	return state
}

// Create creates a new host and its metadata
// If the metadata is already carrying a host, returns fail.ErrNotAvailable
func (rh *host) Create(task concurrency.Task, hostReq abstract.HostRequest, hostDef abstract.HostSizingRequirements) (_ *userdata.Content, xerr fail.Error) {
	if rh.IsNull() {
		return nil, fail.InvalidInstanceError()
	}
	if task.IsNull() {
		return nil, fail.InvalidParameterError("task", "cannot be nil")
	}
	hostname := rh.GetName()
	if hostname != "" {
		return nil, fail.NotAvailableError("already carrying host '%s'", hostname)
	}

	tracer := debug.NewTracer(task, tracing.ShouldTrace("resources.host"), "(%s)", hostReq.ResourceName).WithStopwatch().Entering()
	defer tracer.Exiting()
	//defer fail.OnExitLogError(&xerr, "failed to create host")
	defer fail.OnPanic(&xerr)

	svc := rh.GetService()

	// Check if host exists and is managed bySafeScale
	if _, xerr = LoadHost(task, svc, hostReq.ResourceName); xerr != nil {
		switch xerr.(type) {
		case *fail.ErrNotFound:
		// continue
		default:
			return nil, fail.Wrap(xerr, "failed to check if host '%s' already exists", hostReq.ResourceName)
		}
	} else {
		return nil, fail.DuplicateError("'%s' already exists", hostReq.ResourceName)
	}

	// Check if host exists but is not managed by SafeScale
	if _, xerr = svc.InspectHostByName(hostReq.ResourceName); xerr != nil {
		switch xerr.(type) {
		case *fail.ErrNotFound:
			// continue
		default:
			return nil, fail.Wrap(xerr, "failed to check if host resource name '%s' is already used", hostReq.ResourceName)
		}
	} else {
		return nil, fail.DuplicateError("'%s' already exists (but not managed by SafeScale)", hostReq.ResourceName)
	}

	// If TemplateID is not explicitly provided, search the appropriate template to satisfy 'hostDef'
	if hostReq.TemplateID == "" {
		hostReq.TemplateID, xerr = rh.findTemplateID(hostDef)
		if xerr != nil {
			return nil, xerr
		}
	}

	// identify default Subnet
	var defaultSubnet resources.Subnet
	if len(hostReq.Subnets) > 0 {
		// By convention, default subnet is the first of the list
		as := hostReq.Subnets[0]
		if defaultSubnet, xerr = LoadSubnet(task, svc, "", as.ID); xerr != nil {
			return nil, xerr
		}
		if hostReq.DefaultRouteIP == "" {
			hostReq.DefaultRouteIP = defaultSubnet.(*subnet).getDefaultRouteIP(task)
		}
	} else {
		if defaultSubnet, _, xerr = getOrCreateDefaultSubnet(task, svc); xerr != nil {
			return nil, xerr
		}
		xerr = defaultSubnet.Inspect(task, func(clonable data.Clonable, _ *serialize.JSONProperties) fail.Error {
			as, ok := clonable.(*abstract.Subnet)
			if !ok {
				return fail.InconsistentError("'*abstract.Networking' expected, '%s' provided", reflect.TypeOf(clonable).String())
			}
			hostReq.Subnets = append(hostReq.Subnets, as)
			return nil
		})
		if xerr != nil {
			return nil, xerr
		}
	}

	// If hostReq.ImageID is not explicitly defined, find an image ID corresponding to the content of hostDef.Image
	if hostReq.ImageID == "" {
		hostReq.ImageID, xerr = rh.findImageID(&hostDef)
		if xerr != nil {
			return nil, fail.Wrap(xerr, "failed to find image to use on compute resource")
		}
	}

	hostReq.Password = "safescale" // VPL:for debugging purpose, remove if you see this!
	ahf, userdataContent, xerr := svc.CreateHost(hostReq)
	if xerr != nil {
		if _, ok := xerr.(*fail.ErrInvalidRequest); ok {
			return nil, xerr
		}
		return nil, fail.Wrap(xerr, "failed to create compute resource '%s'", hostReq.ResourceName)
	}

	defer func() {
		if xerr != nil && !hostReq.KeepOnFailure {
			derr := svc.DeleteHost(ahf.Core.ID)
			if derr != nil {
				logrus.Errorf("cleaning up after failure, failed to delete host '%s': %v", ahf.Core.Name, derr)
				_ = xerr.AddConsequence(derr)
			}
		}
	}()

	// Creates metadata early to "reserve" host name
	if xerr = rh.Carry(task, ahf.Core); xerr != nil {
		return nil, xerr
	}

	defer func() {
		if xerr != nil && !hostReq.KeepOnFailure {
			derr := rh.core.Delete(task)
			if derr != nil {
				logrus.Errorf("cleaning up after failure, failed to delete host '%s' metadata: %v", ahf.Core.Name, derr)
				_ = xerr.AddConsequence(derr)
			}
		}
	}()

	xerr = rh.Alter(task, func(_ data.Clonable, props *serialize.JSONProperties) fail.Error {
		innerXErr := props.Alter(task, hostproperty.SizingV1, func(clonable data.Clonable) fail.Error {
			hostSizingV1, ok := clonable.(*propertiesv1.HostSizing)
			if !ok {
				return fail.InconsistentError("'*propertiesv1.HostSizing' expected, '%s' provided", reflect.TypeOf(clonable).String())
			}
			hostSizingV1.AllocatedSize = converters.HostEffectiveSizingFromAbstractToPropertyV1(ahf.Sizing)
			hostSizingV1.RequestedSize = converters.HostSizingRequirementsFromAbstractToPropertyV1(hostDef)
			return nil
		})
		if innerXErr != nil {
			return innerXErr
		}

		// Sets host extension DescriptionV1
		innerXErr = props.Alter(task, hostproperty.DescriptionV1, func(clonable data.Clonable) fail.Error {
			hostDescriptionV1, ok := clonable.(*propertiesv1.HostDescription)
			if !ok {
				return fail.InconsistentError("'*propertiesv1.HostDescription' expected, '%s' provided", reflect.TypeOf(clonable).String())
			}
			_ = hostDescriptionV1.Replace(converters.HostDescriptionFromAbstractToPropertyV1(*ahf.Description))
			creator := ""
			hostname, _ := os.Hostname()
			if curUser, err := user.Current(); err == nil {
				creator = curUser.Username
				if hostname != "" {
					creator += "@" + hostname
				}
				if curUser.Name != "" {
					creator += " (" + curUser.Name + ")"
				}
			} else {
				creator = "unknown@" + hostname
			}
			hostDescriptionV1.Creator = creator
			return nil
		})
		if innerXErr != nil {
			return innerXErr
		}

		// Updates host property propertiesv2.HostNetworking
		innerXErr = props.Alter(task, hostproperty.NetworkV2, func(clonable data.Clonable) fail.Error {
			hnV2, ok := clonable.(*propertiesv2.HostNetworking)
			if !ok {
				return fail.InconsistentError("'*propertiesv2.HostNetworking' expected, '%s' provided", reflect.TypeOf(clonable).String())
			}
			_ = hnV2.Replace(converters.HostNetworkingFromAbstractToPropertyV2(*ahf.Networking))
			hnV2.DefaultSubnetID = defaultSubnet.GetID()
			hnV2.IsGateway = hostReq.IsGateway
			hnV2.PublicIPv4 = ahf.Networking.PublicIPv4
			hnV2.PublicIPv6 = ahf.Networking.PublicIPv6
			hnV2.SubnetsByID = ahf.Networking.SubnetsByID
			hnV2.SubnetsByName = ahf.Networking.SubnetsByName
			hnV2.IPv4Addresses = ahf.Networking.IPv4Addresses
			hnV2.IPv6Addresses = ahf.Networking.IPv6Addresses
			return nil
		})
		if innerXErr != nil {
			return innerXErr
		}

		// Updates properties in metadata
		return rh.setSecurityGroups(task, hostReq, defaultSubnet)
	})
	if xerr != nil {
		return nil, xerr
	}
	defer rh.onFailureUndoSetSecurityGroups(task, &xerr, hostReq.KeepOnFailure)

	if xerr = rh.cacheAccessInformation(task); xerr != nil {
		return nil, xerr
	}

	logrus.Infof("Compute resource created: '%s'", rh.GetName())

	// A host claimed ready by a Cloud provider is not necessarily ready
	// to be used until ssh service is up and running. So we wait for it before
	// claiming host is created
	logrus.Infof("Waiting start of SSH service on remote host '%s' ...", rh.GetName())

	// FIXME: configurable timeout here
	status, xerr := rh.waitInstallPhase(task, userdata.PHASE1_INIT, time.Duration(0))
	if xerr != nil {
		if _, ok := xerr.(*fail.ErrTimeout); ok {
			return nil, fail.Wrap(xerr, "timeout creating a host")
		}
		if abstract.IsProvisioningError(xerr) {
			logrus.Errorf("%+v", xerr)
			return nil, fail.Wrap(xerr, "error provisioning the new host, please check safescaled logs", rh.GetName())
		}
		return nil, xerr
	}

	xerr = rh.Alter(task, func(clonable data.Clonable, props *serialize.JSONProperties) fail.Error {
		// update host system property
		return props.Alter(task, hostproperty.SystemV1, func(clonable data.Clonable) fail.Error {
			systemV1, ok := clonable.(*propertiesv1.HostSystem)
			if !ok {
				return fail.InconsistentError("'*propertiesv1.HostSystem' expected, '%s' provided", reflect.TypeOf(clonable).String())
			}
			parts := strings.Split(status, ",")
			systemV1.Type = parts[1]
			systemV1.Flavor = parts[2]
			systemV1.Image = hostReq.ImageID
			return nil
		})
	})
	if xerr != nil {
		return nil, xerr
	}

<<<<<<< HEAD
	// Apply Security Group to new Host
	if subnetSecurityGroupID != "" {
		rsg, xerr := LoadSecurityGroup(task, svc, subnetSecurityGroupID)
		if xerr != nil {
			return nil, fail.Wrap(xerr, "failed to load Security Group %s", subnetSecurityGroupID)
		}
		if xerr = rh.BindSecurityGroup(task, rsg, resources.SecurityGroupEnable); xerr != nil {
			return nil, fail.Wrap(xerr, "failed to bind Subnet Security Group to Host")
		}
	}

	// -- Updates host link with networks --
	if !hostReq.IsGateway {
		for _, as := range hostReq.Subnets {
			if xerr := rh.updateNetwork(task, as.ID); xerr != nil {
				return nil, xerr
			}
		}
=======
	// -- Updates host link with subnets --
	//if !hostReq.IsGateway {
	if xerr := rh.updateSubnets(task, hostReq); xerr != nil {
		return nil, xerr
>>>>>>> 404b3bc6
	}
	defer rh.undoUpdateSubnets(task, hostReq, &xerr)
	//}

	if xerr = rh.finalizeProvisioning(task, hostReq, userdataContent); xerr != nil {
		return nil, xerr
	}
	//// Executes userdata.PHASE2_NETWORK_AND_SECURITY script to configure subnet and security
	//if xerr = rh.runInstallPhase(task, userdata.PHASE2_NETWORK_AND_SECURITY, userdataContent); xerr != nil {
	//	return nil, xerr
	//}
	//
	//// Reboot host
	//command := "sudo systemctl reboot"
	//if _, _, _, xerr = rh.Run(task, command, outputs.COLLECT, 0, 0); xerr != nil {
	//	return nil, xerr
	//}
	//
	//// if host is a gateway, executes userdata.PHASE3_GATEWAY_HIGH_AVAILABILITY script to configure subnet and security
	//if !hostReq.IsGateway {
	//	// execute userdata.PHASE4_SYSTEM_FIXES script to fix possible misconfiguration in system
	//	if xerr = rh.runInstallPhase(task, userdata.PHASE4_SYSTEM_FIXES, userdataContent); xerr != nil {
	//		return nil, xerr
	//	}
	//
	//	// Reboot host
	//	command = "sudo systemctl reboot"
	//	if _, _, _, xerr = rh.Run(task, command, outputs.COLLECT, 0, 0); xerr != nil {
	//		return nil, xerr
	//	}
	//
	//	// execute userdata.PHASE5_FINAL script to final install/configure of the host (no need to reboot)
	//	if xerr = rh.runInstallPhase(task, userdata.PHASE5_FINAL, userdataContent); xerr != nil {
	//		return nil, xerr
	//	}
	//
	//	// TODO: configurable timeout here
	//	if status, xerr = rh.waitInstallPhase(task, userdata.PHASE5_FINAL, time.Duration(0)); xerr != nil {
	//		if _, ok := xerr.(*fail.ErrTimeout); ok {
	//			return nil, fail.Wrap(xerr, "timeout creating a host")
	//		}
	//		if abstract.IsProvisioningError(xerr) {
	//			logrus.Errorf("%+v", xerr)
	//			return nil, fail.Wrap(xerr, "error provisioning the new host, please check safescaled logs", rh.GetName())
	//		}
	//		return nil, xerr
	//	}
	//} else {
	//	// TODO: configurable timeout here
	//	if status, xerr = rh.waitInstallPhase(task, userdata.PHASE2_NETWORK_AND_SECURITY, time.Duration(0)); xerr != nil {
	//		if _, ok := xerr.(*fail.ErrTimeout); ok {
	//			return nil, fail.Wrap(xerr, "timeout creating a host")
	//		}
	//		if abstract.IsProvisioningError(xerr) {
	//			logrus.Errorf("%+v", xerr)
	//			return nil, fail.Wrap(xerr, "error provisioning the new host, please check safescaled logs", rh.GetName())
	//		}
	//		return nil, xerr
	//	}
	//}

	logrus.Infof("host '%s' created successfully", rh.GetName())
	return userdataContent, nil
}

// setSecurityGroups sets the Security Groups for the host
func (rh *host) setSecurityGroups(task concurrency.Task, req abstract.HostRequest, defaultSubnet resources.Subnet) fail.Error {
	return rh.properties.Alter(task, hostproperty.SecurityGroupsV1, func(clonable data.Clonable) (innerXErr fail.Error) {
		hsgV1, ok := clonable.(*propertiesv1.HostSecurityGroups)
		if !ok {
			return fail.InconsistentError("'*propertiesv1.HostSecurityGroups' expected, '%s' provided", reflect.TypeOf(clonable).String())
		}

		var (
			sg resources.SecurityGroup
			as *abstract.Subnet
		)
		svc := rh.GetService()

		subnetCount := len(req.Subnets)
		isolatedHost := !req.IsGateway && req.PublicIP && (subnetCount == 0 || (subnetCount == 1 && defaultSubnet.GetName() == abstract.SingleHostNetworkName))

		//sgs := []string{}
		//if !s.cfgOpts.UseFloatingIP {
		//	if request.IsGateway || (request.PublicIP && (subnetCount == 0 || (subnetCount == 1 && defaultSubnet.Name == abstract.SingleHostNetworkName))) {
		//		sgs = append(sgs, defaultSubnet.GWSecurityGroupID)
		//	}
		//}
		//// DO NOT add Subnet internal Security Group if host is a Single Host with public IP; this kind of host needs to be isolated (not perfect with Security Group but it's a start)
		//if request.IsGateway || !request.PublicIP || (subnetCount == 1 && defaultSubnet.Name != abstract.SingleHostNetworkName) || subnetCount > 1 {
		//	sgs = append(sgs, defaultSubnet.InternalSecurityGroupID)
		//}
		if req.IsGateway || isolatedHost {
			innerXErr = defaultSubnet.Inspect(task, func(clonable data.Clonable, props *serialize.JSONProperties) fail.Error {
				var ok bool
				as, ok = clonable.(*abstract.Subnet)
				if !ok {
					return fail.InconsistentError("'*abstract.Subnet' expected, '%s' provided", reflect.TypeOf(clonable).String())
				}
				return nil
			})
			if innerXErr != nil {
				return innerXErr
			}

			sg, innerXErr = LoadSecurityGroup(task, svc, as.GWSecurityGroupID)
			if innerXErr != nil {
				return fail.Wrap(innerXErr, "failed to query Subnet '%s' Security Group '%s'", defaultSubnet.GetName(), as.GWSecurityGroupID)
			}
			if innerXErr = sg.BindToHost(task, rh, resources.SecurityGroupEnable, resources.MarkSecurityGroupAsSupplemental); innerXErr != nil {
				return fail.Wrap(innerXErr, "failed to apply Subnet's Security Group for gateway '%s' on host '%s'", sg.GetName(), req.ResourceName)
			}

			defer func() {
				if innerXErr != nil && !req.KeepOnFailure {
					if derr := sg.UnbindFromHost(task, rh); derr != nil {
						_ = innerXErr.AddConsequence(fail.Wrap(derr, "cleaning up on failure, failed to unbind Security Group '%s' from Host '%s'", sg.GetName(), rh.GetName()))
					}
				}
			}()

			item := &propertiesv1.SecurityGroupBond{
				ID:         sg.GetID(),
				Name:       sg.GetName(),
				Disabled:   false,
				FromSubnet: true,
			}
			hsgV1.ByID[item.ID] = item
			hsgV1.ByName[item.Name] = item.ID
		}

		// Apply internal Security Group of each subnets
		if req.IsGateway || !isolatedHost {
			defer func() {
				if innerXErr != nil && !req.KeepOnFailure {
					var (
						derr   error
						errors []error
					)
					for _, v := range req.Subnets {
						if sg, derr = LoadSecurityGroup(task, svc, v.InternalSecurityGroupID); derr == nil {
							derr = sg.UnbindFromHost(task, rh)
						}
						if derr != nil {
							errors = append(errors, derr)
						}
					}
					if len(errors) > 0 {
						_ = innerXErr.AddConsequence(fail.Wrap(fail.NewErrorList(errors), "failed to unbind Subnets Security Group from host '%s'", sg.GetName(), req.ResourceName))
					}
				}
			}()

			for _, v := range req.Subnets {
				sg, xerr := LoadSecurityGroup(task, svc, v.InternalSecurityGroupID)
				if xerr != nil {
					return fail.Wrap(xerr, "failed to load Subnet '%s' internal Security Group %s", v.Name, v.InternalSecurityGroupID)
				}
				if xerr = sg.BindToHost(task, rh, resources.SecurityGroupEnable, resources.MarkSecurityGroupAsSupplemental); xerr != nil {
					return fail.Wrap(xerr, "failed to apply Subnet '%s' internal Security Group '%s' to host '%s'", v.Name, sg.GetName(), req.ResourceName)
				}

				// register security group in properties
				item := &propertiesv1.SecurityGroupBond{
					ID:         sg.GetID(),
					Name:       sg.GetName(),
					Disabled:   false,
					FromSubnet: true,
				}
				hsgV1.ByID[item.ID] = item
				hsgV1.ByName[item.Name] = item.ID
			}
		}

		// Create and bind a dedicated Security Group to the host (with no rules by default)
		var (
			rn resources.Network
			an *abstract.Network
		)
		if rn, innerXErr = defaultSubnet.InspectNetwork(task); innerXErr == nil {
			innerXErr = rn.Inspect(task, func(clonable data.Clonable, _ *serialize.JSONProperties) fail.Error {
				var ok bool
				an, ok = clonable.(*abstract.Network)
				if !ok {
					return fail.InconsistentError("'*abstract.Network' expected, '%s' provided", reflect.TypeOf(clonable).String())
				}
				return nil
			})
		}
		if innerXErr != nil {
			return fail.Wrap(innerXErr, "failed to query Network of Subnet '%s'", defaultSubnet.GetName())
		}
		sgName := fmt.Sprintf(defaultHostSecurityGroupNamePattern, req.ResourceName, defaultSubnet.GetName(), an.Name)
		hostSG, xerr := NewSecurityGroup(svc)
		if xerr != nil {
			return fail.Wrap(xerr, "failed to instantiate a new Security Group")
		}
		if xerr = hostSG.Create(task, an.ID, sgName, fmt.Sprintf("Host %s default Security Group", req.ResourceName), abstract.SecurityGroupRules{}); xerr != nil {
			return fail.Wrap(xerr, "failed to create Host '%s' default Security Group '%s'", req.ResourceName, sgName)
		}

		// Starting from here, delete host Security group if exiting with error
		defer func() {
			if innerXErr != nil && !req.KeepOnFailure {
				if derr := hostSG.Delete(task); derr != nil {
					_ = innerXErr.AddConsequence(fail.Wrap(derr, "cleaning unp on failure, failed to delete Host's Security Group '%s'", hostSG.GetName()))
				}
			}
		}()

		// Bind freshly created Security Group to the host as default
		if xerr = hostSG.BindToHost(task, rh, resources.SecurityGroupEnable, resources.MarkSecurityGroupAsDefault); xerr != nil {
			return fail.Wrap(xerr, "failed to bind Security Group '%s' to host '%s'", sgName, req.ResourceName)
		}

		// Starting from here, unbind hosts security group if exiting with error
		defer func() {
			if innerXErr != nil && !req.KeepOnFailure {
				if derr := hostSG.UnbindFromHost(task, rh); derr != nil {
					_ = innerXErr.AddConsequence(fail.Wrap(derr, "cleaning up on failure, failed to unbind Security Group '%s' from Host '%s'", hostSG.GetName(), rh.GetName()))
				}
			}
		}()

		// register the security group in properties
		item := &propertiesv1.SecurityGroupBond{
			ID:         hostSG.GetID(),
			Name:       hostSG.GetName(),
			Disabled:   false,
			FromSubnet: false,
		}
		hsgV1.ByID[item.ID] = item
		hsgV1.ByName[item.Name] = item.ID
		hsgV1.DefaultID = item.ID

		// Unbind "default" Security Group from Host if it is bound
		if sgName = svc.GetDefaultSecurityGroupName(); sgName != "" {
			rsg, innerXErr := svc.InspectSecurityGroup(sgName)
			if innerXErr != nil {
				switch innerXErr.(type) {
				case *fail.ErrNotFound:
				// ignore this error
				default:
					return innerXErr
				}
			} else if innerXErr = svc.UnbindSecurityGroupFromHost(rsg.GetID(), rh.GetID()); innerXErr != nil {
				switch innerXErr.(type) {
				case *fail.ErrNotFound:
					// Consider a security group not found as a successful unbind
				default:
					return fail.Wrap(innerXErr, "failed to unbind Security Group '%s' from Host", sgName)
				}
			}
		}

		return nil
	})
}

func (rh *host) onFailureUndoSetSecurityGroups(task concurrency.Task, errorPtr *fail.Error, keepOnFailure bool) {
	if errorPtr == nil {
		logrus.Errorf("trying to call a cancel function from a nil error; cancel not run")
		return
	}
	if *errorPtr != nil && !keepOnFailure {
		svc := rh.GetService()
		derr := rh.Alter(task, func(_ data.Clonable, props *serialize.JSONProperties) fail.Error {
			return props.Alter(task, hostproperty.SecurityGroupsV1, func(clonable data.Clonable) (innerXErr fail.Error) {
				hsgV1, ok := clonable.(*propertiesv1.HostSecurityGroups)
				if !ok {
					return fail.InconsistentError("'*propertiesv1.HostSecurityGroups' expected, '%s' provided", reflect.TypeOf(clonable).String())
				}
				var (
					opXErr fail.Error
					sg     resources.SecurityGroup
					errors []error
				)

				// unbind security groups
				for _, v := range hsgV1.ByName {
					if sg, opXErr = LoadSecurityGroup(task, svc, v); opXErr == nil {
						opXErr = sg.UnbindFromHost(task, rh)
					}
					if opXErr != nil {
						errors = append(errors, opXErr)
					}
				}
				if len(errors) > 0 {
					return fail.Wrap(fail.NewErrorList(errors), "cleaning up on failure, failed to unbind Security Groups from Host")
				}

				// delete host default security group
				if hsgV1.DefaultID != "" {
					sg, innerXErr = LoadSecurityGroup(task, svc, hsgV1.DefaultID)
					if innerXErr != nil {
						switch innerXErr.(type) {
						case *fail.ErrNotFound:
						// consider non existence as a deletion success
						default:
							return innerXErr
						}
					} else {
						if innerXErr = sg.Delete(task); innerXErr != nil {
							return innerXErr
						}
					}
				}
				return nil
			})
		})
		if derr != nil {
			_ = (*errorPtr).AddConsequence(fail.Wrap(derr, "cleaning up on failure, failed to cleanup Security Groups"))
		}
	}
}

func (rh host) findTemplateID(hostDef abstract.HostSizingRequirements) (string, fail.Error) {
	svc := rh.GetService()
	useScannerDB := hostDef.MinGPU > 0 || hostDef.MinCPUFreq > 0
	templates, xerr := svc.SelectTemplatesBySize(hostDef, useScannerDB)
	if xerr != nil {
		return "", fail.Wrap(xerr, "failed to find template corresponding to requested resources")
	}
	var template abstract.HostTemplate
	if len(templates) > 0 {
		template = *(templates[0])
		msg := fmt.Sprintf("Selected host template: '%s' (%d core%s", template.Name, template.Cores, strprocess.Plural(uint(template.Cores)))
		if template.CPUFreq > 0 {
			msg += fmt.Sprintf(" at %.01f GHz", template.CPUFreq)
		}
		msg += fmt.Sprintf(", %.01f GB RAM, %d GB disk", template.RAMSize, template.DiskSize)
		if template.GPUNumber > 0 {
			msg += fmt.Sprintf(", %d GPU%s", template.GPUNumber, strprocess.Plural(uint(template.GPUNumber)))
			if template.GPUType != "" {
				msg += fmt.Sprintf(" %s", template.GPUType)
			}
		}
		msg += ")"
		logrus.Infof(msg)
	} else {
		logrus.Errorf("failed to find template corresponding to requested resources")
		return "", fail.Wrap(xerr, "failed to find template corresponding to requested resources")
	}
	return template.ID, nil
}

func (rh host) findImageID(hostDef *abstract.HostSizingRequirements) (string, fail.Error) {
	svc := rh.GetService()
	if hostDef.Image == "" {
		cfg, xerr := svc.GetConfigurationOptions()
		if xerr != nil {
			return "", xerr
		}
		hostDef.Image = cfg.GetString("DefaultImage")
	}

	var img *abstract.Image
	xerr := retry.WhileUnsuccessfulDelay1Second(
		func() error {
			var innerXErr fail.Error
			img, innerXErr = svc.SearchImage(hostDef.Image)
			return innerXErr
		},
		10*time.Second,
	)
	if xerr != nil {
		return "", xerr
	}
	return img.ID, nil
}

// runInstallPhase uploads then starts script corresponding to phase 'phase'
func (rh host) runInstallPhase(task concurrency.Task, phase userdata.Phase, userdataContent *userdata.Content) fail.Error {
	// execute userdata 'final' (phase4) script to final install/configure of the host (no need to reboot)
	content, xerr := userdataContent.Generate(phase)
	if xerr != nil {
		return xerr
	}
	file := fmt.Sprintf("/opt/safescale/var/tmp/user_data.%s.sh", phase)
	if xerr = rh.PushStringToFile(task, string(content), file, "", ""); xerr != nil {
		return xerr
	}
	command := fmt.Sprintf("sudo bash %s; exit $?", file)
	// Executes the script on the remote host
	retcode, _, stderr, xerr := rh.Run(task, command, outputs.COLLECT, 0, 0)
	if xerr != nil {
		return fail.Wrap(xerr, "failed to apply configuration phase '%s'", phase)
	}
	if retcode != 0 {
		if retcode == 255 {
			return fail.NewError("failed to execute install phase '%s' on host '%s': SSH connection failed", phase, rh.GetName())
		}
		return fail.NewError("failed to execute install phase '%s' on host '%s': %s", phase, rh.GetName(), stderr)
	}
	return nil
}

func (rh *host) waitInstallPhase(task concurrency.Task, phase userdata.Phase, timeout time.Duration) (string, fail.Error) {
	sshDefaultTimeout := int(temporal.GetHostTimeout().Minutes())
	if sshDefaultTimeoutCandidate := os.Getenv("SSH_TIMEOUT"); sshDefaultTimeoutCandidate != "" {
		num, err := strconv.Atoi(sshDefaultTimeoutCandidate)
		if err == nil {
			logrus.Debugf("Using custom timeout of %d minutes", num)
			sshDefaultTimeout = num
		}
	}
	sshCfg := rh.getSSHConfig(task)

	// TODO: configurable timeout here
	status, xerr := sshCfg.WaitServerReady(task, string(phase), time.Duration(sshDefaultTimeout)*time.Minute)
	if xerr != nil {
		if _, ok := xerr.(*fail.ErrTimeout); ok {
			return status, fail.Wrap(xerr, "timeout creating a host")
		}
		if abstract.IsProvisioningError(xerr) {
			logrus.Errorf("%+v", xerr)
			return status, fail.Wrap(xerr, "error creating host '%s': error provisioning the new host, please check safescaled logs", rh.GetName())
		}
		return status, xerr
	}
	return status, nil
}

// updateSubnets updates subnets on which host is attached and host property HostNetworkV2
func (rh *host) updateSubnets(task concurrency.Task, req abstract.HostRequest) fail.Error {
	// If host is a gateway, do not add it as host attached to the Subnet, it's considered as part of the subnet
	if !req.IsGateway {
		return rh.Alter(task, func(clonable data.Clonable, props *serialize.JSONProperties) fail.Error {
			return props.Alter(task, hostproperty.NetworkV2, func(clonable data.Clonable) fail.Error {
				hnV2, ok := clonable.(*propertiesv2.HostNetworking)
				if !ok {
					return fail.InconsistentError("'*propertiesv2.HostNetworking' expected, '%s' provided", reflect.TypeOf(clonable).String())
				}

				hostID := rh.GetID()
				hostName := rh.GetName()

				for _, as := range req.Subnets {
					rs, innerXErr := LoadSubnet(task, rh.core.GetService(), "", as.ID)
					if innerXErr != nil {
						return innerXErr
					}

					innerXErr = rs.Alter(task, func(clonable data.Clonable, properties *serialize.JSONProperties) fail.Error {
						return properties.Alter(task, subnetproperty.HostsV1, func(clonable data.Clonable) fail.Error {
							subnetHostsV1, ok := clonable.(*propertiesv1.SubnetHosts)
							if !ok {
								return fail.InconsistentError("'*propertiesv1.SubnetHosts' expected, '%s' provided", reflect.TypeOf(clonable).String())
							}

							subnetHostsV1.ByName[hostName] = hostID
							subnetHostsV1.ByID[hostID] = hostName
							return nil
						})
					})
					if innerXErr != nil {
						return innerXErr
					}

					hnV2.SubnetsByID[as.ID] = as.Name
					hnV2.SubnetsByName[as.Name] = as.ID
				}
				return nil
			})
		})
	}
	return nil
}

// undoUpdateSubnets removes what updateSubnets have done
func (rh *host) undoUpdateSubnets(task concurrency.Task, req abstract.HostRequest, errorPtr *fail.Error) {
	if errorPtr != nil && *errorPtr != nil && !req.IsGateway && !req.KeepOnFailure {
		xerr := rh.Alter(task, func(clonable data.Clonable, props *serialize.JSONProperties) fail.Error {
			return props.Alter(task, hostproperty.NetworkV2, func(clonable data.Clonable) fail.Error {
				hsV1, ok := clonable.(*propertiesv2.HostNetworking)
				if !ok {
					return fail.InconsistentError("'*propertiesv2.HostNetworking' expected, '%s' provided", reflect.TypeOf(clonable).String())
				}

				hostID := rh.GetID()
				hostName := rh.GetName()

				for _, as := range req.Subnets {
					rs, innerXErr := LoadSubnet(task, rh.core.GetService(), "", as.ID)
					if innerXErr != nil {
						return innerXErr
					}

					innerXErr = rs.Alter(task, func(clonable data.Clonable, properties *serialize.JSONProperties) fail.Error {
						return properties.Alter(task, subnetproperty.HostsV1, func(clonable data.Clonable) fail.Error {
							subnetHostsV1, ok := clonable.(*propertiesv1.SubnetHosts)
							if !ok {
								return fail.InconsistentError("'*propertiesv1.SubnetHosts' expected, '%s' provided", reflect.TypeOf(clonable).String())
							}

							delete(subnetHostsV1.ByID, hostID)
							delete(subnetHostsV1.ByName, hostName)
							return nil
						})
					})
					if innerXErr != nil {
						return innerXErr
					}

					delete(hsV1.SubnetsByID, as.ID)
					delete(hsV1.SubnetsByName, as.ID)
				}
				return nil
			})
		})
		if xerr != nil {
			_ = (*errorPtr).AddConsequence(fail.Wrap(xerr, "cleaning up on failure, failed to remove Host relationships with Subnets"))
		}
	}
}

func (rh *host) finalizeProvisioning(task concurrency.Task, req abstract.HostRequest, userdataContent *userdata.Content) fail.Error {
	// Executes userdata.PHASE2_NETWORK_AND_SECURITY script to configure subnet and security
	if xerr := rh.runInstallPhase(task, userdata.PHASE2_NETWORK_AND_SECURITY, userdataContent); xerr != nil {
		return xerr
	}

	// Reboot host
	command := "sudo systemctl reboot"
	if _, _, _, xerr := rh.Run(task, command, outputs.COLLECT, 0, 0); xerr != nil {
		return xerr
	}

	// if host is not a gateway, executes userdata.PHASE4 and 5 script to configure subnet and security
	// For a gateway, userdata.PHASE3 to 5 have to be run explicitly (cf. operations/subnet.go)
	if !req.IsGateway {
		// execute userdata.PHASE4_SYSTEM_FIXES script to fix possible misconfiguration in system
		if xerr := rh.runInstallPhase(task, userdata.PHASE4_SYSTEM_FIXES, userdataContent); xerr != nil {
			return xerr
		}

		// Reboot host
		command = "sudo systemctl reboot"
		if _, _, _, xerr := rh.Run(task, command, outputs.COLLECT, 0, 0); xerr != nil {
			return xerr
		}

		// execute userdata.PHASE5_FINAL script to final install/configure of the host (no need to reboot)
		if xerr := rh.runInstallPhase(task, userdata.PHASE5_FINAL, userdataContent); xerr != nil {
			return xerr
		}

		// TODO: configurable timeout here
		if _, xerr := rh.waitInstallPhase(task, userdata.PHASE5_FINAL, time.Duration(0)); xerr != nil {
			if _, ok := xerr.(*fail.ErrTimeout); ok {
				return fail.Wrap(xerr, "timeout creating a host")
			}
			if abstract.IsProvisioningError(xerr) {
				logrus.Errorf("%+v", xerr)
				return fail.Wrap(xerr, "error provisioning the new host, please check safescaled logs", rh.GetName())
			}
			return xerr
		}
	}
	return nil
}

// WaitSSHReady waits until SSH responds successfully
func (rh *host) WaitSSHReady(task concurrency.Task, timeout time.Duration) (string, fail.Error) {
	if rh.IsNull() {
		return "", fail.InvalidInstanceError()
	}
	if task.IsNull() {
		return "", fail.InvalidParameterError("task", "cannot be nil")
	}

	return rh.waitInstallPhase(task, userdata.PHASE5_FINAL, timeout)
}

// getOrCreateDefaultSubnet gets network abstract.SingleHostNetworkName or create it if necessary
func getOrCreateDefaultSubnet(task concurrency.Task, svc iaas.Service) (rs resources.Subnet, gw resources.Host, xerr fail.Error) {
	rn, xerr := LoadNetwork(task, svc, abstract.SingleHostNetworkName)
	if xerr != nil {
		switch xerr.(type) {
		case *fail.ErrNotFound:
		// continue
		default:
			return nil, nil, xerr
		}
	}
	if rn == nil {
		rn, xerr = NewNetwork(svc)
		if xerr != nil {
			return nil, nil, xerr
		}
		req := abstract.NetworkRequest{
			Name: abstract.SingleHostNetworkName,
			CIDR: stacks.DefaultNetworkCIDR,
		}
		xerr = rn.Create(task, req)
		if xerr != nil {
			return nil, nil, xerr
		}

		defer func() {
			if xerr != nil {
				derr := rn.Delete(task)
				if derr != nil {
					_ = xerr.AddConsequence(derr)
				}
			}
		}()
	}

	rs, xerr = LoadSubnet(task, svc, rn.GetID(), abstract.SingleHostSubnetName)
	if xerr != nil {
		switch xerr.(type) {
		case *fail.ErrNotFound:
		default:
			return nil, nil, xerr
		}
	}
	if rs.IsNull() {
		rs, xerr = NewSubnet(svc)
		if xerr != nil {
			return nil, nil, xerr
		}
		var DNSServers []string
		if opts, xerr := svc.GetConfigurationOptions(); xerr != nil {
			switch xerr.(type) {
			case *fail.ErrNotFound:
			default:
				return nil, nil, xerr
			}
		} else {
			DNSServers = strings.Split(opts.GetString("DNSServers"), ",")
		}
		req := abstract.SubnetRequest{
			Name:       abstract.SingleHostSubnetName,
			CIDR:       "10.0.0.0/17",
			DNSServers: DNSServers,
			HA:         false,
		}
		if xerr = rs.Create(task, req, "", nil); xerr != nil {
			return nil, nil, xerr
		}

		defer func() {
			if xerr != nil {
				derr := rs.Delete(task)
				if derr != nil {
					_ = xerr.AddConsequence(fail.Wrap(derr, "cleaning up on failure, failed to delete subnet '%s'", abstract.SingleHostSubnetName))
				}
			}
		}()
	}

	rh, xerr := rs.GetGateway(task, true)
	if xerr != nil {
		return nil, nil, xerr
	}

	return rs, rh, nil
}

// Delete deletes a host with its metadata and updates subnet links
func (rh *host) Delete(task concurrency.Task) fail.Error {
	if rh.IsNull() {
		return fail.InvalidInstanceError()
	}
	if task.IsNull() {
		return fail.InvalidParameterError("task", "cannot be nil")
	}

	rh.SafeLock(task)
	defer rh.SafeUnlock(task)

	xerr := rh.Alter(task, func(clonable data.Clonable, props *serialize.JSONProperties) fail.Error {
		// Don't remove a host that is a gateway
		return props.Inspect(task, hostproperty.NetworkV2, func(clonable data.Clonable) fail.Error {
			hostNetworkV2, ok := clonable.(*propertiesv2.HostNetworking)
			if !ok {
				return fail.InconsistentError("'*propertiesv2.HostNetworking' expected, '%s' provided", reflect.TypeOf(clonable).String())
			}
			if hostNetworkV2.IsGateway {
				return fail.NotAvailableError("cannot delete host, it's a gateway that can only be deleted through its subnet")
			}
			return nil
		})

		//// Don't remove a host having shares that are currently remotely mounted
		//var shares map[string]*propertiesv1.HostShare
		//innerXErr = properties.Inspect(task, hostproperty.SharesV1, func(clonable data.Clonable) fail.Error {
		//	sharesV1, ok := clonable.(*propertiesv1.HostShares)
		//	if !ok {
		//		return fail.InconsistentError("'*propertiesv1.HostShares' expected, '%s' provided", reflect.TypeOf(clonable).String())
		//	}
		//	shares = sharesV1.ByID
		//	shareCount := len(shares)
		//	for _, hostShare := range shares {
		//		count := len(hostShare.ClientsByID)
		//		if count > 0 {
		//			// clients found, checks if these clients already exists...
		//			for _, hostID := range hostShare.ClientsByID {
		//				_, inErr := LoadHost(task, svc, hostID)
		//				if inErr == nil {
		//					return fail.NotAvailableError("exports %d share%s and at least one share is mounted", shareCount, strprocess.Plural(uint(shareCount)))
		//				}
		//			}
		//		}
		//	}
		//	return nil
		//})
		//if innerXErr != nil {
		//	return innerXErr
		//}

		//// Don't remove a host with volumes attached
		//innerXErr = properties.Inspect(task, hostproperty.VolumesV1, func(clonable data.Clonable) fail.Error {
		//	hostVolumesV1, ok := clonable.(*propertiesv1.HostVolumes)
		//	if !ok {
		//		return fail.InconsistentError("'*propertiesv1.HostVolumes' expected, '%s' provided", reflect.TypeOf(clonable).String())
		//	}
		//	nAttached := len(hostVolumesV1.VolumesByID)
		//	if nAttached > 0 {
		//		return fail.NotAvailableError("host has %d volume%s attached", nAttached, strprocess.Plural(uint(nAttached)))
		//	}
		//	return nil
		//})
		//if innerXErr != nil {
		//	return innerXErr
		//}
	})
	if xerr != nil {
		return xerr
	}

	return rh.relaxedDeleteHost(task)

	//	// If host mounted shares, unmounts them before anything else
	//	var mounts []*propertiesv1.HostShare
	//	innerXErr = properties.Inspect(task, hostproperty.MountsV1, func(clonable data.Clonable) fail.Error {
	//		hostMountsV1, ok := clonable.(*propertiesv1.HostMounts)
	//		if !ok {
	//			return fail.InconsistentError("'*propertiesv1.HostMounts' expected, '%s' provided", reflect.TypeOf(clonable).String())
	//		}
	//		for _, i := range hostMountsV1.RemoteMountsByPath {
	//			// Retrieve share data
	//			objs, loopErr := NewShare(svc)
	//			if loopErr != nil {
	//				return loopErr
	//			}
	//			loopErr = objs.Read(task, i.ShareID)
	//			if loopErr != nil {
	//				return loopErr
	//			}
	//
	//			// Retrieve data about the server serving the share
	//			objserver, loopErr := objs.GetServer(task)
	//			if loopErr != nil {
	//				return loopErr
	//			}
	//			// Retrieve data about share from its server
	//			share, loopErr := objserver.GetShare(task, i.ShareID)
	//			if loopErr != nil {
	//				return loopErr
	//			}
	//			mounts = append(mounts, share)
	//		}
	//		return nil
	//	})
	//	if innerXErr != nil {
	//		return innerXErr
	//	}
	//
	//	// Unmounts tier shares mounted on host (done outside the previous host.properties.Reading() section, because
	//	// Unmount() have to lock for write, and won't succeed while host.properties.Reading() is running,
	//	// leading to a deadlock)
	//	for _, item := range mounts {
	//		objs, loopErr := LoadShare(task, svc, item.ID)
	//		if loopErr != nil {
	//			return loopErr
	//		}
	//		loopErr = objs.Unmount(task, rh)
	//		if loopErr != nil {
	//			return loopErr
	//		}
	//	}
	//
	//	// if host exports shares, delete them
	//	for _, share := range shares {
	//		objs, loopErr := LoadShare(task, svc, share.Name)
	//		if loopErr != nil {
	//			return loopErr
	//		}
	//		loopErr = objs.Delete(task)
	//		if loopErr != nil {
	//			return loopErr
	//		}
	//	}
	//
	//	// Update networks property propertiesv1.HostNetworking to remove the reference to the host
	//	innerXErr = properties.Inspect(task, hostproperty.NetworkV2, func(clonable data.Clonable) fail.Error {
	//		hostNetworkV2, ok := clonable.(*propertiesv2.HostNetworking)
	//		if !ok {
	//			return fail.InconsistentError("'*propertiesv2.HostNetworking' expected, '%s' provided", reflect.TypeOf(clonable).String())
	//		}
	//		hostID := rh.GetID()
	//		hostName := rh.GetName()
	//		var errors []error
	//		for k := range hostNetworkV2.SubnetsByID {
	//			rn, loopErr := LoadNetwork(task, svc, k)
	//			if loopErr != nil {
	//				logrus.Errorf(loopErr.Error())
	//				errors = append(errors, loopErr)
	//				continue
	//			}
	//			loopErr = rn.Alter(task, func(_ data.Clonable, netprops *serialize.JSONProperties) fail.Error {
	//				return netprops.Alter(task, networkproperty.HostsV1, func(clonable data.Clonable) fail.Error {
	//					networkHostsV1, ok := clonable.(*propertiesv1.NetworkHosts)
	//					if !ok {
	//						return fail.InconsistentError("'*propertiesv1.NetworkHosts' expected, '%s' provided", reflect.TypeOf(clonable).String())
	//					}
	//					delete(networkHostsV1.ByID, hostID)
	//					delete(networkHostsV1.ByName, hostName)
	//					return nil
	//				})
	//			})
	//			if loopErr != nil {
	//				logrus.Errorf(loopErr.Error())
	//				errors = append(errors, loopErr)
	//			}
	//		}
	//		return fail.NewErrorList(errors)
	//	})
	//	if innerXErr != nil {
	//		return innerXErr
	//	}
	//
	//	// Unbind Security Group from host
	//	innerXErr = properties.Alter(task, hostproperty.SecurityGroupsV1, func(clonable data.Clonable) fail.Error {
	//		hsgV1, ok := clonable.(*propertiesv1.HostSecurityGroups)
	//		if !ok {
	//			return fail.InconsistentError("'*propertiesv1.HostSecurityGroups' expected, '%s' provided", reflect.TypeOf(clonable).String())
	//		}
	//
	//		// Unbind Security Groups from Host
	//		var errors []error
	//		for _, v := range hsgV1.ByID {
	//			rsg, derr := LoadSecurityGroup(task, svc, v.ID)
	//			if derr == nil {
	//				derr = rsg.UnbindFromHost(task, rh)
	//			}
	//			if derr != nil {
	//				switch derr.(type) {
	//				case *fail.ErrNotFound:
	//					// Consider that a Security Group that cannot be loaded or is not bound as a success
	//				default:
	//					errors = append(errors, derr)
	//				}
	//			}
	//		}
	//		if len(errors) > 0 {
	//			return fail.Wrap(fail.NewErrorList(errors), "failed to unbind some Security Groups")
	//		}
	//
	//		// Delete default Security Group of Host
	//		if hsgV1.DefaultID != "" {
	//			rsg, derr := LoadSecurityGroup(task, svc, hsgV1.DefaultID)
	//			if derr == nil {
	//				derr = rsg.Delete(task)
	//			}
	//			if derr != nil {
	//				switch derr.(type) {
	//				case *fail.ErrNotFound:
	//					// Consider a Security Group that cannot be found as a success
	//				default:
	//					return fail.Wrap(derr, "failed to delete default Security Group of Host")
	//				}
	//			}
	//		}
	//		return nil
	//	})
	//	if innerXErr != nil {
	//		return fail.Wrap(innerXErr, "failed to unbind Security Groups from Host")
	//	}
	//
	//	// Conditions are met, delete host
	//	waitForDeletion := true
	//	delErr := retry.WhileUnsuccessfulDelay1Second(
	//		func() error {
	//			// FIXME: need to remove retry from svc.DeleteHost!
	//			err := svc.DeleteHost(hostID)
	//			if err != nil {
	//				if _, ok := err.(*fail.ErrNotFound); !ok {
	//					return fail.Wrap(err, "cannot delete host")
	//				}
	//				// logrus.Warn("host resource not found on provider side, host metadata will be removed for consistency")
	//				waitForDeletion = false
	//			}
	//			return nil
	//		},
	//		time.Minute*5,
	//	)
	//	if delErr != nil {
	//		return delErr
	//	}
	//
	//	// wait for effective host deletion
	//	if waitForDeletion {
	//		innerXErr = retry.WhileUnsuccessfulDelay5SecondsTimeout(
	//			func() error {
	//				// FIXME: need to remove retry from svc.GetHostState if the issues are not communication issues!
	//				if state, stateErr := svc.GetHostState(rh.GetID()); stateErr == nil {
	//					logrus.Warnf("While deleting the status was [%s]", state)
	//					if state == hoststate.ERROR {
	//						return fail.NotAvailableError("host is in state ERROR")
	//					}
	//				} else {
	//					return stateErr
	//				}
	//				return nil
	//			},
	//			time.Minute*2, // FIXME: static duration
	//		)
	//		if innerXErr != nil {
	//			return innerXErr
	//		}
	//	}
	//
	//	return nil
	//})
	//if xerr != nil {
	//	return xerr
	//}
	//
	//// Deletes metadata from Object Storage
	//if xerr = rh.core.Delete(task); xerr != nil {
	//	// If entry not found, considered as success
	//	if _, ok := xerr.(*fail.ErrNotFound); !ok {
	//		return xerr
	//	}
	//}
	//
	//newHost := nullHost()
	//*rh = *newHost
	//return nil
}

// relaxedDeleteHost is the method that really deletes a host, being a gateway or not
func (rh *host) relaxedDeleteHost(task concurrency.Task) fail.Error {
	if rh.IsNull() {
		return fail.InvalidInstanceError()
	}
	if task == nil {
		return fail.InvalidParameterError("task", "cannot be nil")
	}

	rh.SafeLock(task)
	defer rh.SafeUnlock(task)

	svc := rh.GetService()

	var shares map[string]*propertiesv1.HostShare
	xerr := rh.Inspect(task, func(_ data.Clonable, props *serialize.JSONProperties) fail.Error {
		// Don't remove a host having shares that are currently remotely mounted
		innerXErr := props.Inspect(task, hostproperty.SharesV1, func(clonable data.Clonable) fail.Error {
			sharesV1, ok := clonable.(*propertiesv1.HostShares)
			if !ok {
				return fail.InconsistentError("'*propertiesv1.HostShares' expected, '%s' provided", reflect.TypeOf(clonable).String())
			}
			shares = sharesV1.ByID
			shareCount := len(shares)
			for _, hostShare := range shares {
				count := len(hostShare.ClientsByID)
				if count > 0 {
					// clients found, checks if these clients already exists...
					for _, hostID := range hostShare.ClientsByID {
						_, inErr := LoadHost(task, svc, hostID)
						if inErr == nil {
							return fail.NotAvailableError("exports %d share%s and at least one share is mounted", shareCount, strprocess.Plural(uint(shareCount)))
						}
					}
				}
			}
			return nil
		})
		if innerXErr != nil {
			return innerXErr
		}

		// Don't remove a host with volumes attached
		return props.Inspect(task, hostproperty.VolumesV1, func(clonable data.Clonable) fail.Error {
			hostVolumesV1, ok := clonable.(*propertiesv1.HostVolumes)
			if !ok {
				return fail.InconsistentError("'*propertiesv1.HostVolumes' expected, '%s' provided", reflect.TypeOf(clonable).String())
			}
			nAttached := len(hostVolumesV1.VolumesByID)
			if nAttached > 0 {
				return fail.NotAvailableError("host has %d volume%s attached", nAttached, strprocess.Plural(uint(nAttached)))
			}
			return nil
		})
	})
	if xerr != nil {
		return xerr
	}

	xerr = rh.Alter(task, func(_ data.Clonable, props *serialize.JSONProperties) fail.Error {
		// If host mounted shares, unmounts them before anything else
		var mounts []*propertiesv1.HostShare
		innerXErr := props.Inspect(task, hostproperty.MountsV1, func(clonable data.Clonable) fail.Error {
			hostMountsV1, ok := clonable.(*propertiesv1.HostMounts)
			if !ok {
				return fail.InconsistentError("'*propertiesv1.HostMounts' expected, '%s' provided", reflect.TypeOf(clonable).String())
			}
			for _, i := range hostMountsV1.RemoteMountsByPath {
				// Retrieve item data
				rshare, loopErr := LoadShare(task, svc, i.ShareID)
				if loopErr != nil {
					return loopErr
				}

				// Retrieve data about the server serving the item
				rhServer, loopErr := rshare.GetServer(task)
				if loopErr != nil {
					return loopErr
				}
				// Retrieve data about item from its server
				item, loopErr := rhServer.GetShare(task, i.ShareID)
				if loopErr != nil {
					return loopErr
				}
				mounts = append(mounts, item)
			}
			return nil
		})
		if innerXErr != nil {
			return innerXErr
		}

		// Unmounts tier shares mounted on host (done outside the previous host.properties.Reading() section, because
		// Unmount() have to lock for write, and won't succeed while host.properties.Reading() is running,
		// leading to a deadlock)
		for _, item := range mounts {
			objs, loopErr := LoadShare(task, svc, item.ID)
			if loopErr != nil {
				return loopErr
			}
			loopErr = objs.Unmount(task, rh)
			if loopErr != nil {
				return loopErr
			}
		}

		// if host exports shares, delete them
		for _, v := range shares {
			objs, loopErr := LoadShare(task, svc, v.Name)
			if loopErr != nil {
				return loopErr
			}
			loopErr = objs.Delete(task)
			if loopErr != nil {
				return loopErr
			}
		}

		// Update networks property propertiesv1.HostNetworking to remove the reference to the host
		innerXErr = props.Inspect(task, hostproperty.NetworkV2, func(clonable data.Clonable) fail.Error {
			hostNetworkV2, ok := clonable.(*propertiesv2.HostNetworking)
			if !ok {
				return fail.InconsistentError("'*propertiesv2.HostNetworking' expected, '%s' provided", reflect.TypeOf(clonable).String())
			}
			hostID := rh.GetID()
			hostName := rh.GetName()
			var errors []error
			for k := range hostNetworkV2.SubnetsByID {
				rs, loopErr := LoadSubnet(task, svc, "", k)
				if loopErr != nil {
					logrus.Errorf(loopErr.Error())
					errors = append(errors, loopErr)
					continue
				}
				loopErr = rs.Alter(task, func(_ data.Clonable, netprops *serialize.JSONProperties) fail.Error {
					return netprops.Alter(task, subnetproperty.HostsV1, func(clonable data.Clonable) fail.Error {
						subnetHostsV1, ok := clonable.(*propertiesv1.SubnetHosts)
						if !ok {
							return fail.InconsistentError("'*propertiesv1.SubnetHosts' expected, '%s' provided", reflect.TypeOf(clonable).String())
						}
						delete(subnetHostsV1.ByID, hostID)
						delete(subnetHostsV1.ByName, hostName)
						return nil
					})
				})
				if loopErr != nil {
					logrus.Errorf(loopErr.Error())
					errors = append(errors, loopErr)
				}
			}
			if len(errors) > 0 {
				return fail.Wrap(fail.NewErrorList(errors), "failed to update metadata for Subnets of Host")
			}
			return nil
		})
		if innerXErr != nil {
			return innerXErr
		}

		// Unbind Security Group from host
		innerXErr = props.Alter(task, hostproperty.SecurityGroupsV1, func(clonable data.Clonable) fail.Error {
			hsgV1, ok := clonable.(*propertiesv1.HostSecurityGroups)
			if !ok {
				return fail.InconsistentError("'*propertiesv1.HostSecurityGroups' expected, '%s' provided", reflect.TypeOf(clonable).String())
			}

			// Unbind Security Groups from Host
			var errors []error
			for _, v := range hsgV1.ByID {
				rsg, derr := LoadSecurityGroup(task, svc, v.ID)
				if derr == nil {
					derr = rsg.UnbindFromHost(task, rh)
				}
				if derr != nil {
					switch derr.(type) {
					case *fail.ErrNotFound:
						// Consider that a Security Group that cannot be loaded or is not bound as a success
					default:
						errors = append(errors, derr)
					}
				}
			}
			if len(errors) > 0 {
				return fail.Wrap(fail.NewErrorList(errors), "failed to unbind some Security Groups")
			}

			// Delete default Security Group of Host
			if hsgV1.DefaultID != "" {
				rsg, derr := LoadSecurityGroup(task, svc, hsgV1.DefaultID)
				if derr == nil {
					derr = rsg.Delete(task)
				}
				if derr != nil {
					switch derr.(type) {
					case *fail.ErrNotFound:
						// Consider a Security Group that cannot be found as a success
					default:
						return fail.Wrap(derr, "failed to delete default Security Group of Host")
					}
				}
			}
			return nil
		})
		if innerXErr != nil {
			return fail.Wrap(innerXErr, "failed to unbind Security Groups from Host")
		}

		// Conditions are met, delete host
		waitForDeletion := true
		innerXErr = retry.WhileUnsuccessfulDelay1Second(
			func() error {
				derr := svc.DeleteHost(rh.GetID())
				if derr != nil {
					switch derr.(type) {
					case *fail.ErrNotFound:
						// A host not found is considered as a successful deletion
					default:
						return fail.Wrap(derr, "cannot delete host")
					}
					waitForDeletion = false
				}
				return nil
			},
			time.Minute*5, // FIXME: hardcoded timeout
		)
		if innerXErr != nil {
			return innerXErr
		}

		// wait for effective host deletion
		if waitForDeletion {
			innerXErr = retry.WhileUnsuccessfulDelay5SecondsTimeout(
				func() error {
					state, stateErr := svc.GetHostState(rh.GetID())
					if stateErr != nil {
						switch stateErr.(type) {
						case *fail.ErrNotFound:
						// If host is not found anymore, consider this as a success
						default:
							return stateErr
						}
					}
					if state == hoststate.ERROR {
						return fail.NotAvailableError("host is in state ERROR")
					}
					return nil
				},
				time.Minute*2, // FIXME: hardcoded duration
			)
			if innerXErr != nil {
				switch innerXErr.(type) {
				case *retry.ErrStopRetry:
					innerXErr = fail.ToError(innerXErr.Cause())
				}
			}
			if innerXErr != nil {
				switch innerXErr.(type) {
				case *fail.ErrNotFound:
				// continue
				default:
					return innerXErr
				}
			}
		}

		return nil
	})
	if xerr != nil {
		return xerr
	}

	// Deletes metadata from Object Storage
	if xerr = rh.core.Delete(task); xerr != nil {
		// If entry not found, considered as success
		if _, ok := xerr.(*fail.ErrNotFound); !ok {
			return xerr
		}
	}

	newHost := nullHost()
	*rh = *newHost
	return nil
}

// GetSSHConfig loads SSH configuration for host from metadata
//
// FIXME: system.SSHConfig should be able to carry data about secondary getGateway
//        Currently, if primary gateway is down, ssh to a host in the subnet will fail
func (rh host) GetSSHConfig(task concurrency.Task) (*system.SSHConfig, fail.Error) {
	if rh.IsNull() {
		return nil, fail.InvalidInstanceError()
	}
	if task.IsNull() {
		return nil, fail.InvalidParameterError("task", "cannot be nil")
	}

	return rh.getSSHConfig(task), nil
}

// getSSHConfig loads SSH configuration for host from metadata, for internal use
func (rh host) getSSHConfig(task concurrency.Task) *system.SSHConfig {
	if rh.IsNull() || task == nil {
		return &system.SSHConfig{}
	}

	rh.SafeRLock(task)
	defer rh.SafeRUnlock(task)
	return rh.sshProfile
}

// Run tries to execute command 'cmd' on the host
func (rh host) Run(task concurrency.Task, cmd string, outs outputs.Enum, connectionTimeout, executionTimeout time.Duration) (int, string, string, fail.Error) {
	if rh.IsNull() {
		return 0, "", "", fail.InvalidInstanceError()
	}
	if task == nil {
		return 0, "", "", fail.InvalidParameterError("task", "cannot be nil")
	}
	if cmd == "" {
		return 0, "", "", fail.InvalidParameterError("cmd", "cannot be empty string")
	}

	var (
		stdOut, stdErr string
		retCode        int
	)

	// retrieve ssh config to perform some commands
	ssh, xerr := rh.GetSSHConfig(task)
	if xerr != nil {
		return 0, "", "", xerr
	}

	if executionTimeout < temporal.GetHostTimeout() {
		executionTimeout = temporal.GetHostTimeout()
	}
	if connectionTimeout < temporal.DefaultConnectionTimeout {
		connectionTimeout = temporal.DefaultConnectionTimeout
	}
	if connectionTimeout > executionTimeout {
		connectionTimeout = executionTimeout + temporal.GetContextTimeout()
	}

	hostName := rh.GetName()
	xerr = retry.WhileUnsuccessfulDelay1SecondWithNotify(
		func() error {
			var innerXErr fail.Error
			retCode, stdOut, stdErr, innerXErr = run(task, ssh, cmd, outs, executionTimeout)
			if _, ok := innerXErr.(*fail.ErrTimeout); ok {
				innerXErr = fail.NewError("failed to run command in %v delay", executionTimeout)
			}
			return innerXErr
		},
		connectionTimeout,
		func(t retry.Try, v verdict.Enum) {
			if v == verdict.Retry {
				logrus.Printf("Remote SSH service on host '%s' isn't ready, retrying...", hostName)
			}
		},
	)
	return retCode, stdOut, stdErr, xerr
}

// run executes command on the host
func run(task concurrency.Task, ssh *system.SSHConfig, cmd string, outs outputs.Enum, timeout time.Duration) (int, string, string, fail.Error) {
	// Create the command
	sshCmd, xerr := ssh.Command(task, cmd)
	if xerr != nil {
		return 0, "", "", xerr
	}

	retcode, stdout, stderr, xerr := sshCmd.RunWithTimeout(task, outs, timeout)
	if xerr != nil {
		if _, ok := xerr.(*fail.ErrExecution); ok {
			// Adds stdout annotation to xerr
			_ = xerr.Annotate("stdout", stdout)
		}
		return -1, "", "", xerr
	}
	// If retcode == 255, ssh connection failed
	if retcode == 255 {
		return -1, "", "", fail.NewError("failed to connect")
	}
	return retcode, stdout, stderr, xerr
}

// Pull downloads a file from host
func (rh host) Pull(task concurrency.Task, target, source string, timeout time.Duration) (int, string, string, fail.Error) {
	if rh.IsNull() {
		return 0, "", "", fail.InvalidInstanceError()
	}
	if source == "" {
		return 0, "", "", fail.InvalidParameterError("source", "cannot be empty string")
	}
	if target == "" {
		return 0, "", "", fail.InvalidParameterError("target", "cannot be empty string")
	}

	// retrieve ssh config to perform some commands
	ssh, xerr := rh.GetSSHConfig(task)
	if xerr != nil {
		return 0, "", "", xerr
	}

	// FIXME: reintroduce timeout on ssh.
	// if timeout < temporal.GetHostTimeout() {
	// 	timeout = temporal.GetHostTimeout()
	// }
	return ssh.Copy(task, target, source, false)
}

// Push uploads a file to host
func (rh host) Push(task concurrency.Task, source, target, owner, mode string, timeout time.Duration) (int, string, string, fail.Error) {
	if rh.IsNull() {
		return 0, "", "", fail.InvalidInstanceError()
	}
	if source == "" {
		return 0, "", "", fail.InvalidParameterError("source", "cannot be empty string")
	}
	if target == "" {
		return 0, "", "", fail.InvalidParameterError("target", "cannot be empty string")
	}

	// retrieve ssh config to perform some commands
	ssh, xerr := rh.GetSSHConfig(task)
	if xerr != nil {
		return 0, "", "", xerr
	}

	if timeout < temporal.GetHostTimeout() {
		timeout = temporal.GetHostTimeout()
	}

	retcode, stdout, stderr, xerr := ssh.Copy(task, target, source, true)
	if xerr != nil {
		return retcode, stdout, stderr, xerr
	}

	cmd := ""
	if owner != "" {
		cmd += "chown " + owner + ` '` + target + `' ;`
	}
	if mode != "" {
		cmd += "chmod " + mode + ` '` + target + `'`
	}
	if cmd != "" {
		retcode, stdout, stderr, xerr = run(task, ssh, cmd, outputs.DISPLAY, timeout)
	}
	return retcode, stdout, stderr, xerr
}

// GetShare returns a clone of the propertiesv1.HostShare corresponding to share 'shareRef'
func (rh host) GetShare(task concurrency.Task, shareRef string) (*propertiesv1.HostShare, fail.Error) {
	if rh.IsNull() {
		return nil, fail.InvalidInstanceError()
	}
	if task == nil {
		return nil, fail.InvalidParameterError("task", "cannot be nil")
	}
	if shareRef == "" {
		return nil, fail.InvalidParameterError("shareRef", "cannot be empty string")
	}

	var (
		hostShare *propertiesv1.HostShare
		// ok        bool
	)
	err := rh.Inspect(task, func(_ data.Clonable, props *serialize.JSONProperties) fail.Error {
		// rh, ok := clonable.(*abstract.Host)
		// if !ok {
		// 	return fail.InconsistentError("'*abstract.Host' expected, '%s' provided", reflect.TypeOf(clonable).String()
		// }
		// props, inErr := rh.properties(task)
		// if inErr != nil {
		// 	return inErr
		// }
		return props.Inspect(task, hostproperty.SharesV1, func(clonable data.Clonable) fail.Error {
			sharesV1, ok := clonable.(*propertiesv1.HostShares)
			if !ok {
				return fail.InconsistentError("'*propertiesv1.HostShares' expected, '%s' provided", reflect.TypeOf(clonable).String())
			}
			if hostShare, ok = sharesV1.ByID[shareRef].Clone().(*propertiesv1.HostShare); ok {
				return nil
			}
			if _, ok := sharesV1.ByName[shareRef]; ok {
				hostShare = sharesV1.ByID[sharesV1.ByName[shareRef]].Clone().(*propertiesv1.HostShare)
				return nil
			}
			return fail.NotFoundError("share '%s' not found in server '%s' metadata", shareRef, rh.GetName())
		})
	})
	if err != nil {
		return nil, err
	}

	return hostShare, nil
}

// GetVolumes returns information about volumes attached to the host
func (rh host) GetVolumes(task concurrency.Task) (*propertiesv1.HostVolumes, fail.Error) {
	if rh.IsNull() {
		return nil, fail.InvalidInstanceError()
	}
	if task == nil {
		return nil, fail.InvalidParameterError("task", "cannot be nil")
	}

	var hvV1 *propertiesv1.HostVolumes
	err := rh.Inspect(task, func(_ data.Clonable, props *serialize.JSONProperties) fail.Error {
		return props.Inspect(task, hostproperty.VolumesV1, func(clonable data.Clonable) fail.Error {
			var ok bool
			hvV1, ok = clonable.(*propertiesv1.HostVolumes)
			if !ok {
				return fail.InconsistentError("'*propertiesv1.getVolumes' expected, '%s' provided", reflect.TypeOf(clonable).String())
			}
			return nil
		})
	})
	if err != nil {
		return nil, err
	}
	return hvV1, nil
}

// getVolumes returns information about volumes attached to the host
func (rh host) getVolumes(task concurrency.Task) *propertiesv1.HostVolumes {
	out, _ := rh.GetVolumes(task)
	return out
}

// // GetAttachedVolume returns information about where and how the volume referenced is attached to the host
// func (objh *host) GetAttachedVolume(task concurrency.Task, volumeRef string) (*propertiesv1.HostLocalMount, fail.Error) {
// 	if objh.IsNUll() {
// 		return nil, fail.InvalidInstanceError()
// 	}
// 	if task == nil {
// 		return nil, fail.InvalidParameterError("task", "cannot be nil")
// 	}
// 	if volumeRef == "" {
// 		return nil, fail.InvalidParameterError("volumeRef", "cannot be empty string")
// 	}

// 	var mount *propertiesv1.HostMount
// 	err := objh.Inspect(task, func(clonable data.Clonable, props *serialize.JSONProperties) error {
// 		var hostVolume *propertiesv1.HostVolume
// 		innerErr := props.Inspect(hostproperty.HostVolumesV1, func(clonable data.Clonable) error {
// 			vaV1, ok := clonable.(*propertiesv1.HostVolumes)
// 			if !ok {
// 				return fail.InconsistentError("'*propertiesv1.HostVolumess' expected, '%s' provided", reflect.TypeOf(clonable).String())
// 			}
// 			hostVolume, ok = vaV1.VolumesByID[volumeRef]
// 			if !ok {
// 				var ref string
// 				ref, ok = vaV1.VolumesByName[volumeRef]
// 				hostVolume, ok = vaV1.VolumesByID[ref]
// 			}
// 			if !ok {
// 				return fail.NotFoundError("failed to find a volume referenced by '%s' attached to host '%s'", volumeRef, objh.GetName())
// 			}
// 			return nil
// 		})
// 		if innerErr != nil {
// 			return innerErr
// 		}

// 		return props.Inspect(hostproperty.HostLocalMountV1, func(clonable data.Clonable) error {
// 			hlmV1, ok := clonable.(*propertiesv1.HostLocalMount)
// 			if !ok {
// 				return fail.InconsistentError("'*propertiesv1.HostMount' expected, '%s' provided", reflect.TypeOf(clonable).String())
// 			}
// 			mount, ok := hlmV1.ByDevice[hostVolume.Device]
// 			return nil
// 		})
// 	})
// 	if err != nil {
// 		return nil, err
// 	}
// 	return mount, nil
// }

// Start starts the host
func (rh host) Start(task concurrency.Task) (xerr fail.Error) {
	if rh.IsNull() {
		return fail.InvalidInstanceError()
	}
	if task == nil {
		return fail.InvalidParameterError("task", "cannot be nil")
	}
	fail.OnPanic(&xerr)

	hostName := rh.GetName()
	hostID := rh.GetID()

	svc := rh.GetService()
	if xerr = svc.StartHost(hostID); xerr != nil {
		return xerr
	}

	xerr = retry.WhileUnsuccessfulDelay5Seconds(
		func() error {
			return svc.WaitHostState(hostID, hoststate.STARTED, temporal.GetHostTimeout())
		},
		5*time.Minute,
	)
	if xerr != nil {
		return fail.Wrap(xerr, "timeout waiting host '%s' to be started", hostName)
	}
	return nil
}

// Stop stops the host
func (rh host) Stop(task concurrency.Task) (xerr fail.Error) {
	if rh.IsNull() {
		return fail.InvalidInstanceError()
	}
	if task == nil {
		return fail.InvalidParameterError("task", "cannot be nil")
	}

	hostName := rh.GetName()
	hostID := rh.GetID()

	svc := rh.GetService()
	if xerr = svc.StopHost(hostID); xerr != nil {
		return xerr
	}

	xerr = retry.WhileUnsuccessfulDelay5Seconds(
		func() error {
			return svc.WaitHostState(hostID, hoststate.STOPPED, temporal.GetHostTimeout())
		},
		// FIXME: static value
		5*time.Minute,
	)
	if xerr != nil {
		return fail.Wrap(xerr, "timeout waiting host '%s' to be stopped", hostName)
	}
	return nil
}

// Reboot reboots the host
func (rh host) Reboot(task concurrency.Task) fail.Error {
	if xerr := rh.Stop(task); xerr != nil {
		return xerr
	}
	return rh.Start(task)
}

// Resize ...
// not yet implemented
func (rh *host) Resize(hostSize abstract.HostSizingRequirements) fail.Error {
	if rh.IsNull() {
		return fail.InvalidInstanceError()
	}
	return fail.NotImplementedError("Host.Resize() not yet implemented")
}

// AddFeature handles 'safescale host add-feature <host name or id> <feature name>'
func (rh *host) AddFeature(task concurrency.Task, name string, vars data.Map, settings resources.FeatureSettings) (outcomes resources.Results, xerr fail.Error) {
	if rh.IsNull() {
		return nil, fail.InvalidInstanceError()
	}
	if task == nil {
		return nil, fail.InvalidParameterError("task", "cannot be nil")
	}
	if name == "" {
		return nil, fail.InvalidParameterError("name", "cannot be empty string")
	}

	tracer := debug.NewTracer(task, tracing.ShouldTrace("resources.host"), "(%s)", name).Entering()
	defer tracer.Exiting()

	feat, xerr := NewFeature(task, name)
	if xerr != nil {
		return nil, xerr
	}
	xerr = rh.Alter(task, func(_ data.Clonable, props *serialize.JSONProperties) fail.Error {
		var innerXErr fail.Error
		outcomes, innerXErr = feat.Add(rh, vars, settings)
		if innerXErr != nil {
			return innerXErr
		}

		// updates HostFeatures property for host
		return props.Alter(task, hostproperty.FeaturesV1, func(clonable data.Clonable) fail.Error {
			hostFeaturesV1, ok := clonable.(*propertiesv1.HostFeatures)
			if !ok {
				return fail.InconsistentError("expected '*propertiesv1.HostFeatures', received '%s'", reflect.TypeOf(clonable))
			}
			requires, innerXErr := feat.GetRequirements()
			if innerXErr != nil {
				return innerXErr
			}
			hostFeaturesV1.Installed[name] = &propertiesv1.HostInstalledFeature{
				HostContext: true,
				Requires:    requires,
			}
			return nil
		})
	})
	if xerr != nil {
		return nil, xerr
	}
	return outcomes, nil
}

// CheckFeature ...
func (rh host) CheckFeature(task concurrency.Task, name string, vars data.Map, settings resources.FeatureSettings) (resources.Results, fail.Error) {
	if rh.IsNull() {
		return nil, fail.InvalidInstanceError()
	}
	if task == nil {
		return nil, fail.InvalidParameterError("task", "cannot be nil")
	}
	if name == "" {
		return nil, fail.InvalidParameterError("featureName", "cannot be empty string")
	}

	tracer := debug.NewTracer(task, tracing.ShouldTrace("resources.host"), "(%s)", name).Entering()
	defer tracer.Exiting()

	feat, xerr := NewFeature(task, name)
	if xerr != nil {
		return nil, xerr
	}

	// Wait for SSH service on remote host first
	// ssh, err := mh.GetSSHConfig(task)
	// if err != nil {
	// 	return srvutils.ThrowErr(err)
	// }
	// _, err = ssh.WaitServerReady(2 * time.Minute)
	// if err != nil {
	// 	return srvutils.ThrowErr(err)
	// }

	return feat.Check(&rh, vars, settings)
}

// DeleteFeature handles 'safescale host delete-feature <host name> <feature name>'
func (rh *host) DeleteFeature(task concurrency.Task, name string, vars data.Map, settings resources.FeatureSettings) (resources.Results, fail.Error) {
	if rh.IsNull() {
		return nil, fail.InvalidInstanceError()
	}
	if task == nil {
		return nil, fail.InvalidParameterError("task", "cannot be nil")
	}
	if name == "" {
		return nil, fail.InvalidParameterError("featureName", "cannot be empty string")
	}

	tracer := debug.NewTracer(task, false /*Trace.Host, */, "(%s)", name).Entering()
	defer tracer.Exiting()

	feat, xerr := NewFeature(task, name)
	if xerr != nil {
		return nil, xerr
	}

	// // Wait for SSH service on remote host first
	// ssh, err := mh.GetSSHConfig(task)
	// if err != nil {
	// 	return srvutils.ThrowErr(err)
	// }
	// _, err = ssh.WaitServerReady(2 * time.Minute)
	// if err != nil {
	// 	return srvutils.ThrowErr(err)
	// }

	xerr = rh.Alter(task, func(_ data.Clonable, props *serialize.JSONProperties) fail.Error {
		outcomes, innerXErr := feat.Remove(rh, vars, settings)
		if innerXErr != nil {
			return fail.NewError(innerXErr, nil, "error uninstalling feature '%s' on '%s'", name, rh.GetName())
		}
		if !outcomes.Successful() {
			msg := fmt.Sprintf("failed to delete feature '%s' from host '%s'", name, rh.GetName())
			tracer.Trace(strprocess.Capitalize(msg) + ":\n" + outcomes.AllErrorMessages())
			return fail.NewError(msg)
		}

		// updates HostFeatures property for host
		return props.Alter(task, hostproperty.FeaturesV1, func(clonable data.Clonable) fail.Error {
			hostFeaturesV1, ok := clonable.(*propertiesv1.HostFeatures)
			if !ok {
				return fail.InconsistentError("expected '*propertiesv1.HostFeatures', received '%s'", reflect.TypeOf(clonable))
			}
			delete(hostFeaturesV1.Installed, name)
			return nil
		})
	})
	return nil, xerr
}

// TargetType returns the type of the target.
// satisfies install.Targetable interface.
func (rh host) TargetType() featuretargettype.Enum {
	if rh.IsNull() {
		return featuretargettype.UNKNOWN
	}
	return featuretargettype.HOST
}

// GetPublicIP returns the public IP address of the host
func (rh host) GetPublicIP(task concurrency.Task) (ip string, xerr fail.Error) {
	ip = ""
	if rh.IsNull() {
		return "", fail.InvalidInstanceError()
	}
	if task == nil {
		return "", fail.InvalidParameterError("task", "cannot be nil")
	}

	return rh.getPublicIP(task), nil
}

// getPublicIP returns the public IP address of the host
// To be used when rh is notoriously not nil
func (rh host) getPublicIP(task concurrency.Task) string {
	if rh.IsNull() || task == nil {
		return ""
	}

	rh.SafeRLock(task)
	defer rh.SafeRUnlock(task)
	return rh.publicIP
}

// GetPrivateIP returns the private IP of the host on its default Networking
func (rh host) GetPrivateIP(task concurrency.Task) (ip string, _ fail.Error) {
	ip = ""
	if rh.IsNull() {
		return ip, fail.InvalidInstanceError()
	}
	if task == nil {
		return ip, fail.InvalidParameterError("task", "cannot be nil")
	}

	return rh.getPrivateIP(task), nil
}

// getPrivateIP returns the private IP of the host on its default Networking
// To be used when rh is notoriously not nil
func (rh host) getPrivateIP(task concurrency.Task) string {
	if rh.IsNull() || task == nil {
		return ""
	}

	rh.SafeRLock(task)
	defer rh.SafeRUnlock(task)
	return rh.privateIP
}

// GetPrivateIPOnSubnet returns the private IP of the host on its default Networking
func (rh host) GetPrivateIPOnSubnet(task concurrency.Task, subnetID string) (ip string, xerr fail.Error) {
	ip = ""
	if rh.IsNull() {
		return ip, fail.InvalidInstanceError()
	}
	if task == nil {
		return ip, fail.InvalidParameterError("task", "cannot be nil")
	}
	if subnetID == "" {
		return ip, fail.InvalidParameterError("subnetID", "cannot be empty string")
	}

	xerr = rh.Inspect(task, func(_ data.Clonable, props *serialize.JSONProperties) fail.Error {
		if props.Lookup(hostproperty.NetworkV2) {
			return props.Inspect(task, hostproperty.NetworkV2, func(clonable data.Clonable) fail.Error {
				hostNetworkV2, ok := clonable.(*propertiesv2.HostNetworking)
				if !ok {
					return fail.InconsistentError("'*propertiesv2.HostNetworking' expected, '%s' provided", reflect.TypeOf(clonable).String())
				}
				if ip, ok = hostNetworkV2.IPv4Addresses[subnetID]; !ok {
					return fail.InvalidRequestError("host '%s' does not have an IP address on subnet '%s'", rh.GetName(), subnetID)
				}
				return nil
			})
		}
		return props.Inspect(task, hostproperty.NetworkV2, func(clonable data.Clonable) fail.Error {
			hostNetworkV2, ok := clonable.(*propertiesv2.HostNetworking)
			if !ok {
				return fail.InconsistentError("'*propertiesv2.HostNetworking' expected, '%s' provided", reflect.TypeOf(clonable).String())
			}
			if ip, ok = hostNetworkV2.IPv4Addresses[subnetID]; !ok {
				return fail.InvalidRequestError("host '%s' does not have an IP address on subnet '%s'", rh.GetName(), subnetID)
			}
			return nil
		})
	})
	return ip, xerr
}

//// getPrivateIPOnSubnet returns the private IP of the host on request subnet
//// To be used when rh is notoriously not nil
//func (rh *host) getPrivateIPOnSubnet(task concurrency.Task, networkID string) string {
//	ip, _ := rh.GetPrivateIPOnSubnet(task, networkID)
//	return ip
//}

// GetAccessIP returns the IP to reach the host
func (rh *host) GetAccessIP(task concurrency.Task) (ip string, _ fail.Error) {
	ip = ""
	if rh.IsNull() {
		return ip, fail.InvalidInstanceError()
	}
	if task == nil {
		return ip, fail.InvalidParameterError("task", "cannot be nil")
	}

	return rh.getAccessIP(task), nil
}

// getAccessIP returns the IP to reach the host
// To be used when rh is notoriously not nil
func (rh *host) getAccessIP(task concurrency.Task) string {
	if rh.IsNull() {
		return ""
	}

	rh.SafeRLock(task)
	defer rh.SafeRUnlock(task)
	return rh.accessIP
}

// InstallMethods returns a list of installation methods useable on the target, ordered from upper to lower preference (1 = highest preference)
//
// satisfies interface install.Targetable
func (rh host) InstallMethods(task concurrency.Task) map[uint8]installmethod.Enum {
	if rh.IsNull() {
		logrus.Error(fail.InvalidInstanceError().Error())
		return map[uint8]installmethod.Enum{}
	}
	if task == nil {
		logrus.Error(fail.InvalidParameterError("task", "cannot be nil").Error())
		return map[uint8]installmethod.Enum{}
	}

	rh.SafeLock(task)
	defer rh.SafeUnlock(task)

	if rh.installMethods == nil {
		rh.installMethods = map[uint8]installmethod.Enum{}

		_ = rh.Inspect(task, func(clonable data.Clonable, props *serialize.JSONProperties) fail.Error {
			// props, inErr := rh.properties(task)
			// if inErr != nil {
			// 	return inErr
			// }

			// Ignore error in this special case; will fallback to use bash method if cannot determine operating system type and flavor
			var index uint8
			_ = props.Inspect(task, hostproperty.SystemV1, func(clonable data.Clonable) fail.Error {
				systemV1, ok := clonable.(*propertiesv1.HostSystem)
				if !ok {
					logrus.Error(fail.InconsistentError("'*propertiesv1.HostSystem' expected, '%s' provided", reflect.TypeOf(clonable).String()))
				}
				if systemV1.Type == "linux" {
					switch systemV1.Flavor {
					case "centos", "redhat":
						index++
						rh.installMethods[index] = installmethod.Yum
					case "debian":
						fallthrough
					case "ubuntu":
						index++
						rh.installMethods[index] = installmethod.Apt
					case "fedora", "rhel":
						index++
						rh.installMethods[index] = installmethod.Dnf
					}
				}
				return nil
			})
			index++
			rh.installMethods[index] = installmethod.Bash
			return nil
		})
	}
	return rh.installMethods
}

// GetShares returns the information about the shares hosted by the host
func (rh host) GetShares(task concurrency.Task) (shares *propertiesv1.HostShares, xerr fail.Error) {
	shares = &propertiesv1.HostShares{}
	if rh.IsNull() {
		return shares, fail.InvalidInstanceError()
	}
	if task == nil {
		return shares, fail.InvalidParameterError("task", "cannot be nil")
	}

	xerr = rh.Inspect(task, func(_ data.Clonable, props *serialize.JSONProperties) fail.Error {
		return props.Inspect(task, hostproperty.SharesV1, func(clonable data.Clonable) fail.Error {
			hostSharesV1, ok := clonable.(*propertiesv1.HostShares)
			if !ok {
				return fail.InconsistentError("'*propertiesv1.HostShares' expected, '%s' provided", reflect.TypeOf(clonable).String())
			}
			shares = hostSharesV1
			return nil
		})
	})
	return shares, xerr
}

// Shares returns the information about the shares of the host
// Intented to be used when objn is notoriously not nil (because previously checked)
func (rh host) getShares(task concurrency.Task) *propertiesv1.HostShares {
	shares, _ := rh.GetShares(task)
	return shares
}

// GetMounts returns the information abouts the mounts of the host
func (rh host) GetMounts(task concurrency.Task) (mounts *propertiesv1.HostMounts, xerr fail.Error) {
	mounts = nil
	if rh.IsNull() {
		return mounts, fail.InvalidInstanceError()
	}
	if task == nil {
		return mounts, fail.InvalidParameterError("task", "cannot be nil")
	}

	xerr = rh.Inspect(task, func(_ data.Clonable, props *serialize.JSONProperties) fail.Error {
		return props.Inspect(task, hostproperty.SharesV1, func(clonable data.Clonable) fail.Error {
			hostMountsV1, ok := clonable.(*propertiesv1.HostMounts)
			if !ok {
				return fail.InconsistentError("'*propertiesv1.HostMounts' expected, '%s' provided", reflect.TypeOf(clonable).String())
			}
			mounts = hostMountsV1
			return nil
		})
	})
	return mounts, xerr
}

// getMounts returns the information about the mounts of the host
// Intended to be used when objh is notoriously not nil (because previously checked)
func (rh host) getMounts(task concurrency.Task) *propertiesv1.HostMounts {
	mounts, _ := rh.GetMounts(task)
	return mounts
}

// InstalledFeatures returns a list of installed features
//
// satisfies interface install.Targetable
func (rh host) InstalledFeatures(task concurrency.Task) []string {
	var list []string
	return list
}

// ComplementFeatureParameters configures parameters that are appropriate for the target
// satisfies interface install.Targetable
func (rh host) ComplementFeatureParameters(task concurrency.Task, v data.Map) fail.Error {
	if rh.IsNull() {
		return fail.InvalidInstanceError()
	}
	if task == nil {
		return fail.InvalidParameterError("task", "cannot be nil")
	}
	if v == nil {
		return fail.InvalidParameterError("v", "cannot be nil")
	}

	v["ShortHostname"] = rh.GetName()
	domain := ""
	xerr := rh.Inspect(task, func(clonable data.Clonable, props *serialize.JSONProperties) fail.Error {
		return props.Inspect(task, hostproperty.DescriptionV1, func(clonable data.Clonable) fail.Error {
			hostDescriptionV1, ok := clonable.(*propertiesv1.HostDescription)
			if !ok {
				return fail.InconsistentError("'*propertiesv1.HostDescription' expected, '%s' provided", reflect.TypeOf(clonable).String())
			}
			domain = hostDescriptionV1.Domain

			if domain != "" {
				domain = "." + domain
			}
			return nil
		})
	})
	if xerr != nil {
		return xerr
	}

	v["Hostname"] = rh.GetName() + domain

	v["HostIP"] = rh.getPrivateIP(task)
	v["getPublicIP"] = rh.getPublicIP(task)

	if _, ok := v["Username"]; !ok {
		v["Username"] = abstract.DefaultUser
	}

	rs, xerr := rh.GetDefaultSubnet(task)
	if xerr != nil {
		return xerr
	}

	rgw, xerr := rs.GetGateway(task, true)
	if xerr != nil {
		return xerr
	}
	rgwi := rgw.(*host)
	v["PrimaryGatewayIP"] = rgwi.getPrivateIP(task)
	v["GatewayIP"] = v["PrimaryGatewayIP"] // legacy
	v["PrimaryPublicIP"] = rgwi.getPublicIP(task)

	rgw, xerr = rs.GetGateway(task, false)
	if xerr != nil {
		if _, ok := xerr.(*fail.ErrNotFound); !ok {
			return xerr
		}
	} else {
		rgwi = rgw.(*host)
		v["SecondaryGatewayIP"] = rgwi.getPrivateIP(task)
		v["SecondaryPublicIP"] = rgwi.getPublicIP(task)
	}

	if v["getEndpointIP"], xerr = rs.GetEndpointIP(task); xerr != nil {
		return xerr
	}
	v["getPublicIP"] = v["getEndpointIP"]
	if v["getDefaultRouteIP"], xerr = rs.GetDefaultRouteIP(task); xerr != nil {
		return xerr
	}
	return nil
}

// IsClusterMember returns true if the host is member of a cluster
func (rh host) IsClusterMember(task concurrency.Task) (yes bool, xerr fail.Error) {
	yes = false
	if rh.IsNull() {
		return yes, fail.InvalidInstanceError()
	}
	if task == nil {
		return yes, fail.InvalidParameterError("task", "cannot be nil")
	}

	xerr = rh.Inspect(task, func(_ data.Clonable, props *serialize.JSONProperties) fail.Error {
		return props.Inspect(task, hostproperty.ClusterMembershipV1, func(clonable data.Clonable) fail.Error {
			hostClusterMembershipV1, ok := clonable.(*propertiesv1.HostClusterMembership)
			if !ok {
				return fail.InconsistentError("'*propertiesv1.HostClusterMembership' expected, '%s' provided", reflect.TypeOf(clonable).String())
			}
			yes = hostClusterMembershipV1.Cluster != ""
			return nil
		})
	})
	return yes, xerr
}

// IsGateway tells if the host acts as a gateway for a Subnet
func (rh host) IsGateway(task concurrency.Task) (bool, fail.Error) {
	if rh.IsNull() {
		return false, fail.InvalidInstanceError()
	}

	var state bool
	xerr := rh.Inspect(task, func(_ data.Clonable, props *serialize.JSONProperties) fail.Error {
		return props.Inspect(task, hostproperty.NetworkV2, func(clonable data.Clonable) fail.Error {
			hnV2, ok := clonable.(*propertiesv2.HostNetworking)
			if !ok {
				return fail.InconsistentError("'*propertiesv2.HostNetworking' expected, '%s' provided", reflect.TypeOf(clonable).String())
			}
			state = hnV2.IsGateway
			return nil
		})
	})
	if xerr != nil {
		return false, xerr
	}
	return state, nil
}

// PushStringToFile creates a file 'filename' on remote 'host' with the content 'content'
func (rh host) PushStringToFile(task concurrency.Task, content string, filename string, owner, mode string) (xerr fail.Error) {
	if rh.IsNull() {
		return fail.InvalidInstanceError()
	}
	if task == nil {
		return fail.InvalidParameterError("task", "cannot be nil")
	}
	if content == "" {
		return fail.InvalidParameterError("content", "cannot be empty string")
	}
	if filename == "" {
		return fail.InvalidParameterError("filename", "cannot be empty string")
	}

	hostName := rh.GetName()
	f, xerr := system.CreateTempFileFromString(content, 0600)
	if xerr != nil {
		return fail.Wrap(xerr, "failed to create temporary file")
	}
	to := fmt.Sprintf("%s:%s", hostName, filename)
	deleted := false
	retryErr := retry.WhileUnsuccessful(
		func() error {
			var (
				retcode   int
				innerXErr error
			)
			retcode, _, _, innerXErr = rh.Push(task, f.Name(), filename, owner, mode, temporal.GetExecutionTimeout())
			if innerXErr != nil {
				return innerXErr
			}
			if retcode != 0 {
				// If retcode == 1 (general copy error), retry. It may be a temporary subnet incident
				if retcode == 1 && !deleted {
					// File may exist on target, try to remove it
					if _, _, _, innerXErr = rh.Run(task, "sudo rm -f "+filename, outputs.COLLECT, temporal.GetConnectionTimeout(), temporal.GetExecutionTimeout()); innerXErr == nil {
						deleted = true
					}
					return fail.NewError("file may have existing on remote with inappropriate access rights, deleted it and now retrying")
				}
				if system.IsSCPRetryable(retcode) {
					xerr = fail.NewError("failed to copy temporary file to '%s' (retcode: %d=%s)", to, retcode, system.SCPErrorString(retcode))
				}
			}
			return nil
		},
		1*time.Second,
		2*time.Minute,
	)
	_ = os.Remove(f.Name())
	if retryErr != nil {
		if _, ok := retryErr.(*retry.ErrTimeout); ok {
			return fail.Wrap(retryErr, "timeout trying to copy temporary file to '%s'", to)
		}
		return xerr
	}

	cmd := ""
	if owner != "" {
		cmd += `sudo chown ` + owner + ` '` + filename + `' ;`
	}
	if mode != "" {
		cmd += `sudo chmod ` + mode + ` '` + filename + `'`
	}
	if cmd != "" {
		retryErr = retry.WhileUnsuccessful(
			func() error {
				retcode, stdout, _, innerXErr := rh.Run(task, cmd, outputs.COLLECT, temporal.GetConnectionTimeout(), temporal.GetExecutionTimeout())
				if innerXErr != nil {
					// on error, innerXErr already has annotations "retcode" and "stderr", we need to add stdout
					_ = innerXErr.Annotate("stdout", stdout)
					return innerXErr
				}
				if retcode != 0 {
					xerr = fail.NewError("failed to change rights of file '%s' (retcode=%d)", to, retcode)
				}
				return nil
			},
			2*time.Second,
			1*time.Minute,
		)
		if retryErr != nil {
			switch retryErr.(type) {
			case *retry.ErrTimeout:
				return xerr
			default:
				return fail.Wrap(retryErr, "failed to change rights of file '%s' on host '%s'", filename, hostName)
			}
		}
	}
	return nil
}

// GetDefaultSubnet returns the Networking instance corresponding to host default subnet
func (rh host) GetDefaultSubnet(task concurrency.Task) (rs resources.Subnet, xerr fail.Error) {
	nullSubnet := nullSubnet()
	if rh.IsNull() {
		return nullSubnet, fail.InvalidInstanceError()
	}
	if task == nil {
		return nullSubnet, fail.InvalidParameterError("task", "cannot be nil")
	}

	var innerXErr fail.Error
	xerr = rh.Inspect(task, func(_ data.Clonable, props *serialize.JSONProperties) fail.Error {
		if props.Lookup(hostproperty.NetworkV2) {
			return props.Inspect(task, hostproperty.NetworkV2, func(clonable data.Clonable) fail.Error {
				networkV2, ok := clonable.(*propertiesv2.HostNetworking)
				if !ok {
					return fail.InconsistentError("'*propertiesv2.HostNetworking' expected, '%s' provided", reflect.TypeOf(clonable).String())
				}
				rs, innerXErr = LoadSubnet(task, rh.GetService(), "", networkV2.DefaultSubnetID)
				if innerXErr != nil {
					return innerXErr
				}
				return nil
			})
		}
		return props.Inspect(task, hostproperty.NetworkV2, func(clonable data.Clonable) fail.Error {
			hostNetworkV2, ok := clonable.(*propertiesv2.HostNetworking)
			if !ok {
				return fail.InconsistentError("'*propertiesv2.HostNetworking' expected, '%s' provided", reflect.TypeOf(clonable).String())
			}
			rs, innerXErr = LoadSubnet(task, rh.GetService(), "", hostNetworkV2.DefaultSubnetID)
			if innerXErr != nil {
				return innerXErr
			}
			return nil
		})
	})
	if xerr != nil {
		return nullSubnet, xerr
	}

	return rs, nil
}

// ToProtocol convert an resources.Host to protocol.Host
func (rh host) ToProtocol(task concurrency.Task) (ph *protocol.Host, xerr fail.Error) {
	if rh.IsNull() {
		return nil, fail.InvalidInstanceError()
	}
	if task == nil {
		return nil, fail.InvalidParameterError("task", "cannot be nil")
	}

	defer fail.OnPanic(&xerr)

	var (
		ahc *abstract.HostCore
		//hostNetworkV2 *propertiesv2.HostNetworking
		hostSizingV1  *propertiesv1.HostSizing
		hostVolumesV1 *propertiesv1.HostVolumes
		volumes       []string
	)

	publicIP := rh.getPublicIP(task)
	privateIP := rh.getPrivateIP(task)

	xerr = rh.Inspect(task, func(clonable data.Clonable, props *serialize.JSONProperties) fail.Error {
		var ok bool
		ahc, ok = clonable.(*abstract.HostCore)
		if !ok {
			return fail.InconsistentError("'*abstract.HostCore' expected, '%s' provided", reflect.TypeOf(clonable).String())
		}
		//return props.Inspect(task, hostproperty.NetworkV2, func(clonable data.Clonable) fail.Error {
		//	hostNetworkV2, ok = clonable.(*propertiesv2.HostNetworking)
		//	if !ok {
		//		return fail.InconsistentError("'*propertiesv1.HostNetworking' expected, '%s' provided", reflect.TypeOf(clonable).String)
		//	}
		return props.Inspect(task, hostproperty.SizingV1, func(clonable data.Clonable) fail.Error {
			hostSizingV1, ok = clonable.(*propertiesv1.HostSizing)
			if !ok {
				return fail.InconsistentError("'*propertiesv1.HostSizing' expected, '%s' provided", reflect.TypeOf(clonable).String)
			}
			return props.Inspect(task, hostproperty.VolumesV1, func(clonable data.Clonable) fail.Error {
				hostVolumesV1, ok = clonable.(*propertiesv1.HostVolumes)
				if !ok {
					return fail.InconsistentError("'*propertiesv1.HostVolumes' expected, '%s' provided", reflect.TypeOf(clonable).String)
				}

				volumes = make([]string, 0, len(hostVolumesV1.VolumesByName))
				for _, v := range hostVolumesV1.VolumesByName {
					volumes = append(volumes, v)
				}
				return nil
			})
		})
		//})
	})
	if xerr != nil {
		return ph, xerr
	}

	ph = &protocol.Host{
		Cpu:  int32(hostSizingV1.AllocatedSize.Cores),
		Disk: int32(hostSizingV1.AllocatedSize.DiskSize),
		//GatewayId:           hostNetworkV2.DefaultGatewayID,
		Id:                  ahc.ID,
		PublicIp:            publicIP,
		PrivateIp:           privateIP,
		Name:                ahc.Name,
		PrivateKey:          ahc.PrivateKey,
		Password:            ahc.Password,
		Ram:                 hostSizingV1.AllocatedSize.RAMSize,
		State:               protocol.HostState(ahc.LastState),
		AttachedVolumeNames: volumes,
	}
	return ph, nil
}

// BindSecurityGroup binds a security group to the host; if enabled is true, apply it immediately
func (rh *host) BindSecurityGroup(task concurrency.Task, sg resources.SecurityGroup, enable resources.SecurityGroupActivation) fail.Error {
	if rh.IsNull() {
		return fail.InvalidInstanceError()
	}
	if task == nil {
		return fail.InvalidParameterError("task", "cannot be nil")
	}
	if sg.IsNull() {
		return fail.InvalidParameterError("sg", "cannot be null value of 'SecurityGroup'")
	}

	return rh.Alter(task, func(_ data.Clonable, props *serialize.JSONProperties) fail.Error {
		return props.Alter(task, hostproperty.SecurityGroupsV1, func(clonable data.Clonable) fail.Error {
			hsgV1, ok := clonable.(*propertiesv1.HostSecurityGroups)
			if !ok {
				return fail.InconsistentError("'*propertiesv1.HostSecurityGroups' expected, '%s' provided", reflect.TypeOf(clonable).String())
			}

			sgID := sg.GetID()
			// If the Security Group is already bound to the host with the exact same state, consider as a success
			if v, ok := hsgV1.ByID[sgID]; ok && v.Disabled == !bool(enable) {
				return nil
			}

			// Not found, add it
			item := &propertiesv1.SecurityGroupBond{
				ID:       sgID,
				Name:     sg.GetName(),
				Disabled: bool(!enable),
			}
			hsgV1.ByID[sgID] = item
			hsgV1.ByName[item.Name] = item.ID

			// If enabled, apply it
			innerXErr := sg.BindToHost(task, rh, enable, resources.MarkSecurityGroupAsSupplemental)
			if innerXErr != nil {
				switch innerXErr.(type) {
				case *fail.ErrDuplicate:
				// already bound, success
				default:
					return innerXErr
				}
			}
			return nil
		})
	})
}

// UnbindSecurityGroup unbinds a security group from the host
func (rh *host) UnbindSecurityGroup(task concurrency.Task, sg resources.SecurityGroup) fail.Error {
	if rh.IsNull() {
		return fail.InvalidInstanceError()
	}
	if task == nil {
		return fail.InvalidParameterError("task", "cannot be nil")
	}
	if sg.IsNull() {
		return fail.InvalidParameterError("sg", "cannot be null value of 'SecurityGroup'")
	}

	return rh.Alter(task, func(_ data.Clonable, props *serialize.JSONProperties) fail.Error {
		return props.Alter(task, hostproperty.SecurityGroupsV1, func(clonable data.Clonable) fail.Error {
			hsgV1, ok := clonable.(*propertiesv1.HostSecurityGroups)
			if !ok {
				return fail.InconsistentError("'*propertiesv1.HostSecurityGroups' expected, '%s' provided", reflect.TypeOf(clonable).String())
			}

			sgID := sg.GetID()
			// Check if the security group is listed for the host
			found := false
			for k, v := range hsgV1.ByID {
				if k == sgID {
					if v.FromSubnet {
						return fail.InvalidRequestError("cannot unbind a security group from host when from subnet")
					}
					found = true
					break
				}
			}
			// If not found, consider request successful
			if !found {
				return nil
			}

			// unbind security group from host on remote service side
			if innerXErr := sg.UnbindFromHost(task, rh); innerXErr != nil {
				return innerXErr
			}

			// found, delete it from properties
			delete(hsgV1.ByID, sgID)
			delete(hsgV1.ByName, sg.GetName())
			return nil

		})
	})
}

// ListSecurityGroups returns a slice of security groups binded to host
func (rh *host) ListSecurityGroups(task concurrency.Task, state securitygroupstate.Enum) (list []*propertiesv1.SecurityGroupBond, _ fail.Error) {
	var nullList []*propertiesv1.SecurityGroupBond
	if rh.IsNull() {
		return nullList, fail.InvalidInstanceError()
	}
	if task == nil {
		return nullList, fail.InvalidParameterError("task", "cannot be nil")
	}

	return list, rh.Inspect(task, func(_ data.Clonable, props *serialize.JSONProperties) fail.Error {
		return props.Inspect(task, hostproperty.SecurityGroupsV1, func(clonable data.Clonable) fail.Error {
			hsgV1, ok := clonable.(*propertiesv1.HostSecurityGroups)
			if !ok {
				return fail.InconsistentError("'*propertiesv1.HostSecurityGroups' expected, '%s' provided", reflect.TypeOf(clonable).String())
			}
			list = filterBondsByKind(hsgV1.ByID, state)
			return nil
		})
	})
}

// EnableSecurityGroup enables a bound security group to host by applying its rules
func (rh *host) EnableSecurityGroup(task concurrency.Task, sg resources.SecurityGroup) fail.Error {
	if rh.IsNull() {
		return fail.InvalidInstanceError()
	}
	if task == nil {
		return fail.InvalidParameterError("task", "cannot be nil")
	}
	if sg.IsNull() {
		return fail.InvalidParameterError("sg", "cannot be null value of 'SecurityGroup'")
	}

	return rh.Alter(task, func(_ data.Clonable, props *serialize.JSONProperties) fail.Error {
		return props.Inspect(task, hostproperty.SecurityGroupsV1, func(clonable data.Clonable) fail.Error {
			hsgV1, ok := clonable.(*propertiesv1.HostSecurityGroups)
			if !ok {
				return fail.InconsistentError("'*propertiesv1.HostSecurityGroups' expected, '%s' provided", reflect.TypeOf(clonable).String())
			}

			sgID := sg.GetID()
			// First check if the security group is not already registered for the host with the exact same state
			var found bool
			for k := range hsgV1.ByID {
				if k == sgID {
					found = true
				}
			}
			if !found {
				return fail.NotFoundError("security group '%s' is not bound to host '%s'", sg.GetName(), rh.GetID())
			}

			// Bind the security group on provider side; if already bound (*fail.ErrDuplicate), consider as a success
			if innerXErr := sg.GetService().BindSecurityGroupToHost(sgID, rh.GetID()); innerXErr != nil {
				switch innerXErr.(type) {
				case *fail.ErrDuplicate:
					return nil
				default:
					return innerXErr
				}
			}

			// found and updated, update metadata
			hsgV1.ByID[sgID].Disabled = false
			return nil
		})
	})
}

// DisableSecurityGroup disables a binded security group to host
func (rh *host) DisableSecurityGroup(task concurrency.Task, sg resources.SecurityGroup) fail.Error {
	if rh.IsNull() {
		return fail.InvalidInstanceError()
	}
	if task == nil {
		return fail.InvalidParameterError("task", "cannot be nil")
	}
	if sg.IsNull() {
		return fail.InvalidParameterError("sg", "cannot be null value of 'SecurityGroup'")
	}

	return rh.Alter(task, func(_ data.Clonable, props *serialize.JSONProperties) fail.Error {
		return props.Alter(task, hostproperty.SecurityGroupsV1, func(clonable data.Clonable) fail.Error {
			hsgV1, ok := clonable.(*propertiesv1.HostSecurityGroups)
			if !ok {
				return fail.InconsistentError("'*propertiesv1.HostSecurityGroups' expected, '%s' provided", reflect.TypeOf(clonable).String())
			}

			sgID := sg.GetID()
			// First check if the security group is not already registered for the host with the exact same state
			var found bool
			for k := range hsgV1.ByID {
				if k == sgID {
					found = true
				}
			}
			if !found {
				return fail.NotFoundError("security group '%s' is not bound to host '%s'", sg.GetName(), sg.GetID())
			}

			// Bind the security group on provider side; if security group not binded, consider as a success
			if innerXErr := sg.GetService().UnbindSecurityGroupFromHost(sgID, rh.GetID()); innerXErr != nil {
				switch innerXErr.(type) {
				case *fail.ErrNotFound:
					return nil
				default:
					return innerXErr
				}
			}

			// found, update properties
			hsgV1.ByID[sgID].Disabled = true
			return nil
		})
	})
}<|MERGE_RESOLUTION|>--- conflicted
+++ resolved
@@ -673,31 +673,10 @@
 		return nil, xerr
 	}
 
-<<<<<<< HEAD
-	// Apply Security Group to new Host
-	if subnetSecurityGroupID != "" {
-		rsg, xerr := LoadSecurityGroup(task, svc, subnetSecurityGroupID)
-		if xerr != nil {
-			return nil, fail.Wrap(xerr, "failed to load Security Group %s", subnetSecurityGroupID)
-		}
-		if xerr = rh.BindSecurityGroup(task, rsg, resources.SecurityGroupEnable); xerr != nil {
-			return nil, fail.Wrap(xerr, "failed to bind Subnet Security Group to Host")
-		}
-	}
-
-	// -- Updates host link with networks --
-	if !hostReq.IsGateway {
-		for _, as := range hostReq.Subnets {
-			if xerr := rh.updateNetwork(task, as.ID); xerr != nil {
-				return nil, xerr
-			}
-		}
-=======
 	// -- Updates host link with subnets --
 	//if !hostReq.IsGateway {
 	if xerr := rh.updateSubnets(task, hostReq); xerr != nil {
 		return nil, xerr
->>>>>>> 404b3bc6
 	}
 	defer rh.undoUpdateSubnets(task, hostReq, &xerr)
 	//}
