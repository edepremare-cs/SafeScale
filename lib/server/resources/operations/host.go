/*
 * Copyright 2018-2020, CS Systemes d'Information, http://csgroup.eu
 *
 * Licensed under the Apache License, Version 2.0 (the "License");
 * you may not use this file except in compliance with the License.
 * You may obtain a copy of the License at
 *
 *     http://www.apache.org/licenses/LICENSE-2.0
 *
 * Unless required by applicable law or agreed to in writing, software
 * distributed under the License is distributed on an "AS IS" BASIS,
 * WITHOUT WARRANTIES OR CONDITIONS OF ANY KIND, either express or implied.
 * See the License for the specific language governing permissions and
 * limitations under the License.
 */

package operations

import (
	"fmt"
	"github.com/CS-SI/SafeScale/lib/server/resources/enums/securitygroupstate"
	"os"
	"os/user"
	"reflect"
	"strconv"
	"strings"
	"time"

	"github.com/sirupsen/logrus"

	"github.com/CS-SI/SafeScale/lib/protocol"
	"github.com/CS-SI/SafeScale/lib/server/iaas"
	"github.com/CS-SI/SafeScale/lib/server/iaas/userdata"
	"github.com/CS-SI/SafeScale/lib/server/resources"
	"github.com/CS-SI/SafeScale/lib/server/resources/abstract"
	"github.com/CS-SI/SafeScale/lib/server/resources/enums/featuretargettype"
	"github.com/CS-SI/SafeScale/lib/server/resources/enums/hostproperty"
	"github.com/CS-SI/SafeScale/lib/server/resources/enums/hoststate"
	"github.com/CS-SI/SafeScale/lib/server/resources/enums/installmethod"
	"github.com/CS-SI/SafeScale/lib/server/resources/enums/networkproperty"
	"github.com/CS-SI/SafeScale/lib/server/resources/operations/converters"
	propertiesv1 "github.com/CS-SI/SafeScale/lib/server/resources/properties/v1"
	propertiesv2 "github.com/CS-SI/SafeScale/lib/server/resources/properties/v2"
	"github.com/CS-SI/SafeScale/lib/system"
	"github.com/CS-SI/SafeScale/lib/utils/cli/enums/outputs"
	"github.com/CS-SI/SafeScale/lib/utils/concurrency"
	"github.com/CS-SI/SafeScale/lib/utils/data"
	"github.com/CS-SI/SafeScale/lib/utils/debug"
	"github.com/CS-SI/SafeScale/lib/utils/debug/tracing"
	"github.com/CS-SI/SafeScale/lib/utils/fail"
	"github.com/CS-SI/SafeScale/lib/utils/retry"
	"github.com/CS-SI/SafeScale/lib/utils/retry/enums/verdict"
	"github.com/CS-SI/SafeScale/lib/utils/serialize"
	"github.com/CS-SI/SafeScale/lib/utils/strprocess"
	"github.com/CS-SI/SafeScale/lib/utils/temporal"
)

const (
	// hostsFolderName is the technical name of the container used to store networks info
	hostsFolderName = "hosts"

	defaultHostSecurityGroupNamePattern = "host_%s_default_sg"
)

// host ...
// follows interface resources.Host
type host struct {
	*core

	installMethods                map[uint8]installmethod.Enum
	privateIP, publicIP, accessIP string
	sshProfile                    *system.SSHConfig
}

// NewHost ...
func NewHost(svc iaas.Service) (resources.Host, fail.Error) {
	if svc == nil {
		return nil, fail.InvalidParameterError("svc", "cannot be nil")
	}

	coreInstance, xerr := newCore(svc, "host", hostsFolderName, &abstract.HostCore{})
	if xerr != nil {
		return nil, xerr
	}

	return &host{core: coreInstance}, nil
}

// nullHost returns a *host corresponding to NullValue
func nullHost() *host {
	return &host{core: nullCore()}
}

// LoadHost ...
func LoadHost(task concurrency.Task, svc iaas.Service, ref string) (_ resources.Host, xerr fail.Error) {
	if task.IsNull() {
		return nullHost(), fail.InvalidParameterError("task", "cannot be nil")
	}
	if svc == nil {
		return nullHost(), fail.InvalidParameterError("svc", "cannot be nil")
	}
	if ref == "" {
		return nullHost(), fail.InvalidParameterError("ref", "cannot be empty string")
	}
	defer fail.OnPanic(&xerr)

	rh, xerr := NewHost(svc)
	if xerr != nil {
		return nullHost(), xerr
	}

	xerr = retry.WhileUnsuccessfulDelay1Second(
		func() error {
			return rh.Read(task, ref)
		},
		10*time.Second,
	)
	if xerr != nil {
		switch xerr.(type) {
		case *fail.ErrAlteredNothing: // This error means nothing has been change, so no need to update cache
			return nullHost(), nil
		case *retry.ErrTimeout: // If retry timed out, log it and return error ErrNotFound
			return nullHost(), fail.NotFoundError("metadata of host '%s' not found", ref)
		default:
			return nullHost(), xerr
		}
	}

	// (re)cache information only if there was no error
	return rh, rh.(*host).cacheAccessInformation(task)
}

func (rh *host) cacheAccessInformation(task concurrency.Task) fail.Error {
	svc := rh.GetService()

	rh.SafeLock(task)
	defer rh.SafeUnlock(task)

	return rh.Inspect(task, func(clonable data.Clonable, props *serialize.JSONProperties) fail.Error {
		var primaryGatewayConfig, secondaryGatewayConfig *system.SSHConfig

		ahc, ok := clonable.(*abstract.HostCore)
		if !ok {
			return fail.InconsistentError("'*abstract.HostCore' expected, '%s' provided", reflect.TypeOf(clonable).String())
		}

		innerXErr := props.Inspect(task, hostproperty.NetworkV1, func(clonable data.Clonable) fail.Error {
			hostNetworkV1, ok := clonable.(*propertiesv1.HostNetwork)
			if !ok {
				return fail.InconsistentError("'*propertiesv1.HostSubnet' expected, '%s' provided", reflect.TypeOf(clonable).String())
			}

			if len(hostNetworkV1.IPv4Addresses) > 0 {
				rh.privateIP = hostNetworkV1.IPv4Addresses[hostNetworkV1.DefaultNetworkID]
				if rh.privateIP == "" {
					rh.privateIP = hostNetworkV1.IPv6Addresses[hostNetworkV1.DefaultNetworkID]
				}
			}
			rh.publicIP = hostNetworkV1.PublicIPv4
			if rh.publicIP == "" {
				rh.publicIP = hostNetworkV1.PublicIPv6
			}
			if rh.publicIP != "" {
				rh.accessIP = rh.publicIP
			} else {
				rh.accessIP = rh.privateIP
			}

			if !hostNetworkV1.IsGateway {
				objn, xerr := LoadSubnet(task, svc, "", hostNetworkV1.DefaultNetworkID)
				if xerr != nil {
					return xerr
				}
				objgw, xerr := objn.GetGateway(task, true)
				if xerr != nil {
					return xerr
				}
				gwErr := objgw.Inspect(task, func(clonable data.Clonable, _ *serialize.JSONProperties) fail.Error {
					gwahc, ok := clonable.(*abstract.HostCore)
					if !ok {
						return fail.InconsistentError("'*abstract.HostCore' expected, '%s' provided", reflect.TypeOf(clonable).String())
					}
					ip := objgw.(*host).getAccessIP(task)
					primaryGatewayConfig = &system.SSHConfig{
						PrivateKey: gwahc.PrivateKey,
						Port:       22,
						Host:       ip,
						User:       abstract.DefaultUser,
					}
					return nil
				})
				if gwErr != nil {
					return gwErr
				}

				// Secondary gateway may not exist...
				objgw, xerr = objn.GetGateway(task, false)
				if xerr != nil {
					if _, ok := xerr.(*fail.ErrNotFound); !ok {
						return xerr
					}
				} else {
					gwErr = objgw.Inspect(task, func(clonable data.Clonable, _ *serialize.JSONProperties) fail.Error {
						gwahc, ok := clonable.(*abstract.HostCore)
						if !ok {
							return fail.InconsistentError("'*abstract.HostCore' expected, '%s' provided", reflect.TypeOf(clonable).String())
						}
						secondaryGatewayConfig = &system.SSHConfig{
							PrivateKey: gwahc.PrivateKey,
							Port:       22,
							Host:       objgw.(*host).getAccessIP(task),
							User:       abstract.DefaultUser,
						}
						return nil
					})
					if gwErr != nil {
						return gwErr
					}
				}
			}
			return nil
		})
		if innerXErr != nil {
			return innerXErr
		}
		rh.sshProfile = &system.SSHConfig{
			Port:                   22,
			Host:                   rh.accessIP,
			User:                   abstract.DefaultUser,
			PrivateKey:             ahc.PrivateKey,
			GatewayConfig:          primaryGatewayConfig,
			SecondaryGatewayConfig: secondaryGatewayConfig,
		}
		return nil
	})
}

// IsNull tests if instance is nil or empty
func (rh *host) IsNull() bool {
	return rh == nil || rh.core.IsNull()
}

// Browse walks through host folder and executes a callback for each entries
func (rh host) Browse(task concurrency.Task, callback func(*abstract.HostCore) fail.Error) (xerr fail.Error) {
	if rh.IsNull() {
		return fail.InvalidInstanceError()
	}
	if task.IsNull() {
		return fail.InvalidParameterError("task", "cannot be nil")
	}
	if callback == nil {
		return fail.InvalidParameterError("callback", "cannot be nil")
	}

	return rh.core.BrowseFolder(task, func(buf []byte) fail.Error {
		ahc := abstract.NewHostCore()
		if xerr = ahc.Deserialize(buf); xerr != nil {
			return xerr
		}
		return callback(ahc)
	})
}

// ForceGetState returns the current state of the provider host
func (rh *host) ForceGetState(task concurrency.Task) (state hoststate.Enum, _ fail.Error) {
	state = hoststate.UNKNOWN
	if rh.IsNull() {
		return state, fail.InvalidInstanceError()
	}
	if task.IsNull() {
		return state, fail.InvalidParameterError("task", "cannot be nil")
	}

	if xerr := rh.Reload(task); xerr != nil {
		return state, xerr
	}
	xerr := rh.Inspect(task, func(clonable data.Clonable, _ *serialize.JSONProperties) fail.Error {
		ahc, ok := clonable.(*abstract.HostCore)
		if !ok {
			return fail.InconsistentError("'*abstract.HostCore' expected, '%s' provided", reflect.TypeOf(clonable).String())
		}
		state = ahc.LastState
		return nil

	})
	return state, xerr
}

// Reload reloads host from metadata and current host state on provider state
func (rh *host) Reload(task concurrency.Task) fail.Error {
	if rh.IsNull() {
		return fail.InvalidInstanceError()
	}
	if task.IsNull() {
		return fail.InvalidParameterError("task", "cannot be nil")
	}

	// Read data from metadata storage
	hostID := rh.GetID()
	xerr := retry.WhileUnsuccessfulDelay1Second(
		func() error {
			return rh.Read(task, hostID)
		},
		10*time.Second,
	)
	if xerr != nil {
		// If retry timed out, log it and return error ErrNotFound
		if _, ok := xerr.(*retry.ErrTimeout); ok {
			xerr = fail.NotFoundError("metadata of host '%s' not found; host deleted?", hostID)
		}
		return xerr
	}

	// Request host inspection from provider
	ahf, xerr := rh.GetService().InspectHost(rh.GetID())
	if xerr != nil {
		return xerr
	}

	// Updates the host metadata
	xerr = rh.Alter(task, func(clonable data.Clonable, props *serialize.JSONProperties) fail.Error {
		ahc, ok := clonable.(*abstract.HostCore)
		if !ok {
			return fail.InconsistentError("'*abstract.HostCore' expected, '%s' received", reflect.TypeOf(clonable).String())
		}
		changed := false
		if ahc.LastState != ahf.CurrentState {
			ahc.LastState = ahf.CurrentState
			changed = true
		}

		innerXErr := props.Alter(task, hostproperty.SizingV2, func(clonable data.Clonable) fail.Error {
			hostSizingV2, ok := clonable.(*propertiesv2.HostSizing)
			if !ok {
				return fail.InconsistentError("'*propertiesv2.HostSizing' expected, '%s' provided", reflect.TypeOf(clonable).String())
			}
			allocated := converters.HostEffectiveSizingFromAbstractToPropertyV2(ahf.Sizing)
			// FIXME: how to compare the 2 structs ?
			if allocated != hostSizingV2.AllocatedSize {
				hostSizingV2.AllocatedSize = allocated
				changed = true
			}
			return nil
		})
		if innerXErr != nil {
			return innerXErr
		}

		// Updates host property propertiesv1.HostSubnet
		innerXErr = props.Alter(task, hostproperty.NetworkV1, func(clonable data.Clonable) fail.Error {
			hostNetworkV1, ok := clonable.(*propertiesv1.HostNetwork)
			if !ok {
				return fail.InconsistentError("'*propertiesv1.HostSubnet' expected, '%s' provided", reflect.TypeOf(clonable).String())
			}
			_ = hostNetworkV1.Replace(converters.HostNetworkFromAbstractToPropertyV1(*ahf.Subnet))
			return nil
		})
		if innerXErr != nil {
			return innerXErr
		}
		if !changed {
			return fail.AlteredNothingError()
		}
		return nil
	})
	if xerr != nil {
		switch xerr.(type) {
		case *fail.ErrAlteredNothing:
			return nil
		default:
			return xerr
		}
	}

	return rh.cacheAccessInformation(task)
}

// GetState returns the last known state of the host, without forced inspect
func (rh host) GetState(task concurrency.Task) (state hoststate.Enum) {
	state = hoststate.UNKNOWN
	if rh.IsNull() || task.IsNull() {
		return state
	}

	_ = rh.Inspect(task, func(clonable data.Clonable, _ *serialize.JSONProperties) fail.Error {
		ahc, ok := clonable.(*abstract.HostCore)
		if !ok {
			return fail.InconsistentError("'*abstract.HostCore' expected, '%s' provided", reflect.TypeOf(clonable).String())
		}
		state = ahc.LastState
		return nil
	})
	return state
}

// Create creates a new host and its metadata
// If the metadata is already carrying a host, returns fail.ErrNotAvailable
func (rh *host) Create(task concurrency.Task, hostReq abstract.HostRequest, hostDef abstract.HostSizingRequirements) (_ *userdata.Content, xerr fail.Error) {
	if rh.IsNull() {
		return nil, fail.InvalidInstanceError()
	}
	if task.IsNull() {
		return nil, fail.InvalidParameterError("task", "cannot be nil")
	}
	hostname := rh.GetName()
	if hostname != "" {
		return nil, fail.NotAvailableError("already carrying host '%s'", hostname)
	}

	tracer := debug.NewTracer(task, tracing.ShouldTrace("resources.host"), "(%s)", hostReq.ResourceName).WithStopwatch().Entering()
	defer tracer.Exiting()
	defer fail.OnExitLogError(&xerr, "failed to create host")
	defer fail.OnPanic(&xerr)

	svc := rh.GetService()

	// Check if host exists and is managed bySafeScale
	if _, xerr = LoadHost(task, svc, hostReq.ResourceName); xerr != nil {
		switch xerr.(type) {
		case *fail.ErrNotFound:
		// continue
		default:
			return nil, fail.Wrap(xerr, "failed to check if host '%s' already exists", hostReq.ResourceName)
		}
	} else {
		return nil, fail.DuplicateError("'%s' already exists", hostReq.ResourceName)
	}

	// Check if host exists but is not managed by SafeScale
	if _, xerr = svc.InspectHostByName(hostReq.ResourceName); xerr != nil {
		switch xerr.(type) {
		case *fail.ErrNotFound:
			// continue
		default:
			return nil, fail.Wrap(xerr, "failed to check if host resource name '%s' is already used", hostReq.ResourceName)
		}
	} else {
		return nil, fail.DuplicateError("'%s' already exists (but not managed by SafeScale)", hostReq.ResourceName)
	}

	// If TemplateID is not explicitly provided, search the appropriate template to satisfy 'hostDef'
	if hostReq.TemplateID == "" {
		hostReq.TemplateID, xerr = rh.findTemplateID(hostDef)
		if xerr != nil {
			return nil, xerr
		}
	}

<<<<<<< HEAD
=======
	// identify default Subnet
>>>>>>> 1796156f
	var rs resources.Subnet
	if len(hostReq.Subnets) > 0 {
		// By convention, default subnet is the first of the list
		as := hostReq.Subnets[0]
		if rs, xerr = LoadSubnet(task, svc, "", as.ID); xerr != nil {
			return nil, xerr
		}
		if hostReq.DefaultRouteIP == "" {
			hostReq.DefaultRouteIP = rs.(*subnet).getDefaultRouteIP(task)
		}
	} else {
		if rs, _, xerr = getOrCreateDefaultSubnet(task, svc); xerr != nil {
			return nil, xerr
		}
		xerr = rs.Inspect(task, func(clonable data.Clonable, _ *serialize.JSONProperties) fail.Error {
			as, ok := clonable.(*abstract.Subnet)
			if !ok {
				return fail.InconsistentError("'*abstract.Network' expected, '%s' provided", reflect.TypeOf(clonable).String())
			}
			hostReq.Subnets = append(hostReq.Subnets, as)
			return nil
		})
		if xerr != nil {
			return nil, xerr
		}
	}

<<<<<<< HEAD
=======
	// Query Subnet's Security Group to use depending of the kind of Host created
	var subnetSecurityGroupID string
	if hostReq.IsGateway || hostReq.PublicIP {
		xerr = rs.Inspect(task, func(clonable data.Clonable, props *serialize.JSONProperties) fail.Error {
			as, ok := clonable.(*abstract.Subnet)
			if !ok {
				return fail.InconsistentError("'*abstract.Subnet' expected, '%s' provided", reflect.TypeOf(clonable).String())
			}
			if hostReq.PublicIP {
				subnetSecurityGroupID = as.PublicSecurityGroupID
			}
			if hostReq.IsGateway {
				subnetSecurityGroupID = as.GWSecurityGroupID
			}
			return nil
		})
		if xerr != nil {
			return nil, xerr
		}
	}

>>>>>>> 1796156f
	// If hostReq.ImageID is not explicitly defined, find an image ID corresponding to the content of hostDef.Image
	if hostReq.ImageID == "" {
		hostReq.ImageID, xerr = rh.findImageID(&hostDef)
		if xerr != nil {
			return nil, fail.Wrap(xerr, "failed to find image to use on compute resource")
		}
	}

	hostReq.Password = "safescale" // VPL:for debugging purpose, remove if you see this!
	ahf, userdataContent, xerr := svc.CreateHost(hostReq)
	if xerr != nil {
		if _, ok := xerr.(*fail.ErrInvalidRequest); ok {
			return nil, xerr
		}
		return nil, fail.Wrap(xerr, "failed to create compute resource '%s'", hostReq.ResourceName)
	}

	defer func() {
		if xerr != nil && !hostReq.KeepOnFailure {
			derr := svc.DeleteHost(ahf.Core.ID)
			if derr != nil {
				logrus.Errorf("cleaning up after failure, failed to delete host '%s': %v", ahf.Core.Name, derr)
				_ = xerr.AddConsequence(derr)
			}
		}
	}()

	// Creates metadata early to "reserve" host name
	if xerr = rh.Carry(task, ahf.Core); xerr != nil {
		return nil, xerr
	}

	defer func() {
		if xerr != nil && !hostReq.KeepOnFailure {
			derr := rh.core.Delete(task)
			if derr != nil {
				logrus.Errorf("cleaning up after failure, failed to delete host '%s' metadata: %v", ahf.Core.Name, derr)
				_ = xerr.AddConsequence(derr)
			}
		}
	}()

	// Bind needed security groups, ie the default one of the default Subnet...
	//rsg, xerr := LoadSecurityGroup(task, svc, subnetSecurityGroupID)
	//if xerr != nil {
	//	return nil, fail.Wrap(xerr, "failed to query Subnet '%s' default Security Group '%s'", rs.GetName())
	//}
	//if xerr = rsg.BindToHost(task, rh, resources.SecurityGroupEnable, resources.MarkSecurityGroupAsSupplemental); xerr != nil {
	//	return nil, fail.Wrap(xerr, "failed to apply default subnet security group '%s' to host '%s'", rsg.GetName(), hostReq.ResourceName)
	//}

	//////// ... and a dedicated default one for the host (with no rules by default)
	//////rn, xerr := rs.InspectNetwork(task)
	//////if xerr != nil {
	//////	return nil, fail.Wrap(xerr, "failed to query Network of Subnet '%s'", rs.GetName())
	//////}
	//////sgName := fmt.Sprintf(defaultHostSecurityGroupNamePattern, hostReq.ResourceName)
	//////rsg, xerr = NewSecurityGroup(svc)
	//////if xerr != nil {
	//////	return nil, fail.Wrap(xerr, "failed to instantiate a new Security Group")
	//////}
	//////if xerr = rsg.Create(task, rn, sgName, fmt.Sprintf("Host %s default Security Group", hostReq.ResourceName), abstract.SecurityGroupRules{}); xerr != nil {
	//////	return nil, fail.Wrap(xerr, "failed to create Host '%s' default Security Group '%s'", hostReq.ResourceName, sgName)
	//////}
	////
	////// Starting from here, deletes the Security Group created to act as default for Host
	////defer func() {
	////	if xerr != nil && !hostReq.KeepOnFailure {
	////		if derr := rsg.Delete(task); derr != nil {
	////			_ = xerr.AddConsequence(fail.Wrap(derr, "cleaning up on failure, failed to delete host default Seurity Group '%s'", rsg.GetName()))
	////		}
	////	}
	////}()
	//
	//// Bind freshly created Security Group to the host as default
	//if xerr = rsg.BindToHost(task, rh, resources.SecurityGroupEnable, resources.MarkSecurityGroupAsDefault); xerr != nil {
	//	return nil, fail.Wrap(xerr, "failed to bind Security Group '%s' to host '%s'", sgName, hostReq.ResourceName)
	//}

	// Updates properties in metadata
	xerr = rh.Alter(task, func(_ data.Clonable, props *serialize.JSONProperties) fail.Error {
		innerXErr := props.Alter(task, hostproperty.SizingV2, func(clonable data.Clonable) fail.Error {
			hostSizingV2, ok := clonable.(*propertiesv2.HostSizing)
			if !ok {
				return fail.InconsistentError("'*propertiesv2.HostSizing' expected, '%s' provided", reflect.TypeOf(clonable).String())
			}
			hostSizingV2.AllocatedSize = converters.HostEffectiveSizingFromAbstractToPropertyV2(ahf.Sizing)
			hostSizingV2.RequestedSize = converters.HostSizingRequirementsFromAbstractToPropertyV2(hostDef)
			return nil
		})
		if innerXErr != nil {
			return innerXErr
		}

		// Sets host extension DescriptionV1
		innerXErr = props.Alter(task, hostproperty.DescriptionV1, func(clonable data.Clonable) fail.Error {
			hostDescriptionV1, ok := clonable.(*propertiesv1.HostDescription)
			if !ok {
				return fail.InconsistentError("'*propertiesv1.HostDescription' expected, '%s' provided", reflect.TypeOf(clonable).String())
			}
			_ = hostDescriptionV1.Replace(converters.HostDescriptionFromAbstractToPropertyV1(*ahf.Description))
			creator := ""
			hostname, _ := os.Hostname()
			if curUser, err := user.Current(); err == nil {
				creator = curUser.Username
				if hostname != "" {
					creator += "@" + hostname
				}
				if curUser.Name != "" {
					creator += " (" + curUser.Name + ")"
				}
			} else {
				creator = "unknown@" + hostname
			}
			hostDescriptionV1.Creator = creator
			return nil
		})
		if innerXErr != nil {
			return innerXErr
		}

		// Updates host property propertiesv1.HostSubnet
<<<<<<< HEAD
		return props.Alter(task, hostproperty.NetworkV1, func(clonable data.Clonable) fail.Error {
=======
		// FIXME: introduce a NetworkV2 with correctly named fields (Network -> Subnet, ...)
		innerXErr = props.Alter(task, hostproperty.NetworkV1, func(clonable data.Clonable) fail.Error {
>>>>>>> 1796156f
			hostNetworkV1, ok := clonable.(*propertiesv1.HostNetwork)
			if !ok {
				return fail.InconsistentError("'*propertiesv1.HostSubnet' expected, '%s' provided", reflect.TypeOf(clonable).String())
			}
			_ = hostNetworkV1.Replace(converters.HostNetworkFromAbstractToPropertyV1(*ahf.Subnet))
			hostNetworkV1.DefaultNetworkID = rs.GetID()
			hostNetworkV1.IsGateway = hostReq.IsGateway // hostReq.getDefaultRouteIP == "" && rs.GetName() != abstract.SingleHostNetworkName
			return nil
		})
		if innerXErr != nil {
			return innerXErr
		}

		//// Updates Host's default Security Group
		//return props.Alter(task, hostproperty.SecurityGroupsV1, func(clonable data.Clonable) fail.Error {
		//	sgV1, ok := clonable.(*propertiesv1.HostSecurityGroups)
		//	if !ok {
		//		return fail.InconsistentError("'*propertiesv1.HostSecurityGroups' expected, '%s' provided", reflect.TypeOf(clonable).String())
		//	}
		//	sgV1.DefaultID = rsg.GetID()
		//	return nil
		//})
		return nil
	})
	if xerr != nil {
		return nil, xerr
	}

	if xerr = rh.cacheAccessInformation(task); xerr != nil {
		return nil, xerr
	}

	logrus.Infof("Compute resource created: '%s'", rh.GetName())

	// A host claimed ready by a Cloud provider is not necessarily ready
	// to be used until ssh service is up and running. So we wait for it before
	// claiming host is created
	logrus.Infof("Waiting start of SSH service on remote host '%s' ...", rh.GetName())

	// FIXME: configurable timeout here
	status, xerr := rh.waitInstallPhase(task, userdata.PHASE1_INIT, time.Duration(0))
	if xerr != nil {
		if _, ok := xerr.(*fail.ErrTimeout); ok {
			return nil, fail.Wrap(xerr, "timeout creating a host")
		}
		if abstract.IsProvisioningError(xerr) {
			logrus.Errorf("%+v", xerr)
			return nil, fail.Wrap(xerr, "error provisioning the new host, please check safescaled logs", rh.GetName())
		}
		return nil, xerr
	}

	xerr = rh.Alter(task, func(clonable data.Clonable, props *serialize.JSONProperties) fail.Error {
		// update host system property
		return props.Alter(task, hostproperty.SystemV1, func(clonable data.Clonable) fail.Error {
			systemV1, ok := clonable.(*propertiesv1.HostSystem)
			if !ok {
				return fail.InconsistentError("'*propertiesv1.HostSystem' expected, '%s' provided", reflect.TypeOf(clonable).String())
			}
			parts := strings.Split(status, ",")
			systemV1.Type = parts[1]
			systemV1.Flavor = parts[2]
			systemV1.Image = hostReq.ImageID
			return nil
		})
	})
	if xerr != nil {
		return nil, xerr
	}

	// Apply Security Group to new Host
	if subnetSecurityGroupID != "" {
		rsg, xerr := LoadSecurityGroup(task, svc, subnetSecurityGroupID)
		if xerr != nil {
			return nil, fail.Wrap(xerr, "failed to load Security Group %s", subnetSecurityGroupID)
		}
		if xerr = rh.BindSecurityGroup(task, rsg, resources.SecurityGroupEnable); xerr != nil {
			return nil, fail.Wrap(xerr, "failed to bind Subnet Security Group to Host")
		}
	}

	// -- Updates host link with networks --
	if !hostReq.IsGateway {
		for _, as := range hostReq.Subnets {
			if xerr := rh.updateNetwork(task, as.ID); xerr != nil {
				return nil, xerr
			}
		}
	}

	// Executes userdata.PHASE2_NETWORK_AND_SECURITY script to configure subnet and security
	if xerr = rh.runInstallPhase(task, userdata.PHASE2_NETWORK_AND_SECURITY, userdataContent); xerr != nil {
		return nil, xerr
	}

	// Reboot host
	command := "sudo systemctl reboot"
	if _, _, _, xerr = rh.Run(task, command, outputs.COLLECT, 0, 0); xerr != nil {
		return nil, xerr
	}

	// if host is a gateway, executes userdata.PHASE3_GATEWAY_HIGH_AVAILABILITY script to configure subnet and security
	if !hostReq.IsGateway {
		// execute userdata.PHASE4_SYSTEM_FIXES script to fix possible misconfiguration in system
		if xerr = rh.runInstallPhase(task, userdata.PHASE4_SYSTEM_FIXES, userdataContent); xerr != nil {
			return nil, xerr
		}

		// Reboot host
		command = "sudo systemctl reboot"
		if _, _, _, xerr = rh.Run(task, command, outputs.COLLECT, 0, 0); xerr != nil {
			return nil, xerr
		}

		// execute userdata.PHASE5_FINAL script to final install/configure of the host (no need to reboot)
		if xerr = rh.runInstallPhase(task, userdata.PHASE5_FINAL, userdataContent); xerr != nil {
			return nil, xerr
		}

		// TODO: configurable timeout here
		if status, xerr = rh.waitInstallPhase(task, userdata.PHASE5_FINAL, time.Duration(0)); xerr != nil {
			if _, ok := xerr.(*fail.ErrTimeout); ok {
				return nil, fail.Wrap(xerr, "timeout creating a host")
			}
			if abstract.IsProvisioningError(xerr) {
				logrus.Errorf("%+v", xerr)
				return nil, fail.Wrap(xerr, "error provisioning the new host, please check safescaled logs", rh.GetName())
			}
			return nil, xerr
		}
	} else {
		// TODO: configurable timeout here
		if status, xerr = rh.waitInstallPhase(task, userdata.PHASE2_NETWORK_AND_SECURITY, time.Duration(0)); xerr != nil {
			if _, ok := xerr.(*fail.ErrTimeout); ok {
				return nil, fail.Wrap(xerr, "timeout creating a host")
			}
			if abstract.IsProvisioningError(xerr) {
				logrus.Errorf("%+v", xerr)
				return nil, fail.Wrap(xerr, "error provisioning the new host, please check safescaled logs", rh.GetName())
			}
			return nil, xerr
		}
	}

	logrus.Infof("host '%s' created successfully", rh.GetName())
	return userdataContent, nil
}

func (rh host) findTemplateID(hostDef abstract.HostSizingRequirements) (string, fail.Error) {
	svc := rh.GetService()
	useScannerDB := hostDef.MinGPU > 0 || hostDef.MinCPUFreq > 0
	templates, xerr := svc.SelectTemplatesBySize(hostDef, useScannerDB)
	if xerr != nil {
		return "", fail.Wrap(xerr, "failed to find template corresponding to requested resources")
	}
	var template abstract.HostTemplate
	if len(templates) > 0 {
		template = *(templates[0])
		msg := fmt.Sprintf("Selected host template: '%s' (%d core%s", template.Name, template.Cores, strprocess.Plural(uint(template.Cores)))
		if template.CPUFreq > 0 {
			msg += fmt.Sprintf(" at %.01f GHz", template.CPUFreq)
		}
		msg += fmt.Sprintf(", %.01f GB RAM, %d GB disk", template.RAMSize, template.DiskSize)
		if template.GPUNumber > 0 {
			msg += fmt.Sprintf(", %d GPU%s", template.GPUNumber, strprocess.Plural(uint(template.GPUNumber)))
			if template.GPUType != "" {
				msg += fmt.Sprintf(" %s", template.GPUType)
			}
		}
		msg += ")"
		logrus.Infof(msg)
	} else {
		logrus.Errorf("failed to find template corresponding to requested resources")
		return "", fail.Wrap(xerr, "failed to find template corresponding to requested resources")
	}
	return template.ID, nil
}

func (rh host) findImageID(hostDef *abstract.HostSizingRequirements) (string, fail.Error) {
	svc := rh.GetService()
	if hostDef.Image == "" {
		cfg, xerr := svc.GetConfigurationOptions()
		if xerr != nil {
			return "", xerr
		}
		hostDef.Image = cfg.GetString("DefaultImage")
	}

	var img *abstract.Image
	xerr := retry.WhileUnsuccessfulDelay1Second(
		func() error {
			var innerXErr fail.Error
			img, innerXErr = svc.SearchImage(hostDef.Image)
			return innerXErr
		},
		10*time.Second,
	)
	if xerr != nil {
		return "", xerr
	}
	return img.ID, nil
}

// runInstallPhase uploads then starts script corresponding to phase 'phase'
func (rh host) runInstallPhase(task concurrency.Task, phase userdata.Phase, userdataContent *userdata.Content) fail.Error {
	// execute userdata 'final' (phase4) script to final install/configure of the host (no need to reboot)
	content, xerr := userdataContent.Generate(phase)
	if xerr != nil {
		return xerr
	}
	file := fmt.Sprintf("/opt/safescale/var/tmp/user_data.%s.sh", phase)
	if xerr = rh.PushStringToFile(task, string(content), file, "", ""); xerr != nil {
		return xerr
	}
	command := fmt.Sprintf("sudo bash %s; exit $?", file)
	// Executes the script on the remote host
	retcode, _, stderr, xerr := rh.Run(task, command, outputs.COLLECT, 0, 0)
	if xerr != nil {
		return fail.Wrap(xerr, "failed to apply configuration phase '%s'", phase)
	}
	if retcode != 0 {
		if retcode == 255 {
			return fail.NewError("failed to execute install phase '%s' on host '%s': SSH connection failed", phase, rh.GetName())
		}
		return fail.NewError("failed to execute install phase '%s' on host '%s': %s", phase, rh.GetName(), stderr)
	}
	return nil
}

func (rh *host) waitInstallPhase(task concurrency.Task, phase userdata.Phase, timeout time.Duration) (string, fail.Error) {
	sshDefaultTimeout := int(temporal.GetHostTimeout().Minutes())
	if sshDefaultTimeoutCandidate := os.Getenv("SSH_TIMEOUT"); sshDefaultTimeoutCandidate != "" {
		num, err := strconv.Atoi(sshDefaultTimeoutCandidate)
		if err == nil {
			logrus.Debugf("Using custom timeout of %d minutes", num)
			sshDefaultTimeout = num
		}
	}
	sshCfg := rh.getSSHConfig(task)

	// TODO: configurable timeout here
	status, xerr := sshCfg.WaitServerReady(task, string(phase), time.Duration(sshDefaultTimeout)*time.Minute)
	if xerr != nil {
		if _, ok := xerr.(*fail.ErrTimeout); ok {
			return status, fail.Wrap(xerr, "timeout creating a host")
		}
		if abstract.IsProvisioningError(xerr) {
			logrus.Errorf("%+v", xerr)
			return status, fail.Wrap(xerr, "error creating host '%s': error provisioning the new host, please check safescaled logs", rh.GetName())
		}
		return status, xerr
	}
	return status, nil
}

func (rh *host) updateNetwork(task concurrency.Task, networkID string) fail.Error {
	rn, xerr := LoadNetwork(task, rh.core.GetService(), networkID)
	if xerr != nil {
		return xerr
	}

	return rn.Alter(task, func(clonable data.Clonable, properties *serialize.JSONProperties) fail.Error {
		return properties.Alter(task, networkproperty.HostsV1, func(clonable data.Clonable) fail.Error {
			networkHostsV1, ok := clonable.(*propertiesv1.NetworkHosts)
			if !ok {
				return fail.InconsistentError("'*propertiesv1.NetworkHosts' expected, '%s' provided", reflect.TypeOf(clonable).String())
			}
			id := rh.GetID()
			name := rh.GetName()
			networkHostsV1.ByName[name] = id
			networkHostsV1.ByID[id] = name
			return nil
		})
	})
}

// WaitSSHReady waits until SSH responds successfully
func (rh *host) WaitSSHReady(task concurrency.Task, timeout time.Duration) (string, fail.Error) {
	if rh.IsNull() {
		return "", fail.InvalidInstanceError()
	}
	if task.IsNull() {
		return "", fail.InvalidParameterError("task", "cannot be nil")
	}

	return rh.waitInstallPhase(task, userdata.PHASE5_FINAL, timeout)
}

// getOrCreateDefaultSubnet gets network abstract.SingleHostNetworkName or create it if necessary
func getOrCreateDefaultSubnet(task concurrency.Task, svc iaas.Service) (rs resources.Subnet, gw resources.Host, xerr fail.Error) {
	rn, xerr := LoadNetwork(task, svc, abstract.SingleHostNetworkName)
	if xerr != nil {
		switch xerr.(type) {
		case *fail.ErrNotFound:
		// continue
		default:
			return nil, nil, xerr
		}
	}
	if rn == nil {
		rn, xerr = NewNetwork(svc)
		if xerr != nil {
			return nil, nil, xerr
		}
		req := abstract.NetworkRequest{
			Name: abstract.SingleHostNetworkName,
			CIDR: "10.0.0.0/16",
		}
		xerr = rn.Create(task, req)
		if xerr != nil {
			return nil, nil, xerr
		}

		defer func() {
			if xerr != nil {
				derr := rn.Delete(task)
				if derr != nil {
					_ = xerr.AddConsequence(derr)
				}
			}
		}()
	}

	rs, xerr = LoadSubnet(task, svc, rn.GetID(), abstract.SingleHostSubnetName)
	if xerr != nil {
		switch xerr.(type) {
		case *fail.ErrNotFound:
		default:
			return nil, nil, xerr
		}
	}
	if rs.IsNull() {
		rs, xerr = NewSubnet(svc)
		if xerr != nil {
			return nil, nil, xerr
		}
		var DNSServers []string
		if opts, xerr := svc.GetConfigurationOptions(); xerr != nil {
			switch xerr.(type) {
			case *fail.ErrNotFound:
			default:
				return nil, nil, xerr
			}
		} else {
			DNSServers = strings.Split(opts.GetString("DNSServers"), ",")
<<<<<<< HEAD
		}
		req := abstract.SubnetRequest{
			Name:       abstract.SingleHostSubnetName,
			CIDR:       "10.0.0.0/17",
			DNSServers: DNSServers,
			HA:         false,
		}
		if xerr = rs.Create(task, req, "", nil); xerr != nil {
			return nil, nil, xerr
		}

		defer func() {
			if xerr != nil {
				derr := rs.Delete(task)
				if derr != nil {
					_ = xerr.AddConsequence(fail.Wrap(derr, "cleaning up on failure, failed to delete subnet '%s'", abstract.SingleHostSubnetName))
				}
			}
		}()
	}

=======
		}
		req := abstract.SubnetRequest{
			Name:       abstract.SingleHostSubnetName,
			CIDR:       "10.0.0.0/17",
			DNSServers: DNSServers,
			HA:         false,
		}
		if xerr = rs.Create(task, req, "", nil); xerr != nil {
			return nil, nil, xerr
		}

		defer func() {
			if xerr != nil {
				derr := rs.Delete(task)
				if derr != nil {
					_ = xerr.AddConsequence(fail.Wrap(derr, "cleaning up on failure, failed to delete subnet '%s'", abstract.SingleHostSubnetName))
				}
			}
		}()
	}

>>>>>>> 1796156f
	rh, xerr := rs.GetGateway(task, true)
	if xerr != nil {
		return nil, nil, xerr
	}

	return rs, rh, nil
}

// Delete deletes a host with its metadata and updates subnet links
func (rh *host) Delete(task concurrency.Task) fail.Error {
	if rh.IsNull() {
		return fail.InvalidInstanceError()
	}
	if task.IsNull() {
		return fail.InvalidParameterError("task", "cannot be nil")
	}

	// rh.SafeLock(task)
	// defer rh.SafeUnlock(task)

	svc := rh.GetService()

	hostID := rh.GetID()
	xerr := rh.Alter(task, func(_ data.Clonable, properties *serialize.JSONProperties) fail.Error {
		// Don't remove a host having shares that are currently remotely mounted
		var shares map[string]*propertiesv1.HostShare
		innerXErr := properties.Inspect(task, hostproperty.SharesV1, func(clonable data.Clonable) fail.Error {
			sharesV1, ok := clonable.(*propertiesv1.HostShares)
			if !ok {
				return fail.InconsistentError("'*propertiesv1.HostShares' expected, '%s' provided", reflect.TypeOf(clonable).String())
			}
			shares = sharesV1.ByID
			shareCount := len(shares)
			for _, hostShare := range shares {
				count := len(hostShare.ClientsByID)
				if count > 0 {
					// clients found, checks if these clients already exists...
					for _, hostID := range hostShare.ClientsByID {
						_, inErr := LoadHost(task, svc, hostID)
						if inErr == nil {
							return fail.NotAvailableError("exports %d share%s and at least one share is mounted", shareCount, strprocess.Plural(uint(shareCount)))
						}
					}
				}
			}
			return nil
		})
		if innerXErr != nil {
			return innerXErr
		}

		// Don't remove a host with volumes attached
		innerXErr = properties.Inspect(task, hostproperty.VolumesV1, func(clonable data.Clonable) fail.Error {
			hostVolumesV1, ok := clonable.(*propertiesv1.HostVolumes)
			if !ok {
				return fail.InconsistentError("'*propertiesv1.HostVolumes' expected, '%s' provided", reflect.TypeOf(clonable).String())
			}
			nAttached := len(hostVolumesV1.VolumesByID)
			if nAttached > 0 {
				return fail.NotAvailableError("host has %d volume%s attached", nAttached, strprocess.Plural(uint(nAttached)))
			}
			return nil
		})
		if innerXErr != nil {
			return innerXErr
		}

		// Don't remove a host that is a gateway
		innerXErr = properties.Inspect(task, hostproperty.NetworkV1, func(clonable data.Clonable) fail.Error {
			hostNetworkV1, ok := clonable.(*propertiesv1.HostNetwork)
			if !ok {
				return fail.InconsistentError("'*propertiesv1.HostSubnet' expected, '%s' provided", reflect.TypeOf(clonable).String())
			}
			if hostNetworkV1.IsGateway {
				return fail.NotAvailableError("cannot delete host, it's a gateway that can only be deleted through its subnet")
			}
			return nil
		})
		if innerXErr != nil {
			return innerXErr
		}

		// If host mounted shares, unmounts them before anything else
		var mounts []*propertiesv1.HostShare
		innerXErr = properties.Inspect(task, hostproperty.MountsV1, func(clonable data.Clonable) fail.Error {
			hostMountsV1, ok := clonable.(*propertiesv1.HostMounts)
			if !ok {
				return fail.InconsistentError("'*propertiesv1.HostMounts' expected, '%s' provided", reflect.TypeOf(clonable).String())
			}
			for _, i := range hostMountsV1.RemoteMountsByPath {
				// Retrieve share data
				objs, loopErr := NewShare(svc)
				if loopErr != nil {
					return loopErr
				}
				loopErr = objs.Read(task, i.ShareID)
				if loopErr != nil {
					return loopErr
				}

				// Retrieve data about the server serving the share
				objserver, loopErr := objs.GetServer(task)
				if loopErr != nil {
					return loopErr
				}
				// Retrieve data about share from its server
				share, loopErr := objserver.GetShare(task, i.ShareID)
				if loopErr != nil {
					return loopErr
				}
				mounts = append(mounts, share)
			}
			return nil
		})
		if innerXErr != nil {
			return innerXErr
		}

		// Unmounts tier shares mounted on host (done outside the previous host.properties.Reading() section, because
		// Unmount() have to lock for write, and won't succeed while host.properties.Reading() is running,
		// leading to a deadlock)
		for _, item := range mounts {
			objs, loopErr := LoadShare(task, svc, item.ID)
			if loopErr != nil {
				return loopErr
			}
			loopErr = objs.Unmount(task, rh)
			if loopErr != nil {
				return loopErr
			}
		}

		// if host exports shares, delete them
		for _, share := range shares {
			objs, loopErr := LoadShare(task, svc, share.Name)
			if loopErr != nil {
				return loopErr
			}
			loopErr = objs.Delete(task)
			if loopErr != nil {
				return loopErr
			}
		}

		// Update networks property prosv1.NetworkHosts to remove the reference to the host
		innerXErr = properties.Inspect(task, hostproperty.NetworkV1, func(clonable data.Clonable) fail.Error {
			hostNetworkV1, ok := clonable.(*propertiesv1.HostNetwork)
			if !ok {
				return fail.InconsistentError("'*propertiesv1.HostSubnet' expected, '%s' provided", reflect.TypeOf(clonable).String())
			}
			hostID := rh.GetID()
			hostName := rh.GetName()
			var errors []error
			for k := range hostNetworkV1.NetworksByID {
				rn, loopErr := LoadNetwork(task, svc, k)
				if loopErr != nil {
					logrus.Errorf(loopErr.Error())
					errors = append(errors, loopErr)
					continue
				}
				loopErr = rn.Alter(task, func(_ data.Clonable, netprops *serialize.JSONProperties) fail.Error {
					return netprops.Alter(task, networkproperty.HostsV1, func(clonable data.Clonable) fail.Error {
						networkHostsV1, ok := clonable.(*propertiesv1.NetworkHosts)
						if !ok {
							return fail.InconsistentError("'*propertiesv1.NetworkHosts' expected, '%s' provided", reflect.TypeOf(clonable).String())
						}
						delete(networkHostsV1.ByID, hostID)
						delete(networkHostsV1.ByName, hostName)
						return nil
					})
				})
				if loopErr != nil {
					logrus.Errorf(loopErr.Error())
					errors = append(errors, loopErr)
				}
			}
			return fail.NewErrorList(errors)
		})
		if innerXErr != nil {
			return innerXErr
		}

		// Conditions are met, delete host
		waitForDeletion := true
		delErr := retry.WhileUnsuccessfulDelay1Second(
			func() error {
				// FIXME: need to remove retry from svc.DeleteHost!
				err := svc.DeleteHost(hostID)
				if err != nil {
					if _, ok := err.(*fail.ErrNotFound); !ok {
						return fail.Wrap(err, "cannot delete host")
					}
					// logrus.Warn("host resource not found on provider side, host metadata will be removed for consistency")
					waitForDeletion = false
				}
				return nil
			},
			time.Minute*5,
		)
		if delErr != nil {
			return delErr
		}

		// wait for effective host deletion
		if waitForDeletion {
			innerXErr = retry.WhileUnsuccessfulDelay5SecondsTimeout(
				func() error {
					// FIXME: need to remove retry from svc.GetHostState if the issues are not communication issues!
					if state, stateErr := svc.GetHostState(rh.GetID()); stateErr == nil {
						logrus.Warnf("While deleting the status was [%s]", state)
						if state == hoststate.ERROR {
							return fail.NotAvailableError("host is in state ERROR")
						}
					} else {
						return stateErr
					}
					return nil
				},
				time.Minute*2, // FIXME: static duration
			)
			if innerXErr != nil {
				return innerXErr
			}
		}

		return nil
	})
	if xerr != nil {
		return xerr
	}

	// Deletes metadata from Object Storage
	if xerr = rh.core.Delete(task); xerr != nil {
		// If entry not found, considered as success
		if _, ok := xerr.(*fail.ErrNotFound); !ok {
			return xerr
		}
	}

	newHost := nullHost()
	*rh = *newHost
	return nil
}

// GetSSHConfig loads SSH configuration for host from metadata
//
// FIXME: system.SSHConfig should be able to carry data about secondary getGateway
//        Currently, if primary gateway is down, ssh to a host in the subnet will fail
func (rh host) GetSSHConfig(task concurrency.Task) (*system.SSHConfig, fail.Error) {
	if rh.IsNull() {
		return nil, fail.InvalidInstanceError()
	}
	if task.IsNull() {
		return nil, fail.InvalidParameterError("task", "cannot be nil")
	}

	return rh.getSSHConfig(task), nil
}

// getSSHConfig loads SSH configuration for host from metadata, for internal use
func (rh host) getSSHConfig(task concurrency.Task) *system.SSHConfig {
	if rh.IsNull() || task == nil {
		return &system.SSHConfig{}
	}

	rh.SafeRLock(task)
	defer rh.SafeRUnlock(task)
	return rh.sshProfile
}

// Run tries to execute command 'cmd' on the host
func (rh host) Run(task concurrency.Task, cmd string, outs outputs.Enum, connectionTimeout, executionTimeout time.Duration) (int, string, string, fail.Error) {
	if rh.IsNull() {
		return 0, "", "", fail.InvalidInstanceError()
	}
	if task == nil {
		return 0, "", "", fail.InvalidParameterError("task", "cannot be nil")
	}
	if cmd == "" {
		return 0, "", "", fail.InvalidParameterError("cmd", "cannot be empty string")
	}

	var (
		stdOut, stdErr string
		retCode        int
	)

	// retrieve ssh config to perform some commands
	ssh, xerr := rh.GetSSHConfig(task)
	if xerr != nil {
		return 0, "", "", xerr
	}

	if executionTimeout < temporal.GetHostTimeout() {
		executionTimeout = temporal.GetHostTimeout()
	}
	if connectionTimeout < temporal.DefaultConnectionTimeout {
		connectionTimeout = temporal.DefaultConnectionTimeout
	}
	if connectionTimeout > executionTimeout {
		connectionTimeout = executionTimeout + temporal.GetContextTimeout()
	}

	hostName := rh.GetName()
	xerr = retry.WhileUnsuccessfulDelay1SecondWithNotify(
		func() error {
			var innerXErr fail.Error
			retCode, stdOut, stdErr, innerXErr = run(task, ssh, cmd, outs, executionTimeout)
			if _, ok := innerXErr.(*fail.ErrTimeout); ok {
				innerXErr = fail.NewError("failed to run command in %v delay", executionTimeout)
			}
			return innerXErr
		},
		connectionTimeout,
		func(t retry.Try, v verdict.Enum) {
			if v == verdict.Retry {
				logrus.Printf("Remote SSH service on host '%s' isn't ready, retrying...", hostName)
			}
		},
	)
	return retCode, stdOut, stdErr, xerr
}

// run executes command on the host
func run(task concurrency.Task, ssh *system.SSHConfig, cmd string, outs outputs.Enum, timeout time.Duration) (int, string, string, fail.Error) {
	// Create the command
	sshCmd, xerr := ssh.Command(task, cmd)
	if xerr != nil {
		return 0, "", "", xerr
	}

	retcode, stdout, stderr, xerr := sshCmd.RunWithTimeout(task, outs, timeout)
	if xerr != nil {
		if _, ok := xerr.(*fail.ErrExecution); ok {
			// Adds stdout annotation to xerr
			_ = xerr.Annotate("stdout", stdout)
		}
		return -1, "", "", xerr
	}
	// If retcode == 255, ssh connection failed
	if retcode == 255 {
		return -1, "", "", fail.NewError("failed to connect")
	}
	return retcode, stdout, stderr, xerr
}

// Pull downloads a file from host
func (rh host) Pull(task concurrency.Task, target, source string, timeout time.Duration) (int, string, string, fail.Error) {
	if rh.IsNull() {
		return 0, "", "", fail.InvalidInstanceError()
	}
	if source == "" {
		return 0, "", "", fail.InvalidParameterError("source", "cannot be empty string")
	}
	if target == "" {
		return 0, "", "", fail.InvalidParameterError("target", "cannot be empty string")
	}

	// retrieve ssh config to perform some commands
	ssh, xerr := rh.GetSSHConfig(task)
	if xerr != nil {
		return 0, "", "", xerr
	}

	// FIXME: reintroduce timeout on ssh.
	// if timeout < temporal.GetHostTimeout() {
	// 	timeout = temporal.GetHostTimeout()
	// }
	return ssh.Copy(task, target, source, false)
}

// Push uploads a file to host
func (rh host) Push(task concurrency.Task, source, target, owner, mode string, timeout time.Duration) (int, string, string, fail.Error) {
	if rh.IsNull() {
		return 0, "", "", fail.InvalidInstanceError()
	}
	if source == "" {
		return 0, "", "", fail.InvalidParameterError("source", "cannot be empty string")
	}
	if target == "" {
		return 0, "", "", fail.InvalidParameterError("target", "cannot be empty string")
	}

	// retrieve ssh config to perform some commands
	ssh, xerr := rh.GetSSHConfig(task)
	if xerr != nil {
		return 0, "", "", xerr
	}

	if timeout < temporal.GetHostTimeout() {
		timeout = temporal.GetHostTimeout()
	}

	retcode, stdout, stderr, xerr := ssh.Copy(task, target, source, true)
	if xerr != nil {
		return retcode, stdout, stderr, xerr
	}

	cmd := ""
	if owner != "" {
		cmd += "chown " + owner + ` '` + target + `' ;`
	}
	if mode != "" {
		cmd += "chmod " + mode + ` '` + target + `'`
	}
	if cmd != "" {
		retcode, stdout, stderr, xerr = run(task, ssh, cmd, outputs.DISPLAY, timeout)
	}
	return retcode, stdout, stderr, xerr
}

// GetShare returns a clone of the propertiesv1.HostShare corresponding to share 'shareRef'
func (rh host) GetShare(task concurrency.Task, shareRef string) (*propertiesv1.HostShare, fail.Error) {
	if rh.IsNull() {
		return nil, fail.InvalidInstanceError()
	}
	if task == nil {
		return nil, fail.InvalidParameterError("task", "cannot be nil")
	}
	if shareRef == "" {
		return nil, fail.InvalidParameterError("shareRef", "cannot be empty string")
	}

	var (
		hostShare *propertiesv1.HostShare
		// ok        bool
	)
	err := rh.Inspect(task, func(_ data.Clonable, props *serialize.JSONProperties) fail.Error {
		// rh, ok := clonable.(*abstract.Host)
		// if !ok {
		// 	return fail.InconsistentError("'*abstract.Host' expected, '%s' provided", reflect.TypeOf(clonable).String()
		// }
		// props, inErr := rh.properties(task)
		// if inErr != nil {
		// 	return inErr
		// }
		return props.Inspect(task, hostproperty.SharesV1, func(clonable data.Clonable) fail.Error {
			sharesV1, ok := clonable.(*propertiesv1.HostShares)
			if !ok {
				return fail.InconsistentError("'*propertiesv1.HostShares' expected, '%s' provided", reflect.TypeOf(clonable).String())
			}
			if hostShare, ok = sharesV1.ByID[shareRef].Clone().(*propertiesv1.HostShare); ok {
				return nil
			}
			if _, ok := sharesV1.ByName[shareRef]; ok {
				hostShare = sharesV1.ByID[sharesV1.ByName[shareRef]].Clone().(*propertiesv1.HostShare)
				return nil
			}
			return fail.NotFoundError("share '%s' not found in server '%s' metadata", shareRef, rh.GetName())
		})
	})
	if err != nil {
		return nil, err
	}

	return hostShare, nil
}

// GetVolumes returns information about volumes attached to the host
func (rh host) GetVolumes(task concurrency.Task) (*propertiesv1.HostVolumes, fail.Error) {
	if rh.IsNull() {
		return nil, fail.InvalidInstanceError()
	}
	if task == nil {
		return nil, fail.InvalidParameterError("task", "cannot be nil")
	}

	var hvV1 *propertiesv1.HostVolumes
	err := rh.Inspect(task, func(_ data.Clonable, props *serialize.JSONProperties) fail.Error {
		return props.Inspect(task, hostproperty.VolumesV1, func(clonable data.Clonable) fail.Error {
			var ok bool
			hvV1, ok = clonable.(*propertiesv1.HostVolumes)
			if !ok {
				return fail.InconsistentError("'*propertiesv1.getVolumes' expected, '%s' provided", reflect.TypeOf(clonable).String())
			}
			return nil
		})
	})
	if err != nil {
		return nil, err
	}
	return hvV1, nil
}

// getVolumes returns information about volumes attached to the host
func (rh host) getVolumes(task concurrency.Task) *propertiesv1.HostVolumes {
	out, _ := rh.GetVolumes(task)
	return out
}

// // GetAttachedVolume returns information about where and how the volume referenced is attached to the host
// func (objh *host) GetAttachedVolume(task concurrency.Task, volumeRef string) (*propertiesv1.HostLocalMount, fail.Error) {
// 	if objh.IsNUll() {
// 		return nil, fail.InvalidInstanceError()
// 	}
// 	if task == nil {
// 		return nil, fail.InvalidParameterError("task", "cannot be nil")
// 	}
// 	if volumeRef == "" {
// 		return nil, fail.InvalidParameterError("volumeRef", "cannot be empty string")
// 	}

// 	var mount *propertiesv1.HostMount
// 	err := objh.Inspect(task, func(clonable data.Clonable, props *serialize.JSONProperties) error {
// 		var hostVolume *propertiesv1.HostVolume
// 		innerErr := props.Inspect(hostproperty.HostVolumesV1, func(clonable data.Clonable) error {
// 			vaV1, ok := clonable.(*propertiesv1.HostVolumes)
// 			if !ok {
// 				return fail.InconsistentError("'*propertiesv1.HostVolumess' expected, '%s' provided", reflect.TypeOf(clonable).String())
// 			}
// 			hostVolume, ok = vaV1.VolumesByID[volumeRef]
// 			if !ok {
// 				var ref string
// 				ref, ok = vaV1.VolumesByName[volumeRef]
// 				hostVolume, ok = vaV1.VolumesByID[ref]
// 			}
// 			if !ok {
// 				return fail.NotFoundError("failed to find a volume referenced by '%s' attached to host '%s'", volumeRef, objh.GetName())
// 			}
// 			return nil
// 		})
// 		if innerErr != nil {
// 			return innerErr
// 		}

// 		return props.Inspect(hostproperty.HostLocalMountV1, func(clonable data.Clonable) error {
// 			hlmV1, ok := clonable.(*propertiesv1.HostLocalMount)
// 			if !ok {
// 				return fail.InconsistentError("'*propertiesv1.HostMount' expected, '%s' provided", reflect.TypeOf(clonable).String())
// 			}
// 			mount, ok := hlmV1.ByDevice[hostVolume.Device]
// 			return nil
// 		})
// 	})
// 	if err != nil {
// 		return nil, err
// 	}
// 	return mount, nil
// }

// Start starts the host
func (rh host) Start(task concurrency.Task) (xerr fail.Error) {
	if rh.IsNull() {
		return fail.InvalidInstanceError()
	}
	if task == nil {
		return fail.InvalidParameterError("task", "cannot be nil")
	}
	fail.OnPanic(&xerr)

	hostName := rh.GetName()
	hostID := rh.GetID()

	svc := rh.GetService()
	if xerr = svc.StartHost(hostID); xerr != nil {
		return xerr
	}

	xerr = retry.WhileUnsuccessfulDelay5Seconds(
		func() error {
			return svc.WaitHostState(hostID, hoststate.STARTED, temporal.GetHostTimeout())
		},
		5*time.Minute,
	)
	if xerr != nil {
		return fail.Wrap(xerr, "timeout waiting host '%s' to be started", hostName)
	}
	return nil
}

// Stop stops the host
func (rh host) Stop(task concurrency.Task) (xerr fail.Error) {
	if rh.IsNull() {
		return fail.InvalidInstanceError()
	}
	if task == nil {
		return fail.InvalidParameterError("task", "cannot be nil")
	}

	hostName := rh.GetName()
	hostID := rh.GetID()

	svc := rh.GetService()
	if xerr = svc.StopHost(hostID); xerr != nil {
		return xerr
	}

	xerr = retry.WhileUnsuccessfulDelay5Seconds(
		func() error {
			return svc.WaitHostState(hostID, hoststate.STOPPED, temporal.GetHostTimeout())
		},
		// FIXME: static value
		5*time.Minute,
	)
	if xerr != nil {
		return fail.Wrap(xerr, "timeout waiting host '%s' to be stopped", hostName)
	}
	return nil
}

// Reboot reboots the host
func (rh host) Reboot(task concurrency.Task) fail.Error {
	if xerr := rh.Stop(task); xerr != nil {
		return xerr
	}
	return rh.Start(task)
}

// Resize ...
// not yet implemented
func (rh *host) Resize(hostSize abstract.HostSizingRequirements) fail.Error {
	if rh.IsNull() {
		return fail.InvalidInstanceError()
	}
	return fail.NotImplementedError("Host.Resize() not yet implemented")
}

// AddFeature handles 'safescale host add-feature <host name or id> <feature name>'
func (rh *host) AddFeature(task concurrency.Task, name string, vars data.Map, settings resources.FeatureSettings) (outcomes resources.Results, xerr fail.Error) {
	if rh.IsNull() {
		return nil, fail.InvalidInstanceError()
	}
	if task == nil {
		return nil, fail.InvalidParameterError("task", "cannot be nil")
	}
	if name == "" {
		return nil, fail.InvalidParameterError("name", "cannot be empty string")
	}

	tracer := debug.NewTracer(task, tracing.ShouldTrace("resources.host"), "(%s)", name).Entering()
	defer tracer.Exiting()

	feat, xerr := NewFeature(task, name)
	if xerr != nil {
		return nil, xerr
	}
	xerr = rh.Alter(task, func(_ data.Clonable, props *serialize.JSONProperties) fail.Error {
		var innerXErr fail.Error
		outcomes, innerXErr = feat.Add(rh, vars, settings)
		if innerXErr != nil {
			return innerXErr
		}

		// updates HostFeatures property for host
		return props.Alter(task, hostproperty.FeaturesV1, func(clonable data.Clonable) fail.Error {
			hostFeaturesV1, ok := clonable.(*propertiesv1.HostFeatures)
			if !ok {
				return fail.InconsistentError("expected '*propertiesv1.HostFeatures', received '%s'", reflect.TypeOf(clonable))
			}
			requires, innerXErr := feat.GetRequirements()
			if innerXErr != nil {
				return innerXErr
			}
			hostFeaturesV1.Installed[name] = &propertiesv1.HostInstalledFeature{
				HostContext: true,
				Requires:    requires,
			}
			return nil
		})
	})
	if xerr != nil {
		return nil, xerr
	}
	return outcomes, nil
}

// CheckFeature ...
func (rh host) CheckFeature(task concurrency.Task, name string, vars data.Map, settings resources.FeatureSettings) (resources.Results, fail.Error) {
	if rh.IsNull() {
		return nil, fail.InvalidInstanceError()
	}
	if task == nil {
		return nil, fail.InvalidParameterError("task", "cannot be nil")
	}
	if name == "" {
		return nil, fail.InvalidParameterError("featureName", "cannot be empty string")
	}

	tracer := debug.NewTracer(task, tracing.ShouldTrace("resources.host"), "(%s)", name).Entering()
	defer tracer.Exiting()

	feat, xerr := NewFeature(task, name)
	if xerr != nil {
		return nil, xerr
	}

	// Wait for SSH service on remote host first
	// ssh, err := mh.GetSSHConfig(task)
	// if err != nil {
	// 	return srvutils.ThrowErr(err)
	// }
	// _, err = ssh.WaitServerReady(2 * time.Minute)
	// if err != nil {
	// 	return srvutils.ThrowErr(err)
	// }

	return feat.Check(&rh, vars, settings)
}

// DeleteFeature handles 'safescale host delete-feature <host name> <feature name>'
func (rh *host) DeleteFeature(task concurrency.Task, name string, vars data.Map, settings resources.FeatureSettings) (resources.Results, fail.Error) {
	if rh.IsNull() {
		return nil, fail.InvalidInstanceError()
	}
	if task == nil {
		return nil, fail.InvalidParameterError("task", "cannot be nil")
	}
	if name == "" {
		return nil, fail.InvalidParameterError("featureName", "cannot be empty string")
	}

	tracer := debug.NewTracer(task, false /*Trace.Host, */, "(%s)", name).Entering()
	defer tracer.Exiting()

	feat, xerr := NewFeature(task, name)
	if xerr != nil {
		return nil, xerr
	}

	// // Wait for SSH service on remote host first
	// ssh, err := mh.GetSSHConfig(task)
	// if err != nil {
	// 	return srvutils.ThrowErr(err)
	// }
	// _, err = ssh.WaitServerReady(2 * time.Minute)
	// if err != nil {
	// 	return srvutils.ThrowErr(err)
	// }

	xerr = rh.Alter(task, func(_ data.Clonable, props *serialize.JSONProperties) fail.Error {
		outcomes, innerXErr := feat.Remove(rh, vars, settings)
		if innerXErr != nil {
			return fail.NewError(innerXErr, nil, "error uninstalling feature '%s' on '%s'", name, rh.GetName())
		}
		if !outcomes.Successful() {
			msg := fmt.Sprintf("failed to delete feature '%s' from host '%s'", name, rh.GetName())
			tracer.Trace(strprocess.Capitalize(msg) + ":\n" + outcomes.AllErrorMessages())
			return fail.NewError(msg)
		}

		// updates HostFeatures property for host
		return props.Alter(task, hostproperty.FeaturesV1, func(clonable data.Clonable) fail.Error {
			hostFeaturesV1, ok := clonable.(*propertiesv1.HostFeatures)
			if !ok {
				return fail.InconsistentError("expected '*propertiesv1.HostFeatures', received '%s'", reflect.TypeOf(clonable))
			}
			delete(hostFeaturesV1.Installed, name)
			return nil
		})
	})
	return nil, xerr
}

// TargetType returns the type of the target.
// satisfies install.Targetable interface.
func (rh host) TargetType() featuretargettype.Enum {
	if rh.IsNull() {
		return featuretargettype.UNKNOWN
	}
	return featuretargettype.HOST
}

// GetPublicIP returns the public IP address of the host
func (rh host) GetPublicIP(task concurrency.Task) (ip string, xerr fail.Error) {
	ip = ""
	if rh.IsNull() {
		return "", fail.InvalidInstanceError()
	}
	if task == nil {
		return "", fail.InvalidParameterError("task", "cannot be nil")
	}

	return rh.getPublicIP(task), nil
}

// getPublicIP returns the public IP address of the host
// To be used when rh is notoriously not nil
func (rh host) getPublicIP(task concurrency.Task) string {
	if rh.IsNull() || task == nil {
		return ""
	}

	rh.SafeRLock(task)
	defer rh.SafeRUnlock(task)
	return rh.publicIP
}

// GetPrivateIP returns the private IP of the host on its default Network
func (rh host) GetPrivateIP(task concurrency.Task) (ip string, _ fail.Error) {
	ip = ""
	if rh.IsNull() {
		return ip, fail.InvalidInstanceError()
	}
	if task == nil {
		return ip, fail.InvalidParameterError("task", "cannot be nil")
	}

	return rh.getPrivateIP(task), nil
}

// getPrivateIP returns the private IP of the host on its default Network
// To be used when rh is notoriously not nil
func (rh host) getPrivateIP(task concurrency.Task) string {
	if rh.IsNull() || task == nil {
		return ""
	}

	rh.SafeRLock(task)
	defer rh.SafeRUnlock(task)
	return rh.privateIP
}

// GetPrivateIPOnSubnet returns the private IP of the host on its default Network
func (rh host) GetPrivateIPOnSubnet(task concurrency.Task, subnetID string) (ip string, xerr fail.Error) {
	ip = ""
	if rh.IsNull() {
		return ip, fail.InvalidInstanceError()
	}
	if task == nil {
		return ip, fail.InvalidParameterError("task", "cannot be nil")
	}
	if subnetID == "" {
		return ip, fail.InvalidParameterError("subnetID", "cannot be empty string")
	}

	xerr = rh.Inspect(task, func(_ data.Clonable, props *serialize.JSONProperties) fail.Error {
		if props.Lookup(hostproperty.NetworkV2) {
			return props.Inspect(task, hostproperty.NetworkV2, func(clonable data.Clonable) fail.Error {
				hostNetworkV2, ok := clonable.(*propertiesv2.HostNetwork)
				if !ok {
					return fail.InconsistentError("'*propertiesv1.HostNetwork' expected, '%s' provided", reflect.TypeOf(clonable).String())
				}
				if ip, ok = hostNetworkV2.IPv4Addresses[subnetID]; !ok {
					return fail.InvalidRequestError("host '%s' does not have an IP address on subnet '%s'", rh.GetName(), subnetID)
				}
				return nil
			})
		}
		return props.Inspect(task, hostproperty.NetworkV1, func(clonable data.Clonable) fail.Error {
			hostNetworkV1, ok := clonable.(*propertiesv1.HostNetwork)
			if !ok {
				return fail.InconsistentError("'*propertiesv1.HostNetwork' expected, '%s' provided", reflect.TypeOf(clonable).String())
			}
			if ip, ok = hostNetworkV1.IPv4Addresses[subnetID]; !ok {
				return fail.InvalidRequestError("host '%s' does not have an IP address on subnet '%s'", rh.GetName(), subnetID)
			}
			return nil
		})
	})
	return ip, xerr
}

//// getPrivateIPOnSubnet returns the private IP of the host on request subnet
//// To be used when rh is notoriously not nil
//func (rh *host) getPrivateIPOnSubnet(task concurrency.Task, networkID string) string {
//	ip, _ := rh.GetPrivateIPOnSubnet(task, networkID)
//	return ip
//}

// GetAccessIP returns the IP to reach the host
func (rh *host) GetAccessIP(task concurrency.Task) (ip string, _ fail.Error) {
	ip = ""
	if rh.IsNull() {
		return ip, fail.InvalidInstanceError()
	}
	if task == nil {
		return ip, fail.InvalidParameterError("task", "cannot be nil")
	}

	return rh.getAccessIP(task), nil
}

// getAccessIP returns the IP to reach the host
// To be used when rh is notoriously not nil
func (rh *host) getAccessIP(task concurrency.Task) string {
	if rh.IsNull() {
		return ""
	}

	rh.SafeRLock(task)
	defer rh.SafeRUnlock(task)
	return rh.accessIP
}

// InstallMethods returns a list of installation methods useable on the target, ordered from upper to lower preference (1 = highest preference)
//
// satisfies interface install.Targetable
func (rh host) InstallMethods(task concurrency.Task) map[uint8]installmethod.Enum {
	if rh.IsNull() {
		logrus.Error(fail.InvalidInstanceError().Error())
		return map[uint8]installmethod.Enum{}
	}
	if task == nil {
		logrus.Error(fail.InvalidParameterError("task", "cannot be nil").Error())
		return map[uint8]installmethod.Enum{}
	}

	rh.SafeLock(task)
	defer rh.SafeUnlock(task)

	if rh.installMethods == nil {
		rh.installMethods = map[uint8]installmethod.Enum{}

		_ = rh.Inspect(task, func(clonable data.Clonable, props *serialize.JSONProperties) fail.Error {
			// props, inErr := rh.properties(task)
			// if inErr != nil {
			// 	return inErr
			// }

			// Ignore error in this special case; will fallback to use bash method if cannot determine operating system type and flavor
			var index uint8
			_ = props.Inspect(task, hostproperty.SystemV1, func(clonable data.Clonable) fail.Error {
				systemV1, ok := clonable.(*propertiesv1.HostSystem)
				if !ok {
					logrus.Error(fail.InconsistentError("'*propertiesv1.HostSystem' expected, '%s' provided", reflect.TypeOf(clonable).String()))
				}
				if systemV1.Type == "linux" {
					switch systemV1.Flavor {
					case "centos", "redhat":
						index++
						rh.installMethods[index] = installmethod.Yum
					case "debian":
						fallthrough
					case "ubuntu":
						index++
						rh.installMethods[index] = installmethod.Apt
					case "fedora", "rhel":
						index++
						rh.installMethods[index] = installmethod.Dnf
					}
				}
				return nil
			})
			index++
			rh.installMethods[index] = installmethod.Bash
			return nil
		})
	}
	return rh.installMethods
}

// GetShares returns the information about the shares hosted by the host
func (rh host) GetShares(task concurrency.Task) (shares *propertiesv1.HostShares, xerr fail.Error) {
	shares = &propertiesv1.HostShares{}
	if rh.IsNull() {
		return shares, fail.InvalidInstanceError()
	}
	if task == nil {
		return shares, fail.InvalidParameterError("task", "cannot be nil")
	}

	xerr = rh.Inspect(task, func(_ data.Clonable, props *serialize.JSONProperties) fail.Error {
		return props.Inspect(task, hostproperty.SharesV1, func(clonable data.Clonable) fail.Error {
			hostSharesV1, ok := clonable.(*propertiesv1.HostShares)
			if !ok {
				return fail.InconsistentError("'*propertiesv1.HostShares' expected, '%s' provided", reflect.TypeOf(clonable).String())
			}
			shares = hostSharesV1
			return nil
		})
	})
	return shares, xerr
}

// Shares returns the information about the shares of the host
// Intented to be used when objn is notoriously not nil (because previously checked)
func (rh host) getShares(task concurrency.Task) *propertiesv1.HostShares {
	shares, _ := rh.GetShares(task)
	return shares
}

// GetMounts returns the information abouts the mounts of the host
func (rh host) GetMounts(task concurrency.Task) (mounts *propertiesv1.HostMounts, xerr fail.Error) {
	mounts = nil
	if rh.IsNull() {
		return mounts, fail.InvalidInstanceError()
	}
	if task == nil {
		return mounts, fail.InvalidParameterError("task", "cannot be nil")
	}

	xerr = rh.Inspect(task, func(_ data.Clonable, props *serialize.JSONProperties) fail.Error {
		return props.Inspect(task, hostproperty.SharesV1, func(clonable data.Clonable) fail.Error {
			hostMountsV1, ok := clonable.(*propertiesv1.HostMounts)
			if !ok {
				return fail.InconsistentError("'*propertiesv1.HostMounts' expected, '%s' provided", reflect.TypeOf(clonable).String())
			}
			mounts = hostMountsV1
			return nil
		})
	})
	return mounts, xerr
}

// getMounts returns the information about the mounts of the host
// Intended to be used when objh is notoriously not nil (because previously checked)
func (rh host) getMounts(task concurrency.Task) *propertiesv1.HostMounts {
	mounts, _ := rh.GetMounts(task)
	return mounts
}

// InstalledFeatures returns a list of installed features
//
// satisfies interface install.Targetable
func (rh host) InstalledFeatures(task concurrency.Task) []string {
	var list []string
	return list
}

// ComplementFeatureParameters configures parameters that are appropriate for the target
// satisfies interface install.Targetable
func (rh host) ComplementFeatureParameters(task concurrency.Task, v data.Map) fail.Error {
	if rh.IsNull() {
		return fail.InvalidInstanceError()
	}
	if task == nil {
		return fail.InvalidParameterError("task", "cannot be nil")
	}
	if v == nil {
		return fail.InvalidParameterError("v", "cannot be nil")
	}

	v["ShortHostname"] = rh.GetName()
	domain := ""
	xerr := rh.Inspect(task, func(clonable data.Clonable, props *serialize.JSONProperties) fail.Error {
		return props.Inspect(task, hostproperty.DescriptionV1, func(clonable data.Clonable) fail.Error {
			hostDescriptionV1, ok := clonable.(*propertiesv1.HostDescription)
			if !ok {
				return fail.InconsistentError("'*propertiesv1.HostDescription' expected, '%s' provided", reflect.TypeOf(clonable).String())
			}
			domain = hostDescriptionV1.Domain

			if domain != "" {
				domain = "." + domain
			}
			return nil
		})
	})
	if xerr != nil {
		return xerr
	}

	v["Hostname"] = rh.GetName() + domain

	v["HostIP"] = rh.getPrivateIP(task)
	v["getPublicIP"] = rh.getPublicIP(task)

	if _, ok := v["Username"]; !ok {
		v["Username"] = abstract.DefaultUser
	}

	rs, xerr := rh.GetDefaultSubnet(task)
	if xerr != nil {
		return xerr
	}

	rgw, xerr := rs.GetGateway(task, true)
	if xerr != nil {
		return xerr
	}
	rgwi := rgw.(*host)
	v["PrimaryGatewayIP"] = rgwi.getPrivateIP(task)
	v["GatewayIP"] = v["PrimaryGatewayIP"] // legacy
	v["PrimaryPublicIP"] = rgwi.getPublicIP(task)

	rgw, xerr = rs.GetGateway(task, false)
	if xerr != nil {
		if _, ok := xerr.(*fail.ErrNotFound); !ok {
			return xerr
		}
	} else {
		rgwi = rgw.(*host)
		v["SecondaryGatewayIP"] = rgwi.getPrivateIP(task)
		v["SecondaryPublicIP"] = rgwi.getPublicIP(task)
	}

	if v["getEndpointIP"], xerr = rs.GetEndpointIP(task); xerr != nil {
		return xerr
	}
	v["getPublicIP"] = v["getEndpointIP"]
	if v["getDefaultRouteIP"], xerr = rs.GetDefaultRouteIP(task); xerr != nil {
		return xerr
	}
	return nil
}

// IsClusterMember returns true if the host is member of a cluster
func (rh host) IsClusterMember(task concurrency.Task) (yes bool, xerr fail.Error) {
	yes = false
	if rh.IsNull() {
		return yes, fail.InvalidInstanceError()
	}
	if task == nil {
		return yes, fail.InvalidParameterError("task", "cannot be nil")
	}

	xerr = rh.Inspect(task, func(_ data.Clonable, props *serialize.JSONProperties) fail.Error {
		return props.Inspect(task, hostproperty.ClusterMembershipV1, func(clonable data.Clonable) fail.Error {
			hostClusterMembershipV1, ok := clonable.(*propertiesv1.HostClusterMembership)
			if !ok {
				return fail.InconsistentError("'*propertiesv1.HostClusterMembership' expected, '%s' provided", reflect.TypeOf(clonable).String())
			}
			yes = hostClusterMembershipV1.Cluster != ""
			return nil
		})
	})
	return yes, xerr
}

// PushStringToFile creates a file 'filename' on remote 'host' with the content 'content'
func (rh host) PushStringToFile(task concurrency.Task, content string, filename string, owner, mode string) (xerr fail.Error) {
	if rh.IsNull() {
		return fail.InvalidInstanceError()
	}
	if task == nil {
		return fail.InvalidParameterError("task", "cannot be nil")
	}
	if content == "" {
		return fail.InvalidParameterError("content", "cannot be empty string")
	}
	if filename == "" {
		return fail.InvalidParameterError("filename", "cannot be empty string")
	}

	hostName := rh.GetName()
	f, xerr := system.CreateTempFileFromString(content, 0600)
	if xerr != nil {
		return fail.Wrap(xerr, "failed to create temporary file")
	}
	to := fmt.Sprintf("%s:%s", hostName, filename)
	deleted := false
	retryErr := retry.WhileUnsuccessful(
		func() error {
			var (
				retcode   int
				innerXErr error
			)
			retcode, _, _, innerXErr = rh.Push(task, f.Name(), filename, owner, mode, temporal.GetExecutionTimeout())
			if innerXErr != nil {
				return innerXErr
			}
			if retcode != 0 {
				// If retcode == 1 (general copy error), retry. It may be a temporary subnet incident
				if retcode == 1 && !deleted {
					// File may exist on target, try to remove it
					_, _, _, innerXErr = rh.Run(task, "sudo rm -f "+filename, outputs.COLLECT, temporal.GetConnectionTimeout(), temporal.GetExecutionTimeout())
					if innerXErr == nil {
						deleted = true
					}
					return fail.NewError("file may exist on remote with inappropriate access rights, deleted it and retrying")
				}
				if system.IsSCPRetryable(retcode) {
					xerr = fail.NewError("failed to copy temporary file to '%s' (retcode: %d=%s)", to, retcode, system.SCPErrorString(retcode))
				}
			}
			return nil
		},
		1*time.Second,
		2*time.Minute,
	)
	_ = os.Remove(f.Name())
	if retryErr != nil {
		if _, ok := retryErr.(*retry.ErrTimeout); ok {
			return fail.Wrap(retryErr, "timeout trying to copy temporary file to '%s'", to)
		}
		return xerr
	}

	cmd := ""
	if owner != "" {
		cmd += `sudo chown ` + owner + ` '` + filename + `' ;`
	}
	if mode != "" {
		cmd += `sudo chmod ` + mode + ` '` + filename + `'`
	}
	if cmd != "" {
		retryErr = retry.WhileUnsuccessful(
			func() error {
				retcode, stdout, _, innerXErr := rh.Run(task, cmd, outputs.COLLECT, temporal.GetConnectionTimeout(), temporal.GetExecutionTimeout())
				if innerXErr != nil {
					// on error, innerXErr already has annotations "retcode" and "stderr", we need to add stdout
					_ = innerXErr.Annotate("stdout", stdout)
					return innerXErr
				}
				if retcode != 0 {
					xerr = fail.NewError("failed to change rights of file '%s' (retcode=%d)", to, retcode)
				}
				return nil
			},
			2*time.Second,
			1*time.Minute,
		)
		if retryErr != nil {
			switch retryErr.(type) {
			case *retry.ErrTimeout:
				return xerr
			default:
				return fail.Wrap(retryErr, "failed to change rights of file '%s' on host '%s'", filename, hostName)
			}
		}
	}
	return nil
}

// GetDefaultSubnet returns the Network instance corresponding to host default subnet
func (rh host) GetDefaultSubnet(task concurrency.Task) (rs resources.Subnet, xerr fail.Error) {
	nullSubnet := nullSubnet()
	if rh.IsNull() {
		return nullSubnet, fail.InvalidInstanceError()
	}
	if task == nil {
		return nullSubnet, fail.InvalidParameterError("task", "cannot be nil")
	}

	var innerXErr fail.Error
	xerr = rh.Inspect(task, func(_ data.Clonable, props *serialize.JSONProperties) fail.Error {
		if props.Lookup(hostproperty.NetworkV2) {
			return props.Inspect(task, hostproperty.NetworkV2, func(clonable data.Clonable) fail.Error {
				networkV2, ok := clonable.(*propertiesv2.HostNetwork)
				if !ok {
					return fail.InconsistentError("'*propertiesv2.HostNetwork' expected, '%s' provided", reflect.TypeOf(clonable).String())
				}
				rs, innerXErr = LoadSubnet(task, rh.GetService(), "", networkV2.DefaultSubnetID)
				if innerXErr != nil {
					return innerXErr
				}
				return nil
			})
		}
		return props.Inspect(task, hostproperty.NetworkV1, func(clonable data.Clonable) fail.Error {
			networkV1, ok := clonable.(*propertiesv1.HostNetwork)
			if !ok {
				return fail.InconsistentError("'*propertiesv1.HostNetwork' expected, '%s' provided", reflect.TypeOf(clonable).String())
			}
			rs, innerXErr = LoadSubnet(task, rh.GetService(), "", networkV1.DefaultNetworkID)
			if innerXErr != nil {
				return innerXErr
			}
			return nil
		})
	})
	if xerr != nil {
		return nullSubnet, xerr
	}

	return rs, nil
}

// ToProtocol convert an resources.Host to protocol.Host
func (rh host) ToProtocol(task concurrency.Task) (ph *protocol.Host, xerr fail.Error) {
	if rh.IsNull() {
		return nil, fail.InvalidInstanceError()
	}
	if task == nil {
		return nil, fail.InvalidParameterError("task", "cannot be nil")
	}

	defer fail.OnPanic(&xerr)

	var (
		ahc           *abstract.HostCore
		hostNetworkV1 *propertiesv1.HostNetwork
		hostSizingV1  *propertiesv1.HostSizing
		hostVolumesV1 *propertiesv1.HostVolumes
		volumes       []string
	)

	publicIP := rh.getPublicIP(task)
	privateIP := rh.getPrivateIP(task)

	xerr = rh.Inspect(task, func(clonable data.Clonable, props *serialize.JSONProperties) fail.Error {
		var ok bool
		ahc, ok = clonable.(*abstract.HostCore)
		if !ok {
			return fail.InconsistentError("'*abstract.HostCore' expected, '%s' provided", reflect.TypeOf(clonable).String())
		}
		return props.Inspect(task, hostproperty.NetworkV1, func(clonable data.Clonable) fail.Error {
			hostNetworkV1, ok = clonable.(*propertiesv1.HostNetwork)
			if !ok {
				return fail.InconsistentError("'*propertiesv1.HostSubnet' expected, '%s' provided", reflect.TypeOf(clonable).String)
			}
			return props.Inspect(task, hostproperty.SizingV1, func(clonable data.Clonable) fail.Error {
				hostSizingV1, ok = clonable.(*propertiesv1.HostSizing)
				if !ok {
					return fail.InconsistentError("'*propertiesv1.HostSizing' expected, '%s' provided", reflect.TypeOf(clonable).String)
				}
				return props.Inspect(task, hostproperty.VolumesV1, func(clonable data.Clonable) fail.Error {
					hostVolumesV1, ok = clonable.(*propertiesv1.HostVolumes)
					if !ok {
						return fail.InconsistentError("'*propertiesv1.HostVolumes' expected, '%s' provided", reflect.TypeOf(clonable).String)
					}

					volumes = make([]string, 0, len(hostVolumesV1.VolumesByName))
					for _, v := range hostVolumesV1.VolumesByName {
						volumes = append(volumes, v)
					}
					return nil
				})
			})
		})
	})
	if xerr != nil {
		return ph, xerr
	}

	ph = &protocol.Host{
		Cpu:                 int32(hostSizingV1.AllocatedSize.Cores),
		Disk:                int32(hostSizingV1.AllocatedSize.DiskSize),
		GatewayId:           hostNetworkV1.DefaultGatewayID,
		Id:                  ahc.ID,
		PublicIp:            publicIP,
		PrivateIp:           privateIP,
		Name:                ahc.Name,
		PrivateKey:          ahc.PrivateKey,
		Password:            ahc.Password,
		Ram:                 hostSizingV1.AllocatedSize.RAMSize,
		State:               protocol.HostState(ahc.LastState),
		AttachedVolumeNames: volumes,
	}
	return ph, nil
}

// BindSecurityGroup binds a security group to the host; if enabled is true, apply it immediately
func (rh *host) BindSecurityGroup(task concurrency.Task, sg resources.SecurityGroup, enable resources.SecurityGroupActivation) fail.Error {
	if rh.IsNull() {
		return fail.InvalidInstanceError()
	}
	if task == nil {
		return fail.InvalidParameterError("task", "cannot be nil")
	}
	if sg.IsNull() {
		return fail.InvalidParameterError("sg", "cannot be null value of 'SecurityGroup'")
	}

	return rh.Alter(task, func(_ data.Clonable, props *serialize.JSONProperties) fail.Error {
		return props.Alter(task, hostproperty.SecurityGroupsV1, func(clonable data.Clonable) fail.Error {
			hsgV1, ok := clonable.(*propertiesv1.HostSecurityGroups)
			if !ok {
				return fail.InconsistentError("'*propertiesv1.HostSecurityGroups' expected, '%s' provided", reflect.TypeOf(clonable).String())
			}

			sgID := sg.GetID()
<<<<<<< HEAD
			// First check if the security group is not already registered for the host with the exact same state
			for k, v := range hsgV1.ByID {
				if k == sgID && v.Disabled == bool(!enable) {
					return fail.DuplicateError("security group '%s' already bound to host")
				}
=======
			// If the Security Group is already bound to the host with the exact same state, consider as a success
			if v, ok := hsgV1.ByID[sgID]; ok && v.Disabled == !bool(enable) {
				return nil
>>>>>>> 1796156f
			}

			// Not found, add it
			item := &propertiesv1.SecurityGroupBond{
				ID:       sgID,
				Name:     sg.GetName(),
				Disabled: bool(!enable),
			}
			hsgV1.ByID[sgID] = item
			hsgV1.ByName[sg.GetName()] = item

			// If enabled, apply it
			innerXErr := sg.BindToHost(task, rh, enable, resources.MarkSecurityGroupAsSupplemental)
			if innerXErr != nil {
				switch innerXErr.(type) {
				case *fail.ErrDuplicate:
				// already bound, success
				default:
					return innerXErr
				}
			}
			return nil
		})
	})
}

// UnbindSecurityGroup unbinds a security group from the host
func (rh *host) UnbindSecurityGroup(task concurrency.Task, sg resources.SecurityGroup) fail.Error {
	if rh.IsNull() {
		return fail.InvalidInstanceError()
	}
	if task == nil {
		return fail.InvalidParameterError("task", "cannot be nil")
	}
	if sg.IsNull() {
		return fail.InvalidParameterError("sg", "cannot be null value of 'SecurityGroup'")
	}

	return rh.Alter(task, func(_ data.Clonable, props *serialize.JSONProperties) fail.Error {
		return props.Alter(task, hostproperty.SecurityGroupsV1, func(clonable data.Clonable) fail.Error {
			hsgV1, ok := clonable.(*propertiesv1.HostSecurityGroups)
			if !ok {
				return fail.InconsistentError("'*propertiesv1.HostSecurityGroups' expected, '%s' provided", reflect.TypeOf(clonable).String())
			}

			sgID := sg.GetID()
			// Check if the security group is listed for the host
			found := false
			for k, v := range hsgV1.ByID {
				if k == sgID {
					if v.FromNetwork {
						return fail.InvalidRequestError("cannot unbind a security group from host when from subnet")
					}
					found = true
					break
				}
			}
			// If not found, consider request successful
			if !found {
				return nil
			}

			// unbind security group from host on remote service side
			if innerXErr := sg.UnbindFromHost(task, rh); innerXErr != nil {
				return innerXErr
			}

			// found, delete it from properties
			delete(hsgV1.ByID, sgID)
			delete(hsgV1.ByName, sg.GetName())
			return nil

		})
	})
}

// ListSecurityGroups returns a slice of security groups binded to host
func (rh *host) ListSecurityGroups(task concurrency.Task, state securitygroupstate.Enum) (list []*propertiesv1.SecurityGroupBond, _ fail.Error) {
	var nullList []*propertiesv1.SecurityGroupBond
	if rh.IsNull() {
		return nullList, fail.InvalidInstanceError()
	}
	if task == nil {
		return nullList, fail.InvalidParameterError("task", "cannot be nil")
	}

	return list, rh.Inspect(task, func(_ data.Clonable, props *serialize.JSONProperties) fail.Error {
		return props.Inspect(task, hostproperty.SecurityGroupsV1, func(clonable data.Clonable) fail.Error {
			hsgV1, ok := clonable.(*propertiesv1.HostSecurityGroups)
			if !ok {
				return fail.InconsistentError("'*propertiesv1.HostSecurityGroups' expected, '%s' provided", reflect.TypeOf(clonable).String())
			}
			list = filterBondsByKind(hsgV1.ByID, state)
			return nil
		})
	})
}

// EnableSecurityGroup enables a bound security group to host by applying its rules
func (rh *host) EnableSecurityGroup(task concurrency.Task, sg resources.SecurityGroup) fail.Error {
	if rh.IsNull() {
		return fail.InvalidInstanceError()
	}
	if task == nil {
		return fail.InvalidParameterError("task", "cannot be nil")
	}
	if sg.IsNull() {
		return fail.InvalidParameterError("sg", "cannot be null value of 'SecurityGroup'")
	}

	return rh.Alter(task, func(_ data.Clonable, props *serialize.JSONProperties) fail.Error {
		return props.Inspect(task, hostproperty.SecurityGroupsV1, func(clonable data.Clonable) fail.Error {
			hsgV1, ok := clonable.(*propertiesv1.HostSecurityGroups)
			if !ok {
				return fail.InconsistentError("'*propertiesv1.HostSecurityGroups' expected, '%s' provided", reflect.TypeOf(clonable).String())
			}

			sgID := sg.GetID()
			// First check if the security group is not already registered for the host with the exact same state
			var found bool
			for k := range hsgV1.ByID {
				if k == sgID {
					found = true
				}
			}
			if !found {
				return fail.NotFoundError("security group '%s' is not bound to host '%s'", sg.GetName(), rh.GetID())
			}

			// Bind the security group on provider side; if already bound (*fail.ErrDuplicate), consider as a success
			if innerXErr := sg.GetService().BindSecurityGroupToHost(rh.GetID(), sgID); innerXErr != nil {
				switch innerXErr.(type) {
				case *fail.ErrDuplicate:
					return nil
				default:
					return innerXErr
				}
			}

			// found and updated, update metadata
			hsgV1.ByID[sgID].Disabled = false
			hsgV1.ByName[sg.GetName()].Disabled = false
			return nil
		})
	})
}

// DisableSecurityGroup disables a binded security group to host
func (rh *host) DisableSecurityGroup(task concurrency.Task, sg resources.SecurityGroup) fail.Error {
	if rh.IsNull() {
		return fail.InvalidInstanceError()
	}
	if task == nil {
		return fail.InvalidParameterError("task", "cannot be nil")
	}
	if sg.IsNull() {
		return fail.InvalidParameterError("sg", "cannot be null value of 'SecurityGroup'")
	}

	return rh.Alter(task, func(_ data.Clonable, props *serialize.JSONProperties) fail.Error {
		return props.Alter(task, hostproperty.SecurityGroupsV1, func(clonable data.Clonable) fail.Error {
			hsgV1, ok := clonable.(*propertiesv1.HostSecurityGroups)
			if !ok {
				return fail.InconsistentError("'*propertiesv1.HostSecurityGroups' expected, '%s' provided", reflect.TypeOf(clonable).String())
			}

			sgID := sg.GetID()
			// First check if the security group is not already registered for the host with the exact same state
			var found bool
			for k := range hsgV1.ByID {
				if k == sgID {
					found = true
				}
			}
			if !found {
				return fail.NotFoundError("security group '%s' is not bound to host '%s'", sg.GetName(), sg.GetID())
			}

			// Bind the security group on provider side; if security group not binded, consider as a success
			if innerXErr := sg.GetService().UnbindSecurityGroupFromHost(rh.GetID(), sgID); innerXErr != nil {
				switch innerXErr.(type) {
				case *fail.ErrNotFound:
					return nil
				default:
					return innerXErr
				}
			}

			// found, update properties
			hsgV1.ByID[sgID].Disabled = true
			hsgV1.ByName[sg.GetName()].Disabled = true
			return nil
		})
	})
}<|MERGE_RESOLUTION|>--- conflicted
+++ resolved
@@ -446,10 +446,7 @@
 		}
 	}
 
-<<<<<<< HEAD
-=======
 	// identify default Subnet
->>>>>>> 1796156f
 	var rs resources.Subnet
 	if len(hostReq.Subnets) > 0 {
 		// By convention, default subnet is the first of the list
@@ -477,8 +474,6 @@
 		}
 	}
 
-<<<<<<< HEAD
-=======
 	// Query Subnet's Security Group to use depending of the kind of Host created
 	var subnetSecurityGroupID string
 	if hostReq.IsGateway || hostReq.PublicIP {
@@ -500,7 +495,6 @@
 		}
 	}
 
->>>>>>> 1796156f
 	// If hostReq.ImageID is not explicitly defined, find an image ID corresponding to the content of hostDef.Image
 	if hostReq.ImageID == "" {
 		hostReq.ImageID, xerr = rh.findImageID(&hostDef)
@@ -623,12 +617,8 @@
 		}
 
 		// Updates host property propertiesv1.HostSubnet
-<<<<<<< HEAD
-		return props.Alter(task, hostproperty.NetworkV1, func(clonable data.Clonable) fail.Error {
-=======
 		// FIXME: introduce a NetworkV2 with correctly named fields (Network -> Subnet, ...)
 		innerXErr = props.Alter(task, hostproperty.NetworkV1, func(clonable data.Clonable) fail.Error {
->>>>>>> 1796156f
 			hostNetworkV1, ok := clonable.(*propertiesv1.HostNetwork)
 			if !ok {
 				return fail.InconsistentError("'*propertiesv1.HostSubnet' expected, '%s' provided", reflect.TypeOf(clonable).String())
@@ -974,7 +964,6 @@
 			}
 		} else {
 			DNSServers = strings.Split(opts.GetString("DNSServers"), ",")
-<<<<<<< HEAD
 		}
 		req := abstract.SubnetRequest{
 			Name:       abstract.SingleHostSubnetName,
@@ -996,29 +985,6 @@
 		}()
 	}
 
-=======
-		}
-		req := abstract.SubnetRequest{
-			Name:       abstract.SingleHostSubnetName,
-			CIDR:       "10.0.0.0/17",
-			DNSServers: DNSServers,
-			HA:         false,
-		}
-		if xerr = rs.Create(task, req, "", nil); xerr != nil {
-			return nil, nil, xerr
-		}
-
-		defer func() {
-			if xerr != nil {
-				derr := rs.Delete(task)
-				if derr != nil {
-					_ = xerr.AddConsequence(fail.Wrap(derr, "cleaning up on failure, failed to delete subnet '%s'", abstract.SingleHostSubnetName))
-				}
-			}
-		}()
-	}
-
->>>>>>> 1796156f
 	rh, xerr := rs.GetGateway(task, true)
 	if xerr != nil {
 		return nil, nil, xerr
@@ -2361,17 +2327,9 @@
 			}
 
 			sgID := sg.GetID()
-<<<<<<< HEAD
-			// First check if the security group is not already registered for the host with the exact same state
-			for k, v := range hsgV1.ByID {
-				if k == sgID && v.Disabled == bool(!enable) {
-					return fail.DuplicateError("security group '%s' already bound to host")
-				}
-=======
 			// If the Security Group is already bound to the host with the exact same state, consider as a success
 			if v, ok := hsgV1.ByID[sgID]; ok && v.Disabled == !bool(enable) {
 				return nil
->>>>>>> 1796156f
 			}
 
 			// Not found, add it
