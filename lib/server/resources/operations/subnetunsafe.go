/*
 * Copyright 2018-2021, CS Systemes d'Information, http://csgroup.eu
 *
 * Licensed under the Apache License, Version 2.0 (the "License");
 * you may not use this file except in compliance with the License.
 * You may obtain a copy of the License at
 *
 *     http://www.apache.org/licenses/LICENSE-2.0
 *
 * Unless required by applicable law or agreed to in writing, software
 * distributed under the License is distributed on an "AS IS" BASIS,
 * WITHOUT WARRANTIES OR CONDITIONS OF ANY KIND, either express or implied.
 * See the License for the specific language governing permissions and
 * limitations under the License.
 */

package operations

import (
	"context"
	"fmt"
	"reflect"

	"github.com/sirupsen/logrus"

	"github.com/CS-SI/SafeScale/lib/server/resources"
	"github.com/CS-SI/SafeScale/lib/server/resources/abstract"
	"github.com/CS-SI/SafeScale/lib/server/resources/enums/ipversion"
	"github.com/CS-SI/SafeScale/lib/server/resources/enums/securitygroupruledirection"
	"github.com/CS-SI/SafeScale/lib/server/resources/enums/subnetproperty"
	"github.com/CS-SI/SafeScale/lib/server/resources/enums/subnetstate"
	propertiesv1 "github.com/CS-SI/SafeScale/lib/server/resources/properties/v1"
	"github.com/CS-SI/SafeScale/lib/utils/concurrency"
	"github.com/CS-SI/SafeScale/lib/utils/data"
	"github.com/CS-SI/SafeScale/lib/utils/data/serialize"
	"github.com/CS-SI/SafeScale/lib/utils/debug"
	"github.com/CS-SI/SafeScale/lib/utils/fail"
)

// unsafeInspectGateway returns the gateway related to Subnet
// Note: a write lock of the instance (instance.lock.Lock() ) must have been called before calling this method
func (instance *Subnet) unsafeInspectGateway(primary bool) (_ resources.Host, xerr fail.Error) {
	defer fail.OnPanic(&xerr)

	gwIdx := 0
	if !primary {
		gwIdx = 1
	}
	out := instance.gateways[gwIdx]
	if out == nil {
		xerr = instance.updateCachedInformation()
		if xerr != nil {
			return nil, xerr
		}
	}
	out = instance.gateways[gwIdx]
	if out == nil {
		return nil, fail.NotFoundError("failed to find gateway")
	}

	return out, nil
}

// unsafeGetDefaultRouteIP ...
func (instance *Subnet) unsafeGetDefaultRouteIP() (ip string, xerr fail.Error) {
	ip = ""
	xerr = instance.Review(func(clonable data.Clonable, _ *serialize.JSONProperties) fail.Error {
		as, ok := clonable.(*abstract.Subnet)
		if !ok {
			return fail.InconsistentError("'*abstract.Subnet' expected, '%s' provided", reflect.TypeOf(clonable).String())
		}

		if as.VIP != nil && as.VIP.PrivateIP != "" {
			ip = as.VIP.PrivateIP
			return nil
		}
		if len(as.GatewayIDs) > 0 {
			hostInstance, innerErr := LoadHost(instance.GetService(), as.GatewayIDs[0])
			if innerErr != nil {
				return innerErr
			}
			defer hostInstance.Released()

			ip, xerr = hostInstance.GetPrivateIP()
			if xerr != nil {
				return xerr
			}
			return nil
		}

		return fail.NotFoundError("failed to find default route IP: no gateway defined")
	})
	return ip, xerr
}

// unsafeGetVirtualIP returns an abstract.VirtualIP used by gateway HA
func (instance *Subnet) unsafeGetVirtualIP() (vip *abstract.VirtualIP, xerr fail.Error) {
	defer fail.OnPanic(&xerr)

	xerr = instance.Review(func(clonable data.Clonable, props *serialize.JSONProperties) fail.Error {
		as, ok := clonable.(*abstract.Subnet)
		if !ok {
			return fail.InconsistentError("'*abstract.Subnet' expected, '%s' provided", reflect.TypeOf(clonable).String())
		}

		vip = as.VIP
		return nil
	})
	xerr = debug.InjectPlannedFail(xerr)
	if xerr != nil {
		return nil, fail.Wrap(xerr, "cannot get Subnet virtual IP")

	}
	if vip == nil {
		return nil, fail.NotFoundError("failed to find Virtual IP binded to gateways for Subnet '%s'", instance.GetName())
	}

	return vip, nil
}

// unsafeGetCIDR returns the CIDR of the network
// Intended to be used when instance is notoriously not nil (because previously checked)
func (instance *Subnet) unsafeGetCIDR() (cidr string, xerr fail.Error) {
	cidr = ""
	xerr = instance.Review(func(clonable data.Clonable, _ *serialize.JSONProperties) fail.Error {
		as, ok := clonable.(*abstract.Subnet)
		if !ok {
			return fail.InconsistentError("'*abstract.Subnet' expected, '%s' provided", reflect.TypeOf(clonable).String())
		}

		cidr = as.CIDR
		return nil
	})
	return cidr, xerr
}

// unsafeGetState returns the state of the network
// Intended to be used when rs is notoriously not null (because previously checked)
func (instance *Subnet) unsafeGetState() (state subnetstate.Enum, xerr fail.Error) {
	xerr = instance.Review(func(clonable data.Clonable, _ *serialize.JSONProperties) fail.Error {
		as, ok := clonable.(*abstract.Subnet)
		if !ok {
			return fail.InconsistentError("'*abstract.Subnet' expected, '%s' provided", reflect.TypeOf(clonable).String())
		}

		state = as.State
		return nil
	})
	return state, xerr
}

<<<<<<< HEAD
// unsafeAbandonHost is the non goroutine-safe version of UnbindHost, without parameter validation, that does the real work
=======
// unsafeDetachHost is the non goroutine-safe version of UnbindHost, without parameter validation, that does the real work
>>>>>>> e952eff6
// Note: must be used wisely
func (instance *Subnet) unsafeDetachHost(props *serialize.JSONProperties, hostID string) fail.Error {
	return props.Alter(subnetproperty.HostsV1, func(clonable data.Clonable) fail.Error {
		shV1, ok := clonable.(*propertiesv1.SubnetHosts)
		if !ok {
			return fail.InconsistentError("'*propertiesv1.SubnetHosts' expected, '%s' provided", reflect.TypeOf(clonable).String())
		}

		hostName, found := shV1.ByID[hostID]
		if found {
			delete(shV1.ByName, hostName)
			delete(shV1.ByID, hostID)
		}
		return nil
	})
}

// unsafeHasVirtualIP tells if the Subnet uses a VIP a default route
func (instance *Subnet) unsafeHasVirtualIP() (bool, fail.Error) {
	var found bool
	xerr := instance.Review(func(clonable data.Clonable, _ *serialize.JSONProperties) fail.Error {
		as, ok := clonable.(*abstract.Subnet)
		if !ok {
			return fail.InconsistentError("'*abstract.Subnet' expected, '%s' provided", reflect.TypeOf(clonable).String())
		}

		found = as.VIP != nil
		return nil
	})
	return found, xerr
}

// UnsafeCreateSecurityGroups creates the 3 Security Groups needed by a Subnet
// 'ctx' may contains values "CurrentNetworkAbstractContextKey" and "CurrentNetworkPropertiesContextKey", corresponding respectively
// to Network abstract and Network properties; these values may be used by SecurityGroup.Create() not to try to Alter networkInstance directly (may be inside a code already altering it)
func (instance *Subnet) UnsafeCreateSecurityGroups(ctx context.Context, networkInstance resources.Network, keepOnFailure bool) (subnetGWSG, subnetInternalSG, subnetPublicIPSG resources.SecurityGroup, ferr fail.Error) {
	var xerr fail.Error
	networkID := networkInstance.GetID()
	networkName := networkInstance.GetName()
	subnetGWSG, xerr = instance.createGWSecurityGroup(ctx, networkID, networkName, keepOnFailure)
	xerr = debug.InjectPlannedFail(xerr)
	if xerr != nil {
		return nil, nil, nil, xerr
	}
	defer instance.undoCreateSecurityGroup(&ferr, keepOnFailure, subnetGWSG)

	subnetPublicIPSG, xerr = instance.createPublicIPSecurityGroup(ctx, networkID, networkName, keepOnFailure)
	xerr = debug.InjectPlannedFail(xerr)
	if xerr != nil {
		return nil, nil, nil, xerr
	}
	defer instance.undoCreateSecurityGroup(&ferr, keepOnFailure, subnetPublicIPSG)

	subnetInternalSG, xerr = instance.createInternalSecurityGroup(ctx, networkID, networkName, keepOnFailure)
	xerr = debug.InjectPlannedFail(xerr)
	if xerr != nil {
		return nil, nil, nil, xerr
	}
	defer instance.undoCreateSecurityGroup(&ferr, keepOnFailure, subnetInternalSG)

	xerr = subnetGWSG.BindToSubnet(ctx, instance, resources.SecurityGroupEnable, resources.KeepCurrentSecurityGroupMark)
	xerr = debug.InjectPlannedFail(xerr)
	if xerr != nil {
		return nil, nil, nil, xerr
	}
	defer func() {
		if ferr != nil && !keepOnFailure {
			if derr := subnetGWSG.UnbindFromSubnet(context.Background(), instance); derr != nil {
				_ = ferr.AddConsequence(fail.Wrap(derr, "cleaning up on %s, failed to unbind Security Group for gateways from Subnet", ActionFromError(ferr)))
			}
		}
	}()

	xerr = subnetInternalSG.BindToSubnet(ctx, instance, resources.SecurityGroupEnable, resources.MarkSecurityGroupAsDefault)
	xerr = debug.InjectPlannedFail(xerr)
	if xerr != nil {
		return nil, nil, nil, xerr
	}

	return subnetGWSG, subnetInternalSG, subnetPublicIPSG, nil
}

// createGWSecurityGroup creates a Security Group that will be applied to gateways of the Subnet
func (instance *Subnet) createGWSecurityGroup(ctx context.Context, networkID, networkName string, keepOnFailure bool) (_ resources.SecurityGroup, ferr fail.Error) {
	task, xerr := concurrency.TaskFromContext(ctx)
	xerr = debug.InjectPlannedFail(xerr)
	if xerr != nil {
		switch xerr.(type) {
		case *fail.ErrNotAvailable:
			task, xerr = concurrency.VoidTask()
			if xerr != nil {
				return nil, xerr
			}
		default:
			return nil, xerr
		}
	}

	if task.Aborted() {
		return nil, fail.AbortedError(nil, "aborted")
	}

	// Creates security group for hosts in Subnet to allow internal access
	sgName := fmt.Sprintf(subnetGWSecurityGroupNamePattern, instance.GetName(), networkName)

	var sg resources.SecurityGroup
	sg, xerr = NewSecurityGroup(instance.GetService())
	xerr = debug.InjectPlannedFail(xerr)
	if xerr != nil {
		return nil, xerr
	}

	description := fmt.Sprintf(subnetGWSecurityGroupDescriptionPattern, instance.GetName(), networkName)
	xerr = sg.Create(ctx, networkID, sgName, description, nil)
	xerr = debug.InjectPlannedFail(xerr)
	if xerr != nil {
		return nil, xerr
	}

	defer func() {
		if ferr != nil && !keepOnFailure {
			if derr := sg.Delete(context.Background(), true); derr != nil {
				_ = ferr.AddConsequence(fail.Wrap(derr, "cleaning up on %s, failed to delete Security Group '%s'", ActionFromError(ferr), sgName))
			}
		}
	}()

	rules := abstract.SecurityGroupRules{
		{
			Description: "[ingress][ipv4][tcp] Allow SSH",
			Direction:   securitygroupruledirection.Ingress,
			PortFrom:    22,
			EtherType:   ipversion.IPv4,
			Protocol:    "tcp",
			Sources:     []string{"0.0.0.0/0"},
			Targets:     []string{sg.GetID()},
		},
		{
			Description: "[ingress][ipv6][tcp] Allow SSH",
			Direction:   securitygroupruledirection.Ingress,
			PortFrom:    22,
			EtherType:   ipversion.IPv6,
			Protocol:    "tcp",
			Sources:     []string{"::/0"},
			Targets:     []string{sg.GetID()},
		},
		{
			Description: "[ingress][ipv4][icmp] Allow everything",
			Direction:   securitygroupruledirection.Ingress,
			EtherType:   ipversion.IPv4,
			Protocol:    "icmp",
			Sources:     []string{"0.0.0.0/0"},
			Targets:     []string{sg.GetID()},
		},
		{
			Description: "[ingress][ipv6][icmp] Allow everything",
			Direction:   securitygroupruledirection.Ingress,
			EtherType:   ipversion.IPv6,
			Protocol:    "icmp",
			Sources:     []string{"::/0"},
			Targets:     []string{sg.GetID()},
		},
	}
	xerr = sg.AddRules(ctx, rules)
	xerr = debug.InjectPlannedFail(xerr)
	if xerr != nil {
		return nil, xerr
	}

	return sg, nil
}

// createPublicIPSecurityGroup creates a Security Group to be applied to host of the Subnet with public IP that is not a gateway
func (instance *Subnet) createPublicIPSecurityGroup(ctx context.Context, networkID, networkName string, keepOnFailure bool) (_ resources.SecurityGroup, ferr fail.Error) {
	// Creates security group for hosts in Subnet to allow internal access
	sgName := fmt.Sprintf(subnetPublicIPSecurityGroupNamePattern, instance.GetName(), networkName)

	var sgInstance resources.SecurityGroup
	var xerr fail.Error

	sgInstance, xerr = NewSecurityGroup(instance.GetService())
	xerr = debug.InjectPlannedFail(xerr)
	if xerr != nil {
		return nil, xerr
	}

	description := fmt.Sprintf(subnetPublicIPSecurityGroupDescriptionPattern, instance.GetName(), networkName)
	xerr = sgInstance.Create(ctx, networkID, sgName, description, nil)
	xerr = debug.InjectPlannedFail(xerr)
	if xerr != nil {
		return nil, xerr
	}

	defer func() {
		if ferr != nil && !keepOnFailure {
			if derr := sgInstance.Delete(context.Background(), true); derr != nil {
				_ = ferr.AddConsequence(fail.Wrap(derr, "cleaning up on %s, failed to delete Security Group '%s'", ActionFromError(ferr), sgName))
			}
		}
	}()

	rules := abstract.SecurityGroupRules{
		{
			Description: "[egress][ipv4][all] Allow everything",
			Direction:   securitygroupruledirection.Egress,
			EtherType:   ipversion.IPv4,
			Sources:     []string{sgInstance.GetID()},
			Targets:     []string{"0.0.0.0/0"},
		},
		{
			Description: "[egress][ipv6][all] Allow everything",
			Direction:   securitygroupruledirection.Egress,
			EtherType:   ipversion.IPv6,
			Sources:     []string{sgInstance.GetID()},
			Targets:     []string{"::0/0"},
		},
	}
	xerr = sgInstance.AddRules(ctx, rules)
	xerr = debug.InjectPlannedFail(xerr)
	if xerr != nil {
		return nil, xerr
	}

	return sgInstance, nil
}

// Starting from here, delete the Security Group if exiting with error
func (instance *Subnet) undoCreateSecurityGroup(errorPtr *fail.Error, keepOnFailure bool, sg resources.SecurityGroup) {
	if errorPtr == nil {
		logrus.Errorf("trying to undo an action based on the content of a nil fail.Error; undo cannot be run")
		return
	}
	if *errorPtr != nil && !keepOnFailure {
		sgName := sg.GetName()
		if derr := sg.Delete(context.Background(), true); derr != nil {
			_ = (*errorPtr).AddConsequence(fail.Wrap(derr, "cleaning up on %s, failed to remove Security Group for gateways '%s' of Subnet '%s'", ActionFromError(*errorPtr), sgName, instance.GetName()))
		}
	}
}

// Creates a Security Group to be applied on Hosts in Subnet to allow internal access
func (instance *Subnet) createInternalSecurityGroup(ctx context.Context, networkID, networkName string, keepOnFailure bool) (_ resources.SecurityGroup, ferr fail.Error) {
	sgName := fmt.Sprintf(subnetInternalSecurityGroupNamePattern, instance.GetName(), networkName)

	cidr, xerr := instance.unsafeGetCIDR()
	if xerr != nil {
		return nil, xerr
	}

	var sg resources.SecurityGroup
	sg, xerr = NewSecurityGroup(instance.GetService())
	xerr = debug.InjectPlannedFail(xerr)
	if xerr != nil {
		return nil, xerr
	}

	description := fmt.Sprintf(subnetInternalSecurityGroupDescriptionPattern, instance.GetName(), networkName)
	xerr = sg.Create(ctx, networkID, sgName, description, nil)
	xerr = debug.InjectPlannedFail(xerr)
	if xerr != nil {
		return nil, xerr
	}

	defer func() {
		if ferr != nil && !keepOnFailure {
			if derr := sg.Delete(context.Background(), true); derr != nil {
				_ = ferr.AddConsequence(fail.Wrap(derr, "cleaning up on %s, failed to remove Security Group '%s'", ActionFromError(ferr), sgName))
			}
		}
	}()

	// adds rules that depends on Security Group ID
	rules := abstract.SecurityGroupRules{
		{
			Description: fmt.Sprintf("[egress][ipv4][all] Allow all from %s", cidr),
			EtherType:   ipversion.IPv4,
			Direction:   securitygroupruledirection.Egress,
			Sources:     []string{sg.GetID()},
			Targets:     []string{"0.0.0.0/0"},
		},
		{
			Description: fmt.Sprintf("[egress][ipv6][all] Allow all from %s", cidr),
			EtherType:   ipversion.IPv6,
			Direction:   securitygroupruledirection.Egress,
			Sources:     []string{sg.GetID()},
			Targets:     []string{"::0/0"},
		},
		{
			Description: fmt.Sprintf("[ingress][ipv4][all] Allow LAN traffic in %s", cidr),
			EtherType:   ipversion.IPv4,
			Direction:   securitygroupruledirection.Ingress,
			Sources:     []string{sg.GetID()},
			Targets:     []string{sg.GetID()},
		},
		{
			Description: fmt.Sprintf("[ingress][ipv6][all] Allow LAN traffic in %s", cidr),
			EtherType:   ipversion.IPv6,
			Direction:   securitygroupruledirection.Ingress,
			Sources:     []string{sg.GetID()},
			Targets:     []string{sg.GetID()},
		},
	}
	xerr = sg.AddRules(ctx, rules)
	xerr = debug.InjectPlannedFail(xerr)
	if xerr != nil {
		return nil, xerr
	}

	return sg, nil
}<|MERGE_RESOLUTION|>--- conflicted
+++ resolved
@@ -149,11 +149,7 @@
 	return state, xerr
 }
 
-<<<<<<< HEAD
-// unsafeAbandonHost is the non goroutine-safe version of UnbindHost, without parameter validation, that does the real work
-=======
 // unsafeDetachHost is the non goroutine-safe version of UnbindHost, without parameter validation, that does the real work
->>>>>>> e952eff6
 // Note: must be used wisely
 func (instance *Subnet) unsafeDetachHost(props *serialize.JSONProperties, hostID string) fail.Error {
 	return props.Alter(subnetproperty.HostsV1, func(clonable data.Clonable) fail.Error {
