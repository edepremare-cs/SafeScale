/*
 * Copyright 2018-2021, CS Systemes d'Information, http://csgroup.eu
 *
 * Licensed under the Apache License, Version 2.0 (the "License");
 * you may not use this file except in compliance with the License.
 * You may obtain a copy of the License at
 *
 *     http://www.apache.org/licenses/LICENSE-2.0
 *
 * Unless required by applicable law or agreed to in writing, software
 * distributed under the License is distributed on an "AS IS" BASIS,
 * WITHOUT WARRANTIES OR CONDITIONS OF ANY KIND, either express or implied.
 * See the License for the specific language governing permissions and
 * limitations under the License.
 */

package operations

import (
	"context"
	"fmt"
	"reflect"
	"strings"
	"sync"

	"github.com/davecgh/go-spew/spew"
	"github.com/sirupsen/logrus"

	"github.com/CS-SI/SafeScale/lib/protocol"
	"github.com/CS-SI/SafeScale/lib/server/iaas"
	"github.com/CS-SI/SafeScale/lib/server/resources"
	"github.com/CS-SI/SafeScale/lib/server/resources/abstract"
	"github.com/CS-SI/SafeScale/lib/server/resources/enums/networkproperty"
	"github.com/CS-SI/SafeScale/lib/server/resources/enums/securitygroupproperty"
	"github.com/CS-SI/SafeScale/lib/server/resources/enums/securitygroupstate"
	"github.com/CS-SI/SafeScale/lib/server/resources/enums/subnetproperty"
	"github.com/CS-SI/SafeScale/lib/server/resources/operations/converters"
	propertiesv1 "github.com/CS-SI/SafeScale/lib/server/resources/properties/v1"
	"github.com/CS-SI/SafeScale/lib/utils/concurrency"
	"github.com/CS-SI/SafeScale/lib/utils/data"
	"github.com/CS-SI/SafeScale/lib/utils/data/cache"
	"github.com/CS-SI/SafeScale/lib/utils/data/serialize"
	"github.com/CS-SI/SafeScale/lib/utils/debug"
	"github.com/CS-SI/SafeScale/lib/utils/debug/tracing"
	"github.com/CS-SI/SafeScale/lib/utils/fail"
	netretry "github.com/CS-SI/SafeScale/lib/utils/net"
	"github.com/CS-SI/SafeScale/lib/utils/retry"
	"github.com/CS-SI/SafeScale/lib/utils/temporal"
)

const (
	securityGroupKind = "security-group"
	// securityGroupsFolderName is the technical name of the container used to store networks info
	securityGroupsFolderName = "security-groups"
)

// SecurityGroup ...
// follows interface resources.SecurityGroup
type SecurityGroup struct {
	*MetadataCore

	lock sync.RWMutex
}

// NewSecurityGroup ...
func NewSecurityGroup(svc iaas.Service) (*SecurityGroup, fail.Error) {
	if svc == nil {
		return nil, fail.InvalidParameterError("svc", "cannot be nil")
	}

	coreInstance, xerr := NewCore(svc, securityGroupKind, securityGroupsFolderName, &abstract.SecurityGroup{})
	xerr = debug.InjectPlannedFail(xerr)
	if xerr != nil {
		return nil, xerr
	}

	instance := &SecurityGroup{
		MetadataCore: coreInstance,
	}
	return instance, nil
}

// SecurityGroupNullValue returns a *SecurityGroup corresponding to ShareNullValue
func SecurityGroupNullValue() *SecurityGroup {
	return &SecurityGroup{MetadataCore: NullCore()}
}

// lookupSecurityGroup returns true if security group exists, false otherwise
func lookupSecurityGroup(svc iaas.Service, ref string) (bool, fail.Error) {
	if svc == nil {
		return false, fail.InvalidParameterError("svc", "cannot be nil")
	}
	if ref == "" {
		return false, fail.InvalidParameterError("ref", "cannot be empty string")
	}

	sgInstance, xerr := NewSecurityGroup(svc)
	xerr = debug.InjectPlannedFail(xerr)
	if xerr != nil {
		return false, xerr
	}

	xerr = sgInstance.Read(ref)
	xerr = debug.InjectPlannedFail(xerr)
	if xerr != nil {
		switch xerr.(type) {
		case *fail.ErrNotFound, *retry.ErrTimeout:
			return false, nil
		default:
			return false, xerr
		}
	}
	sgInstance.Released()
	return true, nil
}

// LoadSecurityGroup ...
func LoadSecurityGroup(svc iaas.Service, ref string) (sgInstance *SecurityGroup, xerr fail.Error) {
	// Note: do not log error from here; caller has the responsibility to log if needed
	defer fail.OnPanic(&xerr)

	if svc == nil {
		return nil, fail.InvalidParameterError("svc", "cannot be nil")
	}
	if ref == "" {
		return nil, fail.InvalidParameterError("ref", "cannot be empty string")
	}

	sgCache, xerr := svc.GetCache(securityGroupKind)
	xerr = debug.InjectPlannedFail(xerr)
	if xerr != nil {
		return nil, fail.Wrap(xerr, "failed to get cache for Security Groups")
	}

	options := iaas.CacheMissOption(
		func() (cache.Cacheable, fail.Error) { return onSGCacheMiss(svc, ref) },
		temporal.GetMetadataTimeout(),
	)
	cacheEntry, xerr := sgCache.Get(ref, options...)
	xerr = debug.InjectPlannedFail(xerr)
	if xerr != nil {
		switch xerr.(type) {
		case *fail.ErrNotFound:
			// rewrite NotFoundError, user does not bother about metadata stuff
			return nil, fail.NotFoundError("failed to find Security Group '%s'", ref)
		default:
			return nil, xerr
		}
	}

	if sgInstance = cacheEntry.Content().(*SecurityGroup); sgInstance == nil {
		return nil, fail.InconsistentError("nil value found in Security Group cache for key '%s'", ref)
	}
	_ = cacheEntry.LockContent()
	defer func() {
		xerr = debug.InjectPlannedFail(xerr)
		if xerr != nil {
			_ = cacheEntry.UnlockContent()
		}
	}()

	return sgInstance, nil
}

// onSGCacheMiss is called when there is no instance in cache of Security Group 'ref'
func onSGCacheMiss(svc iaas.Service, ref string) (cache.Cacheable, fail.Error) {
	sgInstance, innerXErr := NewSecurityGroup(svc)
	if innerXErr != nil {
		return nil, innerXErr
	}

	// TODO: core.ReadByID() does not check communication failure, side effect of limitations of Stow (waiting for stow replacement by rclone)
	if innerXErr = sgInstance.Read(ref); innerXErr != nil {
		return nil, innerXErr
	}

	return sgInstance, nil
}

// IsNull tests if instance is nil or empty
func (instance *SecurityGroup) IsNull() bool {
	if instance.MetadataCore == nil {
		return true
	}

	return instance.MetadataCore.IsNull()
}

// Carry overloads rv.core.Carry() to add Volume to service cache
func (instance *SecurityGroup) carry(clonable data.Clonable) (xerr fail.Error) {
	if instance == nil {
		return fail.InvalidInstanceError()
	}
	if !instance.IsNull() {
		return fail.InvalidInstanceContentError("instance", "is not null value, cannot overwrite")
	}
	if clonable == nil {
		return fail.InvalidParameterCannotBeNilError("clonable")
	}
	identifiable, ok := clonable.(data.Identifiable)
	if !ok {
		return fail.InvalidParameterError("clonable", "must also satisfy interface 'data.Identifiable'")
	}

	kindCache, xerr := instance.GetService().GetCache(instance.MetadataCore.GetKind())
	xerr = debug.InjectPlannedFail(xerr)
	if xerr != nil {
		return xerr
	}

	xerr = kindCache.ReserveEntry(identifiable.GetID(), temporal.GetMetadataTimeout())
	xerr = debug.InjectPlannedFail(xerr)
	if xerr != nil {
		return xerr
	}
	defer func() {
		xerr = debug.InjectPlannedFail(xerr)
		if xerr != nil {
			if derr := kindCache.FreeEntry(identifiable.GetID()); derr != nil {
				_ = xerr.AddConsequence(fail.Wrap(derr, "cleaning up on failure, failed to free %s cache entry for key '%s'", instance.MetadataCore.GetKind(), identifiable.GetID()))
			}
		}
	}()

	// Note: do not validate parameters, this call will do it
	xerr = instance.MetadataCore.Carry(clonable)
	xerr = debug.InjectPlannedFail(xerr)
	if xerr != nil {
		return xerr
	}

	cacheEntry, xerr := kindCache.CommitEntry(identifiable.GetID(), instance)
	xerr = debug.InjectPlannedFail(xerr)
	if xerr != nil {
		return xerr
	}

	cacheEntry.LockContent()

	return nil
}

// Browse walks through SecurityGroup MetadataFolder and executes a callback for each entries
func (instance *SecurityGroup) Browse(ctx context.Context, callback func(*abstract.SecurityGroup) fail.Error) (xerr fail.Error) {
	defer fail.OnPanic(&xerr)

	// Note: Do not test with IsNull here, as Browse may be used from null value
	if instance == nil {
		return fail.InvalidInstanceError()
	}
	if ctx == nil {
		return fail.InvalidParameterCannotBeNilError("ctx")
	}
	if callback == nil {
		return fail.InvalidParameterCannotBeNilError("callback")
	}

	task, xerr := concurrency.TaskFromContext(ctx)
	xerr = debug.InjectPlannedFail(xerr)
	if xerr != nil {
		switch xerr.(type) {
		case *fail.ErrNotAvailable:
			task, xerr = concurrency.VoidTask()
			if xerr != nil {
				return xerr
			}
		default:
			return xerr
		}
	}

	if task.Aborted() {
		return fail.AbortedError(nil, "aborted")
	}

	instance.lock.RLock()
	defer instance.lock.RUnlock()

	return instance.MetadataCore.BrowseFolder(func(buf []byte) fail.Error {
		asg := abstract.NewSecurityGroup()
		xerr = asg.Deserialize(buf)
		xerr = debug.InjectPlannedFail(xerr)
		if xerr != nil {
			return xerr
		}

		if task.Aborted() {
			return fail.AbortedError(nil, "aborted")
		}

		return callback(asg)
	})
}

// Create creates a new SecurityGroup and its metadata.
// If needed by Cloud Provider, the Security Group will be attached to Network identified by 'networkID' (otherwise this parameter is ignored)
// If the metadata is already carrying a SecurityGroup, returns fail.ErrNotAvailable
func (instance *SecurityGroup) Create(ctx context.Context, networkID, name, description string, rules abstract.SecurityGroupRules) (ferr fail.Error) {
	defer fail.OnPanic(&ferr)

	// note: do not test IsNull() here, it's expected to be IsNull() actually
	if instance == nil {
		return fail.InvalidInstanceError()
	}
	if !instance.IsNull() {
		sgName := instance.GetName()
		if sgName != "" {
			return fail.NotAvailableError("already carrying SecurityGroup '%s'", sgName)
		}
		return fail.InvalidInstanceContentError("instance", "is not null value")
	}
	if ctx == nil {
		return fail.InvalidParameterCannotBeNilError("ctx")
	}
	if networkID == "" {
		return fail.InvalidParameterError("networkID", "cannot be empty string")
	}
	if name == "" {
		return fail.InvalidParameterError("name", "cannot be empty string")
	}
	if strings.HasPrefix(name, "instance") {
		return fail.InvalidParameterError("name", "cannot start with 'instance'")
	}

	task, xerr := concurrency.TaskFromContext(ctx)
	xerr = debug.InjectPlannedFail(xerr)
	if xerr != nil {
		switch xerr.(type) {
		case *fail.ErrNotAvailable:
			task, xerr = concurrency.VoidTask()
			if xerr != nil {
				return xerr
			}
		default:
			return xerr
		}
	}

	if task.Aborted() {
		return fail.AbortedError(nil, "aborted")
	}

	tracer := debug.NewTracer(task, tracing.ShouldTrace("resources.security-group"), "('%s')", name).WithStopwatch().Entering()
	defer tracer.Exiting()
	// Log or propagate errors: here we propagate

	instance.lock.Lock()
	defer instance.lock.Unlock()

	// Check if SecurityGroup exists and is managed by SafeScale
	svc := instance.GetService()
	var found bool
	found, xerr = lookupSecurityGroup(svc, name)
	xerr = debug.InjectPlannedFail(xerr)
	if xerr != nil {
		return fail.Wrap(xerr, "failed to check if Security Group '%s' already exists", name)
	}
	if found {
		return fail.DuplicateError("a Security Group named '%s' already exists", name)
	}

	// Check if SecurityGroup exists but is not managed by SafeScale
	asg := abstract.NewSecurityGroup()
	asg.Name = name
	asg.Network = networkID
	_, xerr = svc.InspectSecurityGroup(asg)
	xerr = debug.InjectPlannedFail(xerr)
	if xerr != nil {
		switch xerr.(type) {
		case *fail.ErrNotImplemented:
			// not all providers implement security groups, and I do not want to see it even in !release mode, so no debug.IgnoreError()
		case *fail.ErrNotFound:
			// continue
			debug.IgnoreError(xerr)
		default:
			return fail.Wrap(xerr, "failed to check if Security Group name '%s' is already used", name)
		}
	} else {
		return fail.DuplicateError("a Security Group named '%s' already exists (not managed by SafeScale)", name)
	}

	asg, xerr = svc.CreateSecurityGroup(networkID, name, description, rules)
	xerr = debug.InjectPlannedFail(xerr)
	if xerr != nil {
		if _, ok := xerr.(*fail.ErrInvalidRequest); ok {
			return xerr
		}
		return fail.Wrap(xerr, "failed to create security group '%s'", name)
	}

	// make sure Network ID is stored in Security Group abstract
	asg.Network = networkID

	defer func() {
		xerr = debug.InjectPlannedFail(xerr)
		if xerr != nil {
			if derr := svc.DeleteSecurityGroup(asg); derr != nil {
				_ = xerr.AddConsequence(fail.Wrap(derr, "cleaning up on %s, failed to delete Security Group '%s'", ActionFromError(xerr), name))
			}
		}
	}()

	// Creates metadata
	xerr = instance.carry(asg)
	xerr = debug.InjectPlannedFail(xerr)
	if xerr != nil {
		return xerr
	}

	defer func() {
		xerr = debug.InjectPlannedFail(xerr)
		if xerr != nil {
			// Disable abort signal during clean up
			defer task.DisarmAbortSignal()()

			if derr := instance.MetadataCore.Delete(); derr != nil {
				_ = xerr.AddConsequence(fail.Wrap(derr, "cleaning up on %s, failed to delete Security Group '%s' metadata", ActionFromError(xerr)))
			}
		}
	}()

	if len(rules) == 0 {
		xerr = instance.unsafeClear()
		xerr = debug.InjectPlannedFail(xerr)
		if xerr != nil {
			return xerr
		}
	}

	// -- update SecurityGroups in Network metadata
	updateFunc := func(props *serialize.JSONProperties) fail.Error {
		return props.Alter(networkproperty.SecurityGroupsV1, func(clonable data.Clonable) fail.Error {
			nsgV1, ok := clonable.(*propertiesv1.NetworkSecurityGroups)
			if !ok {
				return fail.InconsistentError("'*propertiesv1.NetworkSecurityGroups' expected, '%s' provided", reflect.TypeOf(clonable).String())
			}

			nsgV1.ByID[asg.ID] = asg.Name
			nsgV1.ByName[asg.Name] = asg.ID
			return nil
		})
	}

<<<<<<< HEAD
	currentNetworkProps, ok := ctx.Value(CurrentNetworkPropertiesContextKey).(*serialize.JSONProperties)
	if !ok { // Is nil or is something else
		if ctx.Value(CurrentNetworkPropertiesContextKey) != nil { // If it's something else, return inconsistent error
			return fail.InconsistentError("wrong value of type %T stored in context value, *serialize.JSONProperties was expected instead", ctx.Value(CurrentNetworkPropertiesContextKey))
		}

		// so it's nil...
=======
	anon := ctx.Value(CurrentNetworkPropertiesContextKey)
	if anon != nil {
		currentNetworkProps, ok := anon.(*serialize.JSONProperties)
		if !ok {
			return fail.InconsistentError("context value of key '%s' must be a type '*seiralize.JSONProperties'")
		}
		xerr = updateFunc(currentNetworkProps)
		if xerr != nil {
			return xerr
		}
	} else {
>>>>>>> e952eff6
		networkInstance, xerr := LoadNetwork(svc, networkID)
		if xerr != nil {
			return xerr
		}
		defer networkInstance.Released()

		xerr = networkInstance.Alter(func(_ data.Clonable, props *serialize.JSONProperties) fail.Error {
			return updateFunc(props)
		})
<<<<<<< HEAD

		// this error and the error defined in line 324 are NOT the same error, even if they have the same local name
		if xerr != nil {
			return xerr
		}

		logrus.Infof("Security Group '%s' created successfully", name)
		return nil
	}

	// it is a *serialize.JSONProperties, (it was ok, also avoid else if possible)
	xerr = updateFunc(currentNetworkProps)
	if xerr != nil {
		return xerr
=======
		if xerr != nil {
			return xerr
		}
>>>>>>> e952eff6
	}

	logrus.Infof("Security Group '%s' created successfully", name)
	return nil
}

// Delete deletes a Security Group
func (instance *SecurityGroup) Delete(ctx context.Context, force bool) (xerr fail.Error) {
	defer fail.OnPanic(&xerr)

	if instance == nil || instance.IsNull() {
		return fail.InvalidInstanceError()
	}

	task, xerr := concurrency.TaskFromContext(ctx)
	xerr = debug.InjectPlannedFail(xerr)
	if xerr != nil {
		switch xerr.(type) {
		case *fail.ErrNotAvailable:
			task, xerr = concurrency.VoidTask()
			if xerr != nil {
				return xerr
			}
		default:
			return xerr
		}
	}

	if task.Aborted() {
		return fail.AbortedError(nil, "aborted")
	}

	instance.lock.Lock()
	defer instance.lock.Unlock()

	return instance.unsafeDelete(ctx, force)
}

// deleteProviderSecurityGroup encapsulates the code responsible to the real Security Group deletion on Provider side
func deleteProviderSecurityGroup(svc iaas.Service, abstractSG *abstract.SecurityGroup) fail.Error {
	// FIXME: communication failure handled at service level, not necessary anymore to retry here
	xerr := netretry.WhileCommunicationUnsuccessfulDelay1Second(
		func() error {
			if innerXErr := svc.DeleteSecurityGroup(abstractSG); innerXErr != nil {
				switch innerXErr.(type) {
				case *fail.ErrNotFound:
					return retry.StopRetryError(innerXErr)
				default:
					return innerXErr
				}
			}
			return nil
		},
		temporal.GetCommunicationTimeout(),
	)
	xerr = debug.InjectPlannedFail(xerr)
	if xerr != nil {
		switch xerr.(type) {
		case *fail.ErrNotFound:
			// consider a Security Group not found as a successful deletion
			debug.IgnoreError(xerr)
		case *fail.ErrTimeout:
			// consider a Security Group not found as a successful deletion
			cause := fail.Cause(xerr)
			if _, ok := cause.(*fail.ErrNotFound); ok {
				debug.IgnoreError(cause)
			} else {
				return fail.Wrap(cause, "timeout")
			}
		case *retry.ErrStopRetry:
			// consider a Security Group not found as a successful deletion
			cause := fail.Cause(xerr)
			if _, ok := cause.(*fail.ErrNotFound); ok {
				debug.IgnoreError(cause)
			} else {
				return fail.Wrap(cause, "stopping retries")
			}
		default:
			return xerr
		}
	}
	return nil
}

// unbindFromHosts unbinds security group from all the hosts bound to it and update the host metadata accordingly
func (instance *SecurityGroup) unbindFromHosts(ctx context.Context, in *propertiesv1.SecurityGroupHosts) fail.Error {
	task, xerr := concurrency.TaskFromContext(ctx)
	xerr = debug.InjectPlannedFail(xerr)
	if xerr != nil {
		switch xerr.(type) {
		case *fail.ErrNotAvailable:
			task, xerr = concurrency.VoidTask()
			if xerr != nil {
				return xerr
			}
		default:
			return xerr
		}
	}

	if len(in.ByID) > 0 {
		tg, xerr := concurrency.NewTaskGroupWithParent(task, concurrency.InheritParentIDOption, concurrency.AmendID("/unbind"))
		xerr = debug.InjectPlannedFail(xerr)
		if xerr != nil {
			return fail.Wrap(xerr, "failed to start new task group to remove security group '%s' from hosts", instance.GetName())
		}

		// iterate on hosts bound to the security group and start a go routine to unbind
		svc := instance.GetService()
		for _, v := range in.ByID {
			if v.FromSubnet {
				return fail.InvalidRequestError("cannot unbind from host a security group applied from subnet; use disable instead or remove from bound subnet")
			}

			hostInstance, xerr := LoadHost(svc, v.ID)
			xerr = debug.InjectPlannedFail(xerr)
			if xerr != nil {
				switch xerr.(type) {
				case *fail.ErrNotFound:
					continue
				default:
					break
				}
			}

			//goland:noinspection ALL
			defer func(h resources.Host) {
				h.Released()
			}(hostInstance)

			_, xerr = tg.Start(instance.taskUnbindFromHost, hostInstance, concurrency.InheritParentIDOption, concurrency.AmendID(fmt.Sprintf("/host/%s/unbind", hostInstance.GetName())))
			xerr = debug.InjectPlannedFail(xerr)
			if xerr != nil {
				abErr := tg.AbortWithCause(xerr)
				if abErr != nil {
					logrus.Warnf("there was an error trying to abort TaskGroup: %s", spew.Sdump(abErr))
				}
				break
			}
		}

		_, xerr = tg.WaitGroup()
		xerr = debug.InjectPlannedFail(xerr)
		if xerr != nil {
			return xerr
		}
	}

	// Clear the DefaultFor field if needed
	if in.DefaultFor != "" {
		for k := range in.ByID {
			if k == in.DefaultFor {
				in.DefaultFor = ""
				break
			}
		}
	}

	// Resets the bonds on hosts
	in.ByID = map[string]*propertiesv1.SecurityGroupBond{}
	in.ByName = map[string]string{}
	return nil
}

// unbindFromSubnets unbinds security group from all the subnets bound to it and update the Subnet metadata accordingly
func (instance *SecurityGroup) unbindFromSubnets(ctx context.Context, in *propertiesv1.SecurityGroupSubnets) fail.Error {
	task, xerr := concurrency.TaskFromContext(ctx)
	xerr = debug.InjectPlannedFail(xerr)
	if xerr != nil {
		switch xerr.(type) {
		case *fail.ErrNotAvailable:
			task, xerr = concurrency.VoidTask()
			if xerr != nil {
				return xerr
			}
		default:
			return xerr
		}
	}

	if len(in.ByID) > 0 {
		tg, xerr := concurrency.NewTaskGroupWithParent(task, concurrency.InheritParentIDOption, concurrency.AmendID("/unbind"))
		xerr = debug.InjectPlannedFail(xerr)
		if xerr != nil {
			return fail.Wrap(xerr, "failed to start new task group to remove security group '%s' from subnets", instance.GetName())
		}

		// recover from context the Subnet Abstract and properties (if it exists)
		currentSubnetAbstract, _ := ctx.Value(currentSubnetAbstractContextKey).(*abstract.Subnet)
		currentSubnetProps, _ := ctx.Value(currentSubnetPropertiesContextKey).(*serialize.JSONProperties)

		var subnetHosts *propertiesv1.SubnetHosts
		// inspectFunc will get Hosts linked to Subnet from properties
		inspectFunc := func(props *serialize.JSONProperties) fail.Error {
			return props.Inspect(subnetproperty.HostsV1, func(clonable data.Clonable) fail.Error {
				var ok bool
				subnetHosts, ok = clonable.(*propertiesv1.SubnetHosts)
				if !ok {
					return fail.InconsistentError("'*propertiesv1.SubnetHosts' expected, '%s' provided", reflect.TypeOf(clonable).String())
				}
				return nil
			})
		}
		// iterate on all Subnets bound to the Security Group to unbind Security Group from Hosts attached to those subnets (in parallel)
		svc := instance.GetService()
		for k, v := range in.ByName {
<<<<<<< HEAD
			subnetInstance, xerr := LoadSubnet(svc, "", v)
			if xerr != nil {
				switch xerr.(type) {
				case *fail.ErrNotFound:
					debug.IgnoreError(xerr)
					// consider a missing subnet as a successful operation and continue the loop
					continue
				default:
					return xerr
=======
			// If current Subnet corresponds to the Subnet found in context, uses the data from the context to prevent deadlock
			if currentSubnetAbstract != nil && v == currentSubnetAbstract.ID {
				xerr = inspectFunc(currentSubnetProps)
			} else {
				var subnetInstance resources.Subnet
				subnetInstance, xerr := LoadSubnet(svc, "", v)
				if xerr != nil {
					switch xerr.(type) {
					case *fail.ErrNotFound:
						// consider a missing subnet as a successful operation and continue the loop
						continue
					default:
						return xerr
					}
>>>>>>> e952eff6
				}

<<<<<<< HEAD
			//goland:noinspection GoDeferInLoop
			defer func(ins resources.Subnet) {
				ins.Released()
			}(subnetInstance)

			var subnetHosts *propertiesv1.SubnetHosts
			xerr = subnetInstance.Review(func(_ data.Clonable, props *serialize.JSONProperties) fail.Error {
				return props.Inspect(subnetproperty.HostsV1, func(clonable data.Clonable) fail.Error {
					var ok bool
					subnetHosts, ok = clonable.(*propertiesv1.SubnetHosts)
					if !ok {
						return fail.InconsistentError("'*propertiesv1.SubnetHosts' expected, '%s' provided", reflect.TypeOf(clonable).String())
					}
					return nil
=======
				defer func(in resources.Subnet) {
					in.Released()
				}(subnetInstance)

				xerr = subnetInstance.Review(func(_ data.Clonable, props *serialize.JSONProperties) fail.Error {
					return inspectFunc(props)
>>>>>>> e952eff6
				})
			}
			if xerr != nil {
				return xerr
			}

			_, xerr = tg.Start(instance.taskUnbindFromHostsAttachedToSubnet, taskUnbindFromHostsAttachedToSubnetParams{subnetName: k, subnetHosts: subnetHosts}, concurrency.InheritParentIDOption, concurrency.AmendID(fmt.Sprintf("/subnet/%s/unbind", k)))
			xerr = debug.InjectPlannedFail(xerr)
			if xerr != nil {
				abErr := tg.AbortWithCause(xerr)
				if abErr != nil {
					logrus.Warnf("there was an error trying to abort TaskGroup: %s", spew.Sdump(abErr))
				}
				break
			}
		}

		_, xerr = tg.WaitGroup()
		xerr = debug.InjectPlannedFail(xerr)
		if xerr != nil {
			return xerr
		}

		// Remove the bonds on Subnets
		in.ByID = map[string]*propertiesv1.SecurityGroupBond{}
		in.ByName = map[string]string{}
	}

	// Clear the DefaultFor field if needed
	if in.DefaultFor != "" {
		for k := range in.ByID {
			if k == in.DefaultFor {
				in.DefaultFor = ""
				break
			}
		}
	}

	return nil
}

// Clear removes all rules from a security group
func (instance *SecurityGroup) Clear(ctx context.Context) (xerr fail.Error) {
	defer fail.OnPanic(&xerr)

	if instance == nil || instance.IsNull() {
		return fail.InvalidInstanceError()
	}
	if ctx == nil {
		return fail.InvalidParameterError("ctx", "cannot be nil")
	}

	task, xerr := concurrency.TaskFromContext(ctx)
	xerr = debug.InjectPlannedFail(xerr)
	if xerr != nil {
		switch xerr.(type) {
		case *fail.ErrNotAvailable:
			task, xerr = concurrency.VoidTask()
			if xerr != nil {
				return xerr
			}
		default:
			return xerr
		}
	}
	if task.Aborted() {
		return fail.AbortedError(nil, "aborted")
	}

	instance.lock.Lock()
	defer instance.lock.Unlock()

	return instance.unsafeClear()
}

// Reset clears a security group and re-adds associated rules as stored in metadata
func (instance *SecurityGroup) Reset(ctx context.Context) (xerr fail.Error) {
	defer fail.OnPanic(&xerr)

	if instance == nil || instance.IsNull() {
		return fail.InvalidInstanceError()
	}
	if ctx == nil {
		return fail.InvalidParameterCannotBeNilError("ctx")
	}

	task, xerr := concurrency.TaskFromContext(ctx)
	xerr = debug.InjectPlannedFail(xerr)
	if xerr != nil {
		switch xerr.(type) {
		case *fail.ErrNotAvailable:
			task, xerr = concurrency.VoidTask()
			if xerr != nil {
				return xerr
			}
		default:
			return xerr
		}
	}

	if task.Aborted() {
		return fail.AbortedError(nil, "aborted")
	}

	instance.lock.Lock()
	defer instance.lock.Unlock()

	var rules abstract.SecurityGroupRules
	xerr = instance.Inspect(func(clonable data.Clonable, props *serialize.JSONProperties) fail.Error {
		asg, ok := clonable.(*abstract.SecurityGroup)
		if !ok {
			return fail.InconsistentError("'*abstract.SecurityGroup' expected, '%s' provided", reflect.TypeOf(clonable).String())
		}

		rules = asg.Rules
		return nil
	})
	xerr = debug.InjectPlannedFail(xerr)
	if xerr != nil {
		return xerr
	}

	// Removes all rules...
	xerr = instance.unsafeClear()
	xerr = debug.InjectPlannedFail(xerr)
	if xerr != nil {
		return xerr
	}

	// ... then re-adds rules from metadata
	for _, v := range rules {
		xerr = instance.unsafeAddRule(v)
		xerr = debug.InjectPlannedFail(xerr)
		if xerr != nil {
			return xerr
		}
	}
	return nil
}

// AddRule adds a rule to a security group
func (instance *SecurityGroup) AddRule(ctx context.Context, rule *abstract.SecurityGroupRule) (xerr fail.Error) {
	defer fail.OnPanic(&xerr)

	if instance == nil || instance.IsNull() {
		return fail.InvalidInstanceError()
	}
	if ctx == nil {
		return fail.InvalidParameterCannotBeNilError("ctx")
	}

	task, xerr := concurrency.TaskFromContext(ctx)
	xerr = debug.InjectPlannedFail(xerr)
	if xerr != nil {
		switch xerr.(type) {
		case *fail.ErrNotAvailable:
			task, xerr = concurrency.VoidTask()
			if xerr != nil {
				return xerr
			}
		default:
			return xerr
		}
	}

	if task.Aborted() {
		return fail.AbortedError(nil, "aborted")
	}

	return instance.unsafeAddRule(rule)
}

// AddRules adds rules to a Security Group
func (instance *SecurityGroup) AddRules(ctx context.Context, rules abstract.SecurityGroupRules) (xerr fail.Error) {
	defer fail.OnPanic(&xerr)

	if instance == nil || instance.IsNull() {
		return fail.InvalidInstanceError()
	}
	if ctx == nil {
		return fail.InvalidParameterCannotBeNilError("ctx")
	}
	if len(rules) == 0 {
		return fail.InvalidParameterError("rules", "cannot be empty slice")
	}

	task, xerr := concurrency.TaskFromContext(ctx)
	xerr = debug.InjectPlannedFail(xerr)
	if xerr != nil {
		switch xerr.(type) {
		case *fail.ErrNotAvailable:
			task, xerr = concurrency.VoidTask()
			if xerr != nil {
				return xerr
			}
		default:
			return xerr
		}
	}

	if task.Aborted() {
		return fail.AbortedError(nil, "aborted")
	}

	instance.lock.Lock()
	defer instance.lock.Unlock()

	return instance.Alter(func(clonable data.Clonable, _ *serialize.JSONProperties) (innerXErr fail.Error) {
		asg, ok := clonable.(*abstract.SecurityGroup)
		if !ok {
			return fail.InconsistentError("'*abstract.SecurityGroup' expected, '%s' provided", reflect.TypeOf(clonable).String())
		}

		// newAsg := asg.Clone().(*abstract.SecurityGroup)
		for k, v := range rules {
			if v.IsNull() {
				return fail.InvalidParameterError("rules", "entry #%d cannot be null value of 'abstract.SecurityGroupRule'", k)
			}
			innerXErr = v.Validate()
			if innerXErr != nil {
				return innerXErr
			}
		}
		for _, v := range rules {
			if _, innerXErr = instance.GetService().AddRuleToSecurityGroup(asg, v); innerXErr != nil {
				return innerXErr
			}
		}
		return nil
	})
}

// DeleteRule deletes a rule identified by its ID from a security group
// If rule is not in the security group, returns *fail.ErrNotFound
func (instance *SecurityGroup) DeleteRule(ctx context.Context, rule *abstract.SecurityGroupRule) (xerr fail.Error) {
	defer fail.OnPanic(&xerr)

	if instance == nil || instance.IsNull() {
		return fail.InvalidInstanceError()
	}
	if ctx == nil {
		return fail.InvalidParameterCannotBeNilError("ctx")
	}
	if rule == nil {
		return fail.InvalidParameterCannotBeNilError("rule")
	}
	xerr = rule.Validate()
	if xerr != nil {
		return xerr
	}

	task, xerr := concurrency.TaskFromContext(ctx)
	xerr = debug.InjectPlannedFail(xerr)
	if xerr != nil {
		switch xerr.(type) {
		case *fail.ErrNotAvailable:
			task, xerr = concurrency.VoidTask()
			if xerr != nil {
				return xerr
			}
		default:
			return xerr
		}
	}

	if task.Aborted() {
		return fail.AbortedError(nil, "aborted")
	}

	instance.lock.Lock()
	defer instance.lock.Unlock()

	return instance.Alter(func(clonable data.Clonable, _ *serialize.JSONProperties) fail.Error {
		asg, ok := clonable.(*abstract.SecurityGroup)
		if !ok {
			return fail.InconsistentError("'*abstract.SecurityGroup' expected, '%s' provided", reflect.TypeOf(clonable).String())
		}

		_, innerXErr := instance.GetService().DeleteRuleFromSecurityGroup(asg, rule)
		if innerXErr != nil {
			switch innerXErr.(type) {
			case *fail.ErrNotFound:
				break
			}
			return innerXErr
		}

		// asg.Replace(newAsg)
		return nil
	})
}

// GetBoundHosts returns the list of ID of hosts bound to the security group
func (instance *SecurityGroup) GetBoundHosts(ctx context.Context) (_ []*propertiesv1.SecurityGroupBond, xerr fail.Error) {
	defer fail.OnPanic(&xerr)

	if instance == nil || instance.IsNull() {
		return nil, fail.InvalidInstanceError()
	}
	if ctx == nil {
		return nil, fail.InvalidParameterError("ctx", "cannot be nil")
	}

	task, xerr := concurrency.TaskFromContext(ctx)
	xerr = debug.InjectPlannedFail(xerr)
	if xerr != nil {
		switch xerr.(type) {
		case *fail.ErrNotAvailable:
			task, xerr = concurrency.VoidTask()
			if xerr != nil {
				return nil, xerr
			}
		default:
			return nil, xerr
		}
	}

	if task.Aborted() {
		return nil, fail.AbortedError(nil, "aborted")
	}

	instance.lock.RLock()
	defer instance.lock.RUnlock()

	var list []*propertiesv1.SecurityGroupBond
	xerr = instance.Inspect(func(_ data.Clonable, props *serialize.JSONProperties) fail.Error {
		return props.Inspect(securitygroupproperty.HostsV1, func(clonable data.Clonable) fail.Error {
			sghV1, ok := clonable.(*propertiesv1.SecurityGroupHosts)
			if !ok {
				return fail.InconsistentError("'*propertiesv1.SecurityGroupHosts' expected, '%s' provided", reflect.TypeOf(clonable).String())
			}

			list = make([]*propertiesv1.SecurityGroupBond, 0, len(sghV1.ByID))
			for _, v := range sghV1.ByID {
				if task.Aborted() {
					return fail.AbortedError(nil, "aborted")
				}

				list = append(list, v)
			}
			return nil
		})
	})
	return list, xerr
}

// GetBoundSubnets returns the subnet bound to the security group
func (instance *SecurityGroup) GetBoundSubnets(ctx context.Context) (list []*propertiesv1.SecurityGroupBond, xerr fail.Error) {
	defer fail.OnPanic(&xerr)

	if instance == nil || instance.IsNull() {
		return nil, fail.InvalidInstanceError()
	}
	if ctx == nil {
		return nil, fail.InvalidParameterError("ctx", "cannot be nil")
	}

	task, xerr := concurrency.TaskFromContext(ctx)
	xerr = debug.InjectPlannedFail(xerr)
	if xerr != nil {
		switch xerr.(type) {
		case *fail.ErrNotAvailable:
			task, xerr = concurrency.VoidTask()
			if xerr != nil {
				return nil, xerr
			}
		default:
			return nil, xerr
		}
	}

	if task.Aborted() {
		return nil, fail.AbortedError(nil, "aborted")
	}

	instance.lock.RLock()
	defer instance.lock.RUnlock()

	xerr = instance.Inspect(func(_ data.Clonable, props *serialize.JSONProperties) fail.Error {
		return props.Inspect(securitygroupproperty.SubnetsV1, func(clonable data.Clonable) fail.Error {
			sgnV1, ok := clonable.(*propertiesv1.SecurityGroupSubnets)
			if !ok {
				return fail.InconsistentError("'*propertiesv1.SecurityGroupSubnets' expected, '%s' provided", reflect.TypeOf(clonable).String())
			}

			list = make([]*propertiesv1.SecurityGroupBond, 0, len(sgnV1.ByID))
			for _, v := range sgnV1.ByID {
				if task.Aborted() {
					return fail.AbortedError(nil, "aborted")
				}

				list = append(list, v)
			}
			return nil
		})
	})
	return list, xerr
}

// CheckConsistency checks the rules in the security group on provider side are identical to the ones registered in metadata
func (instance *SecurityGroup) CheckConsistency(_ context.Context) fail.Error {
	return fail.NotImplementedError()
}

// ToProtocol converts a Security Group to protobuf message
func (instance *SecurityGroup) ToProtocol() (_ *protocol.SecurityGroupResponse, xerr fail.Error) {
	defer fail.OnPanic(&xerr)

	if instance == nil || instance.IsNull() {
		return nil, fail.InvalidInstanceError()
	}

	instance.lock.RLock()
	defer instance.lock.RUnlock()

	out := &protocol.SecurityGroupResponse{}
	return out, instance.Inspect(func(clonable data.Clonable, props *serialize.JSONProperties) fail.Error {
		asg, ok := clonable.(*abstract.SecurityGroup)
		if !ok {
			return fail.InconsistentError("'*abstract.SecurityGroup' expected, '%s' provided", reflect.TypeOf(clonable).String())
		}

		out.Id = asg.ID
		out.Name = asg.Name
		out.Description = asg.Description
		out.Rules = converters.SecurityGroupRulesFromAbstractToProtocol(asg.Rules)
		return nil
	})
}

// BindToHost binds the security group to an Host.
func (instance *SecurityGroup) BindToHost(ctx context.Context, hostInstance resources.Host, enable resources.SecurityGroupActivation, mark resources.SecurityGroupMark) (xerr fail.Error) {
	defer fail.OnPanic(&xerr)

	if instance == nil || instance.IsNull() {
		return fail.InvalidInstanceError()
	}
	if hostInstance == nil {
		return fail.InvalidParameterError("hostInstance", "cannot be nil")
	}
	if ctx == nil {
		return fail.InvalidParameterCannotBeNilError("ctx")
	}

	instance.lock.Lock()
	defer instance.lock.Unlock()

	return instance.unsafeBindToHost(ctx, hostInstance, enable, mark)
}

// UnbindFromHost unbinds the security group from an host
func (instance *SecurityGroup) UnbindFromHost(ctx context.Context, hostInstance resources.Host) (xerr fail.Error) {
	defer fail.OnPanic(&xerr)

	if instance == nil || instance.IsNull() {
		return fail.InvalidInstanceError()
	}
	if ctx == nil {
		return fail.InvalidParameterCannotBeNilError("ctx")
	}
	if hostInstance == nil {
		return fail.InvalidParameterError("hostInstance", "cannot be nil")
	}

	task, xerr := concurrency.TaskFromContext(ctx)
	xerr = debug.InjectPlannedFail(xerr)
	if xerr != nil {
		switch xerr.(type) {
		case *fail.ErrNotAvailable:
			task, xerr = concurrency.VoidTask()
			if xerr != nil {
				return xerr
			}
		default:
			return xerr
		}
	}

	if task.Aborted() {
		return fail.AbortedError(nil, "aborted")
	}

	instance.lock.Lock()
	defer instance.lock.Unlock()

	return instance.Alter(func(_ data.Clonable, props *serialize.JSONProperties) fail.Error {
		return props.Alter(securitygroupproperty.HostsV1, func(clonable data.Clonable) fail.Error {
			sgphV1, ok := clonable.(*propertiesv1.SecurityGroupHosts)
			if !ok {
				return fail.InconsistentError("'*securitygroupproperty.HostsV1' expected, '%s' provided", reflect.TypeOf(clonable).String())
			}

			// Unbind security group on provider side; if not found, considered as a success
			hostID := hostInstance.GetID()
			if innerXErr := instance.GetService().UnbindSecurityGroupFromHost(instance.GetID(), hostID); innerXErr != nil {
				switch innerXErr.(type) {
				case *fail.ErrNotFound:
					debug.IgnoreError(innerXErr)
					return nil
				default:
					return innerXErr
				}
			}

			// updates security group properties
			delete(sgphV1.ByID, hostID)
			delete(sgphV1.ByName, hostInstance.GetName())
			return nil
		})
	})
}

// UnbindFromHostByReference unbinds the security group from an host identified by reference (id or name)
func (instance *SecurityGroup) UnbindFromHostByReference(ctx context.Context, hostRef string) (xerr fail.Error) {
	defer fail.OnPanic(&xerr)

	if instance == nil || instance.IsNull() {
		return fail.InvalidInstanceError()
	}
	if ctx == nil {
		return fail.InvalidParameterCannotBeNilError("ctx")
	}
	if hostRef == "" {
		return fail.InvalidParameterError("hostRef", "cannot be empty string")
	}

	task, xerr := concurrency.TaskFromContext(ctx)
	xerr = debug.InjectPlannedFail(xerr)
	if xerr != nil {
		switch xerr.(type) {
		case *fail.ErrNotAvailable:
			task, xerr = concurrency.VoidTask()
			if xerr != nil {
				return xerr
			}
		default:
			return xerr
		}
	}

	if task.Aborted() {
		return fail.AbortedError(nil, "aborted")
	}

	instance.lock.Lock()
	defer instance.lock.Unlock()

	return instance.Alter(func(_ data.Clonable, props *serialize.JSONProperties) fail.Error {
		return props.Alter(securitygroupproperty.HostsV1, func(clonable data.Clonable) fail.Error {
			sgphV1, ok := clonable.(*propertiesv1.SecurityGroupHosts)
			if !ok {
				return fail.InconsistentError("'*securitygroupproperty.HostsV1' expected, '%s' provided", reflect.TypeOf(clonable).String())
			}

			var (
				b                *propertiesv1.SecurityGroupBond
				hostID, hostName string
			)
			if b, ok = sgphV1.ByID[hostRef]; ok {
				hostID = hostRef
				hostName = b.Name
			} else if hostID, ok = sgphV1.ByName[hostRef]; ok {
				hostName = hostRef
			}
			if hostID != "" {
				// Unbind security group on provider side; if not found, considered as a success
				if innerXErr := instance.GetService().UnbindSecurityGroupFromHost(instance.GetID(), hostID); innerXErr != nil {
					switch innerXErr.(type) {
					case *fail.ErrNotFound:
						debug.IgnoreError(innerXErr)
						return nil
					default:
						return innerXErr
					}
				}
			}

			// updates security group properties
			delete(sgphV1.ByID, hostID)
			delete(sgphV1.ByName, hostName)
			return nil
		})
	})
}

// BindToSubnet binds the security group to a host
// This method assumes the Subnet is not called while the Subnet is currently locked (otherwise will deadlock...)
func (instance *SecurityGroup) BindToSubnet(ctx context.Context, subnetInstance resources.Subnet, enable resources.SecurityGroupActivation, mark resources.SecurityGroupMark) (xerr fail.Error) {
	defer fail.OnPanic(&xerr)

	if instance == nil || instance.IsNull() {
		return fail.InvalidInstanceError()
	}
	if ctx == nil {
		return fail.InvalidParameterCannotBeNilError("ctx")
	}
	if subnetInstance == nil {
		return fail.InvalidParameterCannotBeNilError("rh")
	}

	task, xerr := concurrency.TaskFromContext(ctx)
	xerr = debug.InjectPlannedFail(xerr)
	if xerr != nil {
		switch xerr.(type) {
		case *fail.ErrNotAvailable:
			task, xerr = concurrency.VoidTask()
			if xerr != nil {
				return xerr
			}
		default:
			return xerr
		}
	}

	if task.Aborted() {
		return fail.AbortedError(nil, "aborted")
	}

	instance.lock.Lock()
	defer instance.lock.Unlock()

	xerr = subnetInstance.Review(func(clonable data.Clonable, props *serialize.JSONProperties) fail.Error {
		var subnetHosts *propertiesv1.SubnetHosts
		innerXErr := props.Inspect(subnetproperty.HostsV1, func(clonable data.Clonable) fail.Error {
			var ok bool
			subnetHosts, ok = clonable.(*propertiesv1.SubnetHosts)
			if !ok {
				return fail.InconsistentError("'*propertiesv12.SubnetHosts' expected, '%s' provided", reflect.TypeOf(clonable).String())
			}

			return nil
		})
		if innerXErr != nil {
			return innerXErr
		}

		switch enable {
		case resources.SecurityGroupEnable:
			innerXErr = instance.enableOnHostsAttachedToSubnet(task, subnetHosts)
		case resources.SecurityGroupDisable:
			innerXErr = instance.disableOnHostsAttachedToSubnet(task, subnetHosts)
		}
		innerXErr = debug.InjectPlannedFail(innerXErr)
		return innerXErr
	})
	if xerr != nil {
		return xerr
	}

	return instance.Alter(func(clonable data.Clonable, props *serialize.JSONProperties) fail.Error {
		if mark == resources.MarkSecurityGroupAsDefault {
			asg, ok := clonable.(*abstract.SecurityGroup)
			if !ok {
				return fail.InconsistentError("'*abstract.SecurityGroup' expected, '%s' provided", reflect.TypeOf(clonable).String())
			}

			if asg.DefaultForHost != "" {
				return fail.InvalidRequestError("security group is already marked as default for subnet %s", asg.DefaultForSubnet)
			}

			asg.DefaultForSubnet = subnetInstance.GetID()
		}

		return props.Alter(securitygroupproperty.SubnetsV1, func(clonable data.Clonable) fail.Error {
			sgsV1, ok := clonable.(*propertiesv1.SecurityGroupSubnets)
			if !ok {
				return fail.InconsistentError("'*propertiesv1.SecurityGroupSubnets' expected, '%s' provided", reflect.TypeOf(clonable).String())
			}

			// First check if subnet is present with the state requested; if present with same state, consider situation as a success
			subnetID := subnetInstance.GetID()
			subnetName := subnetInstance.GetName()
			disable := !bool(enable)
			if item, ok := sgsV1.ByID[subnetID]; !ok || item.Disabled == disable {
				item = &propertiesv1.SecurityGroupBond{
					ID:   subnetID,
					Name: subnetName,
				}
				sgsV1.ByID[subnetID] = item
				sgsV1.ByName[subnetName] = subnetID
			}

			// updates security group properties
			sgsV1.ByID[subnetID].Disabled = disable
			return nil
		})
	})
}

// enableOnHostsAttachedToSubnet enables the security group on hosts attached to the network
func (instance *SecurityGroup) enableOnHostsAttachedToSubnet(task concurrency.Task, subnetHosts *propertiesv1.SubnetHosts) fail.Error {
	if len(subnetHosts.ByID) > 0 {
		tg, xerr := concurrency.NewTaskGroupWithParent(task, concurrency.InheritParentIDOption)
		xerr = debug.InjectPlannedFail(xerr)
		if xerr != nil {
			return fail.Wrap(xerr, "failed to create a TaskGroup to enable Security Group '%s' on Hosts", instance.GetName())
		}

		for _, v := range subnetHosts.ByID {
			if _, innerXErr := tg.Start(instance.taskBindEnabledOnHost, v); innerXErr != nil {
				abErr := tg.AbortWithCause(innerXErr)
				if abErr != nil {
					logrus.Warnf("there was an error trying to abort TaskGroup: %s", spew.Sdump(abErr))
				}
				break
			}
		}
		_, innerXErr := tg.WaitGroup()
		innerXErr = debug.InjectPlannedFail(innerXErr)
		return innerXErr
	}
	return nil
}

// disableSecurityGroupOnHosts disables (ie remove) the security group from bound hosts
func (instance *SecurityGroup) disableOnHostsAttachedToSubnet(task concurrency.Task, subnetHosts *propertiesv1.SubnetHosts) fail.Error {
	if len(subnetHosts.ByID) > 0 {
		tg, xerr := concurrency.NewTaskGroupWithParent(task, concurrency.InheritParentIDOption)
		xerr = debug.InjectPlannedFail(xerr)
		if xerr != nil {
			return fail.Wrap(xerr, "failed to create a TaskGroup to disable Security Group '%s' on Hosts", instance.GetName())
		}

		for _, v := range subnetHosts.ByID {
			_, xerr = tg.Start(instance.taskBindDisabledOnHost, v)
			if xerr != nil {
				abErr := tg.AbortWithCause(xerr)
				if abErr != nil {
					logrus.Warnf("there was an error trying to abort TaskGroup: %s", spew.Sdump(abErr))
				}
				break
			}
		}
		_, xerr = tg.WaitGroup()
		xerr = debug.InjectPlannedFail(xerr)
		return xerr
	}
	return nil
}

// unbindFromHostsAttachedToSubnet unbinds (ie remove) the security group from Hosts in a Subnet
func (instance *SecurityGroup) unbindFromHostsAttachedToSubnet(task concurrency.Task, subnetHosts *propertiesv1.SubnetHosts) fail.Error {
	if len(subnetHosts.ByID) > 0 {
		tg, xerr := concurrency.NewTaskGroupWithParent(task, concurrency.InheritParentIDOption)
		xerr = debug.InjectPlannedFail(xerr)
		if xerr != nil {
			return fail.Wrap(xerr, "failed to create a TaskGroup to disable Security Group '%s' on Hosts", instance.GetName())
		}

		for _, v := range subnetHosts.ByID {
			_, xerr = tg.Start(instance.taskBindDisabledOnHost, v)
			if xerr != nil {
				abErr := tg.AbortWithCause(xerr)
				if abErr != nil {
					logrus.Warnf("there was an error trying to abort TaskGroup: %s", spew.Sdump(abErr))
				}
				break
			}
		}
		_, xerr = tg.WaitGroup()
		xerr = debug.InjectPlannedFail(xerr)
		return xerr
	}
	return nil
}

// UnbindFromSubnet unbinds the security group from a subnet
func (instance *SecurityGroup) UnbindFromSubnet(ctx context.Context, subnetInstance resources.Subnet) (xerr fail.Error) {
	defer fail.OnPanic(&xerr)

	if instance == nil || instance.IsNull() {
		return fail.InvalidInstanceError()
	}
	if ctx == nil {
		return fail.InvalidParameterCannotBeNilError("ctx")
	}
	if subnetInstance == nil {
		return fail.InvalidParameterCannotBeNilError("subnetInstance")
	}

	instance.lock.Lock()
	defer instance.lock.Unlock()

	var subnetHosts *propertiesv1.SubnetHosts
	xerr = subnetInstance.Review(func(_ data.Clonable, props *serialize.JSONProperties) fail.Error {
		return props.Inspect(subnetproperty.HostsV1, func(clonable data.Clonable) fail.Error {
			var ok bool
			subnetHosts, ok = clonable.(*propertiesv1.SubnetHosts)
			if !ok {
				return fail.InconsistentError("'*propertiesv1.SubnetHosts' expected, '%s' provided", reflect.TypeOf(clonable).String())
			}
			return nil
		})
	})
	if xerr != nil {
		return xerr
	}

	return instance.unsafeUnbindFromSubnet(ctx, taskUnbindFromHostsAttachedToSubnetParams{subnetID: subnetInstance.GetID(), subnetName: subnetInstance.GetName(), subnetHosts: subnetHosts})
}

// unbindFromSubnetHosts unbinds the security group from Hosts attached to a Subnet
func (instance *SecurityGroup) unbindFromSubnetHosts(ctx context.Context, params taskUnbindFromHostsAttachedToSubnetParams) (xerr fail.Error) {
	defer fail.OnPanic(&xerr)

	if instance == nil || instance.IsNull() {
		return fail.InvalidInstanceError()
	}
	if ctx == nil {
		return fail.InvalidParameterCannotBeNilError("ctx")
	}

	task, xerr := concurrency.TaskFromContext(ctx)
	xerr = debug.InjectPlannedFail(xerr)
	if xerr != nil {
		switch xerr.(type) {
		case *fail.ErrNotAvailable:
			task, xerr = concurrency.VoidTask()
			if xerr != nil {
				return xerr
			}
		default:
			return xerr
		}
	}
	task, xerr = concurrency.NewTaskWithParent(task)
	if xerr != nil {
		return xerr
	}

	if task.Aborted() {
		return fail.AbortedError(nil, "aborted")
	}

	instance.lock.Lock()
	defer instance.lock.Unlock()

	// Unbind Security Group from Hosts attached to Subnet
	_, xerr = task.Run(instance.taskUnbindFromHostsAttachedToSubnet, params)
	if xerr != nil {
		return xerr
	}

	// -- Remove Hosts attached to Subnet referenced in Security Group
	xerr = instance.Alter(func(_ data.Clonable, props *serialize.JSONProperties) fail.Error {
		return props.Alter(securitygroupproperty.HostsV1, func(clonable data.Clonable) fail.Error {
			sghV1, ok := clonable.(*propertiesv1.SecurityGroupHosts)
			if !ok {
				return fail.InconsistentError("'*securitygroupproperty.HostsV1' expected, '%s' provided", reflect.TypeOf(clonable).String())
			}

			// updates security group metadata
			for k, v := range sghV1.ByID {
				delete(sghV1.ByID, k)
				delete(sghV1.ByName, v.Name)
			}
			return nil
		})
	})
	if xerr != nil {
		return xerr
	}

	// -- Remove Subnet referenced in Security Group
	return instance.Alter(func(_ data.Clonable, props *serialize.JSONProperties) fail.Error {
		return props.Alter(securitygroupproperty.SubnetsV1, func(clonable data.Clonable) fail.Error {
			sgsV1, ok := clonable.(*propertiesv1.SecurityGroupSubnets)
			if !ok {
				return fail.InconsistentError("'*securitygroupproperty.SubnetsV1' expected, '%s' provided", reflect.TypeOf(clonable).String())
			}

			innerXErr := instance.GetService().UnbindSecurityGroupFromSubnet(instance.GetID(), params.subnetID)
			if innerXErr != nil {
				switch innerXErr.(type) {
				case *fail.ErrNotFound:
					// consider a Security Group not found as a successful unbind, and continue to update metadata
					debug.IgnoreError(innerXErr)
				default:
					return innerXErr
				}
			}

			// updates security group metadata
			delete(sgsV1.ByID, params.subnetID)
			delete(sgsV1.ByName, params.subnetName)
			return nil
		})
	})
}

// UnbindFromSubnetByReference unbinds the security group from a subnet
func (instance *SecurityGroup) UnbindFromSubnetByReference(ctx context.Context, subnetRef string) (xerr fail.Error) {
	defer fail.OnPanic(&xerr)

	if instance == nil || instance.IsNull() {
		return fail.InvalidInstanceError()
	}
	if ctx == nil {
		return fail.InvalidParameterCannotBeNilError("ctx")
	}
	if subnetRef == "" {
		return fail.InvalidParameterError("rs", "cannot be empty string")
	}

	task, xerr := concurrency.TaskFromContext(ctx)
	xerr = debug.InjectPlannedFail(xerr)
	if xerr != nil {
		switch xerr.(type) {
		case *fail.ErrNotAvailable:
			task, xerr = concurrency.VoidTask()
			if xerr != nil {
				return xerr
			}
		default:
			return xerr
		}
	}

	if task.Aborted() {
		return fail.AbortedError(nil, "aborted")
	}

	instance.lock.Lock()
	defer instance.lock.Unlock()

	return instance.Alter(func(_ data.Clonable, props *serialize.JSONProperties) fail.Error {
		return props.Alter(securitygroupproperty.SubnetsV1, func(clonable data.Clonable) fail.Error {
			sgsV1, ok := clonable.(*propertiesv1.SecurityGroupSubnets)
			if !ok {
				return fail.InconsistentError("'*securitygroupproperty.SubnetsV1' expected, '%s' provided", reflect.TypeOf(clonable).String())
			}

			var (
				b                    *propertiesv1.SecurityGroupBond
				subnetID, subnetName string
			)
			if b, ok = sgsV1.ByID[subnetRef]; ok {
				subnetID = subnetRef
				subnetName = b.Name
			} else if subnetID, ok = sgsV1.ByName[subnetRef]; ok {
				subnetName = subnetRef
			}
			if subnetID != "" {
				if innerXErr := instance.GetService().UnbindSecurityGroupFromSubnet(instance.GetID(), subnetID); innerXErr != nil {
					switch innerXErr.(type) {
					case *fail.ErrNotFound:
						// consider a Security Group not found as a successful unbind, and continue to update metadata
						debug.IgnoreError(innerXErr)
					default:
						return innerXErr
					}
				}
			}

			// updates security group metadata
			delete(sgsV1.ByID, subnetID)
			delete(sgsV1.ByName, subnetName)
			return nil
		})
	})
}

func FilterBondsByKind(bonds map[string]*propertiesv1.SecurityGroupBond, state securitygroupstate.Enum) []*propertiesv1.SecurityGroupBond {
	list := make([]*propertiesv1.SecurityGroupBond, 0, len(bonds))
	switch state {
	case securitygroupstate.All:
		for _, v := range bonds {
			list = append(list, v)
		}
	case securitygroupstate.Enabled:
		for _, v := range bonds {
			if !v.Disabled {
				list = append(list, v)
			}
		}
	case securitygroupstate.Disabled:
		for _, v := range bonds {
			if v.Disabled {
				list = append(list, v)
			}
		}
	}
	return list
}<|MERGE_RESOLUTION|>--- conflicted
+++ resolved
@@ -441,15 +441,6 @@
 		})
 	}
 
-<<<<<<< HEAD
-	currentNetworkProps, ok := ctx.Value(CurrentNetworkPropertiesContextKey).(*serialize.JSONProperties)
-	if !ok { // Is nil or is something else
-		if ctx.Value(CurrentNetworkPropertiesContextKey) != nil { // If it's something else, return inconsistent error
-			return fail.InconsistentError("wrong value of type %T stored in context value, *serialize.JSONProperties was expected instead", ctx.Value(CurrentNetworkPropertiesContextKey))
-		}
-
-		// so it's nil...
-=======
 	anon := ctx.Value(CurrentNetworkPropertiesContextKey)
 	if anon != nil {
 		currentNetworkProps, ok := anon.(*serialize.JSONProperties)
@@ -461,7 +452,6 @@
 			return xerr
 		}
 	} else {
->>>>>>> e952eff6
 		networkInstance, xerr := LoadNetwork(svc, networkID)
 		if xerr != nil {
 			return xerr
@@ -471,26 +461,9 @@
 		xerr = networkInstance.Alter(func(_ data.Clonable, props *serialize.JSONProperties) fail.Error {
 			return updateFunc(props)
 		})
-<<<<<<< HEAD
-
-		// this error and the error defined in line 324 are NOT the same error, even if they have the same local name
 		if xerr != nil {
 			return xerr
 		}
-
-		logrus.Infof("Security Group '%s' created successfully", name)
-		return nil
-	}
-
-	// it is a *serialize.JSONProperties, (it was ok, also avoid else if possible)
-	xerr = updateFunc(currentNetworkProps)
-	if xerr != nil {
-		return xerr
-=======
-		if xerr != nil {
-			return xerr
-		}
->>>>>>> e952eff6
 	}
 
 	logrus.Infof("Security Group '%s' created successfully", name)
@@ -697,17 +670,6 @@
 		// iterate on all Subnets bound to the Security Group to unbind Security Group from Hosts attached to those subnets (in parallel)
 		svc := instance.GetService()
 		for k, v := range in.ByName {
-<<<<<<< HEAD
-			subnetInstance, xerr := LoadSubnet(svc, "", v)
-			if xerr != nil {
-				switch xerr.(type) {
-				case *fail.ErrNotFound:
-					debug.IgnoreError(xerr)
-					// consider a missing subnet as a successful operation and continue the loop
-					continue
-				default:
-					return xerr
-=======
 			// If current Subnet corresponds to the Subnet found in context, uses the data from the context to prevent deadlock
 			if currentSubnetAbstract != nil && v == currentSubnetAbstract.ID {
 				xerr = inspectFunc(currentSubnetProps)
@@ -722,32 +684,14 @@
 					default:
 						return xerr
 					}
->>>>>>> e952eff6
 				}
 
-<<<<<<< HEAD
-			//goland:noinspection GoDeferInLoop
-			defer func(ins resources.Subnet) {
-				ins.Released()
-			}(subnetInstance)
-
-			var subnetHosts *propertiesv1.SubnetHosts
-			xerr = subnetInstance.Review(func(_ data.Clonable, props *serialize.JSONProperties) fail.Error {
-				return props.Inspect(subnetproperty.HostsV1, func(clonable data.Clonable) fail.Error {
-					var ok bool
-					subnetHosts, ok = clonable.(*propertiesv1.SubnetHosts)
-					if !ok {
-						return fail.InconsistentError("'*propertiesv1.SubnetHosts' expected, '%s' provided", reflect.TypeOf(clonable).String())
-					}
-					return nil
-=======
 				defer func(in resources.Subnet) {
 					in.Released()
 				}(subnetInstance)
 
 				xerr = subnetInstance.Review(func(_ data.Clonable, props *serialize.JSONProperties) fail.Error {
 					return inspectFunc(props)
->>>>>>> e952eff6
 				})
 			}
 			if xerr != nil {
