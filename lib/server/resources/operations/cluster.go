--- conflicted
+++ resolved
@@ -88,11 +88,7 @@
 	randomDelayCh   <-chan int
 }
 
-<<<<<<< HEAD
-// NewCluster ...
-=======
 // NewCluster is the constructor of resources.Cluster struct
->>>>>>> 97d8fa2c
 func NewCluster(ctx context.Context, svc iaas.Service) (_ *Cluster, xerr fail.Error) {
 	defer fail.OnPanic(&xerr)
 
@@ -141,11 +137,7 @@
 		} else {
 			value := max - min
 			for !t.Aborted() {
-<<<<<<< HEAD
-				chint <- mrand.Intn(value) + min
-=======
 				chint <- mrand.Intn(value) + min // nolint
->>>>>>> 97d8fa2c
 			}
 		}
 
@@ -179,11 +171,7 @@
 
 	options := iaas.CacheMissOption(
 		func() (cache.Cacheable, fail.Error) { return onClusterCacheMiss(ctx, svc, name) },
-<<<<<<< HEAD
-		temporal.MetadataTimeout(),
-=======
 		svc.Timings().MetadataTimeout(),
->>>>>>> 97d8fa2c
 	)
 	cacheEntry, xerr := clusterCache.Get(name, options...)
 	xerr = debug.InjectPlannedFail(xerr)
