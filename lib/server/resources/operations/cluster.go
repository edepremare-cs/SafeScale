--- conflicted
+++ resolved
@@ -130,7 +130,6 @@
 				return nil, innerXErr
 			}
 
-<<<<<<< HEAD
 			// VPL: disabled silent metadata upgrade; will be implemented in a global one-pass migration
 			// // deal with legacy
 			// xerr = rc.(*cluster).updateClusterNodesPropertyIfNeeded()
@@ -151,29 +150,7 @@
 			// 	return nullCluster(), xerr
 			// }
 
-			rc.(*cluster).updateCachedInformation()
-=======
-			// // deal with legacy
-			// xerr = rc.(*Cluster).updateClusterNodesPropertyIfNeeded()
-			// xerr = debug.InjectPlannedFail(xerr)
-			// if xerr != nil {
-			// 	return nil, xerr
-			// }
-			//
-			// xerr = rc.(*Cluster).updateClusterNetworkPropertyIfNeeded()
-			// xerr = debug.InjectPlannedFail(xerr)
-			// if xerr != nil {
-			// 	return nil, xerr
-			// }
-			//
-			// xerr = rc.(*Cluster).updateClusterDefaultsPropertyIfNeeded()
-			// xerr = debug.InjectPlannedFail(xerr)
-			// if xerr != nil {
-			// 	return nil, xerr
-			// }
-
 			rc.(*Cluster).updateCachedInformation()
->>>>>>> d0f001fa
 
 			return rc, nil
 		}),
@@ -198,16 +175,10 @@
 	return rc, nil
 }
 
-<<<<<<< HEAD
 // VPL: disabled silent metadata upgrade; will be implemented in a global one-pass migration
 // // updateClusterNodesPropertyIfNeeded upgrades current Nodes property to last Nodes property (currently NodesV2)
 // func (instance *cluster) updateClusterNodesPropertyIfNeeded() fail.Error {
 // 	if instance.isNull() {
-=======
-// // updateClusterNodesPropertyIfNeeded upgrades current Nodes property to last Nodes property (currently NodesV2)
-// func (instance *Cluster) updateClusterNodesPropertyIfNeeded() fail.Error {
-// 	if instance == nil || instance.IsNull() {
->>>>>>> d0f001fa
 // 		return fail.InvalidInstanceError()
 // 	}
 // 	xerr := instance.Alter(func(_ data.Clonable, props *serialize.JSONProperties) fail.Error {
@@ -332,13 +303,8 @@
 // }
 //
 // // updateClusterNetworkPropertyIfNeeded creates a clusterproperty.NetworkV3 property if previous versions are found
-<<<<<<< HEAD
 // func (instance *cluster) updateClusterNetworkPropertyIfNeeded() fail.Error {
 // 	if instance.isNull() {
-=======
-// func (instance *Cluster) updateClusterNetworkPropertyIfNeeded() fail.Error {
-// 	if instance == nil || instance.IsNull() {
->>>>>>> d0f001fa
 // 		return fail.InvalidInstanceError()
 // 	}
 // 	xerr := instance.Alter(func(_ data.Clonable, props *serialize.JSONProperties) (innerXErr fail.Error) {
@@ -360,13 +326,8 @@
 // 				}
 //
 // 				// In v2, NetworkID actually contains the subnet ID; we do not need ID of the Network owning the Subnet in
-<<<<<<< HEAD
 // 				// the property, meaning that Network would have to be deleted also on cluster deletion because Network
 // 				// AND Subnet were created forcibly at cluster creation.
-=======
-// 				// the property, meaning that Network would have to be deleted also on Cluster deletion because Network
-// 				// AND Subnet were created forcibly at Cluster creation.
->>>>>>> d0f001fa
 // 				config = &propertiesv3.ClusterNetwork{
 // 					NetworkID:          "",
 // 					SubnetID:           networkV2.NetworkID,
@@ -431,13 +392,8 @@
 // }
 //
 // // updateClusterDefaultsPropertyIfNeeded ...
-<<<<<<< HEAD
 // func (instance *cluster) updateClusterDefaultsPropertyIfNeeded() fail.Error {
 // 	if instance.isNull() {
-=======
-// func (instance *Cluster) updateClusterDefaultsPropertyIfNeeded() fail.Error {
-// 	if instance == nil || instance.IsNull() {
->>>>>>> d0f001fa
 // 		return fail.InvalidInstanceError()
 // 	}
 // 	xerr := instance.Alter(func(_ data.Clonable, props *serialize.JSONProperties) fail.Error {
