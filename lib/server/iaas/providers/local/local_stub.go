// +build !libvirt

/*
 * Copyright 2018, CS Systemes d'Information, http://csgroup.eu
 *
 * Licensed under the Apache License, Version 2.0 (the "License");
 * you may not use this file except in compliance with the License.
 * You may obtain a copy of the License at
 *
 *     http://www.apache.org/licenses/LICENSE-2.0
 *
 * Unless required by applicable law or agreed to in writing, software
 * distributed under the License is distributed on an "AS IS" BASIS,
 * WITHOUT WARRANTIES OR CONDITIONS OF ANY KIND, either express or implied.
 * See the License for the specific language governing permissions and
 * limitations under the License.
 */

package local

import (
	"time"

	"github.com/CS-SI/SafeScale/lib/server/iaas/stacks"

	"github.com/CS-SI/SafeScale/lib/server/iaas"
	"github.com/CS-SI/SafeScale/lib/server/iaas/providers"
	"github.com/CS-SI/SafeScale/lib/server/iaas/userdata"
	"github.com/CS-SI/SafeScale/lib/server/resources/abstract"
	"github.com/CS-SI/SafeScale/lib/server/resources/enums/hoststate"
	"github.com/CS-SI/SafeScale/lib/utils/fail"
)

var gReport = fail.NotAvailableError("libvirt Driver is not enabled, use the libvirt option while compiling (make libvirt all)")

// provider is the implementation of the local driver regarding to the api.Provider
type provider struct {
	tenantParameters map[string]interface{}
}

// AuthOptions fields are the union of those recognized by each identity implementation and provider.
type AuthOptions struct {
}

// CfgOptions configuration options
type CfgOptions struct {
}

// WaitHostReady ...
func (provider *provider) WaitHostReady(hostParam stacks.HostParameter, timeout time.Duration) (*abstract.HostCore, fail.Error) {
	return nil, gReport
}

// Build ...
func (provider *provider) Build(params map[string]interface{}) (providers.Provider, fail.Error) {
	provider.tenantParameters = map[string]interface{}{}
	return nil, gReport
}

// GetAuthenticationOptions ...
func (provider *provider) GetAuthenticationOptions() (providers.Config, fail.Error) {
	return nil, gReport
}

// GetConfigurationOptions ...
func (provider *provider) GetConfigurationOptions() (providers.Config, fail.Error) {
	return nil, gReport
}

// ListAvailabilityZones ...
func (provider *provider) ListAvailabilityZones() (map[string]bool, fail.Error) {
	return nil, gReport
}

// ListRegions returns a list with the regions available
func (provider *provider) ListRegions() ([]string, fail.Error) {
	return nil, gReport
}

func (provider *provider) ListImages(all bool) ([]abstract.Image, fail.Error) {
	return nil, gReport
}
func (provider *provider) InspectImage(id string) (*abstract.Image, fail.Error) {
	return nil, gReport
}

func (provider *provider) InspectTemplate(id string) (*abstract.HostTemplate, fail.Error) {
	return nil, gReport
}
func (provider *provider) ListTemplates(all bool) ([]abstract.HostTemplate, fail.Error) {
	return nil, gReport
}

func (provider *provider) CreateKeyPair(name string) (*abstract.KeyPair, fail.Error) {
	return nil, gReport
}
func (provider *provider) InspectKeyPair(id string) (*abstract.KeyPair, fail.Error) {
	return nil, gReport
}
func (provider *provider) ListKeyPairs() ([]abstract.KeyPair, fail.Error) {
	return nil, gReport
}
func (provider *provider) DeleteKeyPair(id string) fail.Error {
	return gReport
}

// HasDefaultNetwork returns true if the stack as a default network set (coming from tenants file)
func (provider *provider) HasDefaultNetwork() bool {
	return false
}

// GetDefaultNetwork returns the *abstract.Network corresponding to the default network
func (provider *provider) GetDefaultNetwork() (*abstract.Network, fail.Error) {
	return nil, gReport
}

func (provider *provider) CreateNetwork(req abstract.NetworkRequest) (*abstract.Network, fail.Error) {
	return nil, gReport
}
func (provider *provider) InspectNetwork(id string) (*abstract.Network, fail.Error) {
	return nil, gReport
}
func (provider *provider) InspectNetworkByName(name string) (*abstract.Network, fail.Error) {
	return nil, gReport
}
func (provider *provider) ListNetworks() ([]*abstract.Network, fail.Error) {
	return nil, gReport
}
func (provider *provider) DeleteNetwork(id string) fail.Error {
	return gReport
}

func (provider *provider) CreateSubnet(req abstract.SubnetRequest) (*abstract.Subnet, fail.Error) {
	return nil, gReport
}
func (provider *provider) InspectSubnet(id string) (*abstract.Subnet, fail.Error) {
	return nil, gReport
}
func (provider *provider) InspectSubnetByName(networkRef, name string) (*abstract.Subnet, fail.Error) {
	return nil, gReport
}
func (provider *provider) ListSubnets(networkRef string) ([]*abstract.Subnet, fail.Error) {
	return nil, gReport
}
func (provider *provider) DeleteSubnet(id string) fail.Error {
	return gReport
}

<<<<<<< HEAD
func (provider *provider) CreateVIP(networkID string, description string) (*abstract.VirtualIP, fail.Error) {
=======
func (provider *provider) CreateVIP(networkID, subnetID, name string, securityGroups []string) (*abstract.VirtualIP, fail.Error) {
>>>>>>> 52fe7147
	return nil, gReport
}
func (provider *provider) AddPublicIPToVIP(vip *abstract.VirtualIP) fail.Error {
	return gReport
}
func (provider *provider) BindHostToVIP(vip *abstract.VirtualIP, hostID string) fail.Error {
	return gReport
}
func (provider *provider) UnbindHostFromVIP(vip *abstract.VirtualIP, hostID string) fail.Error {
	return gReport
}
func (provider *provider) DeleteVIP(vip *abstract.VirtualIP) fail.Error {
	return gReport
}

func (provider *provider) CreateHost(request abstract.HostRequest) (*abstract.HostFull, *userdata.Content, fail.Error) {
	return nil, nil, gReport
}
func (provider *provider) ResizeHost(hostParam stacks.HostParameter, request abstract.HostSizingRequirements) (*abstract.HostFull, fail.Error) {
	return nil, gReport
}
func (provider *provider) InspectHost(hostParam stacks.HostParameter) (*abstract.HostFull, fail.Error) {
	return nil, gReport
}
func (provider *provider) InspectHostByName(string) (*abstract.HostCore, fail.Error) {
	return nil, gReport
}
func (provider *provider) GetHostState(hostParam stacks.HostParameter) (hoststate.Enum, fail.Error) {
	return hoststate.ERROR, gReport
}
func (provider *provider) ListHosts(bool) (abstract.HostList, fail.Error) {
	return nil, gReport
}
func (provider *provider) DeleteHost(hostParam stacks.HostParameter) fail.Error {
	return gReport
}
func (provider *provider) StartHost(hostParam stacks.HostParameter) fail.Error {
	return gReport
}
func (provider *provider) StopHost(hostParam stacks.HostParameter) fail.Error {
	return gReport
}
func (provider *provider) RebootHost(hostParam stacks.HostParameter) fail.Error {
	return gReport
}

func (provider *provider) CreateVolume(request abstract.VolumeRequest) (*abstract.Volume, fail.Error) {
	return nil, gReport
}
func (provider *provider) InspectVolume(id string) (*abstract.Volume, fail.Error) {
	return nil, gReport
}
func (provider *provider) ListVolumes() ([]abstract.Volume, fail.Error) {
	return nil, gReport
}
func (provider *provider) DeleteVolume(id string) fail.Error {
	return gReport
}

func (provider *provider) CreateVolumeAttachment(request abstract.VolumeAttachmentRequest) (string, fail.Error) {
	return "", gReport
}
func (provider *provider) InspectVolumeAttachment(serverID, id string) (*abstract.VolumeAttachment, fail.Error) {
	return nil, gReport
}
func (provider *provider) ListVolumeAttachments(serverID string) ([]abstract.VolumeAttachment, fail.Error) {
	return nil, gReport
}
func (provider *provider) DeleteVolumeAttachment(serverID, id string) fail.Error {
	return gReport
}
func (provider *provider) GetName() string {
	return "local_disabled"
}
func (provider *provider) GetTenantParameters() map[string]interface{} {
	return nil
}

// GetCapabilities returns the capabilities of the provider
func (provider *provider) GetCapabilities() providers.Capabilities {
	return providers.Capabilities{}
}

// BindSecurityGroupToHost ...
func (provider *provider) BindSecurityGroupToHost(sgParam stacks.SecurityGroupParameter, hostParam stacks.HostParameter) fail.Error {
	return gReport
}

// UnbindSecurityGroupFromHost ...
func (provider *provider) UnbindSecurityGroupFromHost(sgParam stacks.SecurityGroupParameter, hostParam stacks.HostParameter) fail.Error {
	return gReport
}

// BindSecurityGroupToSubnet ...
<<<<<<< HEAD
func (provider *provider) BindSecurityGroupToSubnet(ref string, sgParam stacks.SecurityGroupParameter) fail.Error {
=======
func (provider *provider) BindSecurityGroupToSubnet(sgParam stacks.SecurityGroupParameter, subnetID string) fail.Error {
>>>>>>> 52fe7147
	return gReport
}

// UnbindSecurityGroupFromSubnet ...
<<<<<<< HEAD
func (provider *provider) UnbindSecurityGroupFromSubnet(ref string, sgParam stacks.SecurityGroupParameter) fail.Error {
	return gReport
}

// ListSecurityGroup lists existing security groups
=======
func (provider *provider) UnbindSecurityGroupFromSubnet(sgParam stacks.SecurityGroupParameter, subnetID string) fail.Error {
	return gReport
}

// ListSecurityGroups lists existing security groups
>>>>>>> 52fe7147
func (provider *provider) ListSecurityGroups(networkRef string) ([]*abstract.SecurityGroup, fail.Error) {
	return nil, gReport
}

// CreateSecurityGroup creates a security group
func (provider *provider) CreateSecurityGroup(networkRef, name, description string, rules []abstract.SecurityGroupRule) (*abstract.SecurityGroup, fail.Error) {
	return nil, gReport
}

// DeleteSecurityGroup deletes a security group and its rules
func (provider *provider) DeleteSecurityGroup(sgParam stacks.SecurityGroupParameter) fail.Error {
	return gReport
}

// InspectSecurityGroup returns information about a security group
func (provider *provider) InspectSecurityGroup(sgParam stacks.SecurityGroupParameter) (*abstract.SecurityGroup, fail.Error) {
	return nil, gReport
}

// ClearSecurityGroup removes all rules but keep group
func (provider *provider) ClearSecurityGroup(sgParam stacks.SecurityGroupParameter) (*abstract.SecurityGroup, fail.Error) {
	return nil, gReport
}

// AddRuleToSecurityGroup adds a rule to a security group
func (provider *provider) AddRuleToSecurityGroup(sgParam stacks.SecurityGroupParameter, rule abstract.SecurityGroupRule) (*abstract.SecurityGroup, fail.Error) {
	return nil, gReport
}

// DeleteRuleFromSecurityGroup adds a rule to a security group
func (provider *provider) DeleteRuleFromSecurityGroup(sgParam stacks.SecurityGroupParameter, rule abstract.SecurityGroupRule) (*abstract.SecurityGroup, fail.Error) {
	return nil, gReport
}

// GetDefaultSecurityGroupName returns the name of the Security Group automatically bound to hosts
func (provider *provider) GetDefaultSecurityGroupName() string {
	return ""
}

func init() {
	// log.Debug("Registering fake local provider")
	iaas.Register("local", &provider{})
}<|MERGE_RESOLUTION|>--- conflicted
+++ resolved
@@ -146,11 +146,7 @@
 	return gReport
 }
 
-<<<<<<< HEAD
-func (provider *provider) CreateVIP(networkID string, description string) (*abstract.VirtualIP, fail.Error) {
-=======
 func (provider *provider) CreateVIP(networkID, subnetID, name string, securityGroups []string) (*abstract.VirtualIP, fail.Error) {
->>>>>>> 52fe7147
 	return nil, gReport
 }
 func (provider *provider) AddPublicIPToVIP(vip *abstract.VirtualIP) fail.Error {
@@ -245,28 +241,16 @@
 }
 
 // BindSecurityGroupToSubnet ...
-<<<<<<< HEAD
-func (provider *provider) BindSecurityGroupToSubnet(ref string, sgParam stacks.SecurityGroupParameter) fail.Error {
-=======
 func (provider *provider) BindSecurityGroupToSubnet(sgParam stacks.SecurityGroupParameter, subnetID string) fail.Error {
->>>>>>> 52fe7147
 	return gReport
 }
 
 // UnbindSecurityGroupFromSubnet ...
-<<<<<<< HEAD
-func (provider *provider) UnbindSecurityGroupFromSubnet(ref string, sgParam stacks.SecurityGroupParameter) fail.Error {
-	return gReport
-}
-
-// ListSecurityGroup lists existing security groups
-=======
 func (provider *provider) UnbindSecurityGroupFromSubnet(sgParam stacks.SecurityGroupParameter, subnetID string) fail.Error {
 	return gReport
 }
 
 // ListSecurityGroups lists existing security groups
->>>>>>> 52fe7147
 func (provider *provider) ListSecurityGroups(networkRef string) ([]*abstract.SecurityGroup, fail.Error) {
 	return nil, gReport
 }
