/*
 * Copyright 2018-2021, CS Systemes d'Information, http://csgroup.eu
 *
 * Licensed under the Apache License, Version 2.0 (the "License");
 * you may not use this file except in compliance with the License.
 * You may obtain a copy of the License at
 *
 *     http://www.apache.org/licenses/LICENSE-2.0
 *
 * Unless required by applicable law or agreed to in writing, software
 * distributed under the License is distributed on an "AS IS" BASIS,
 * WITHOUT WARRANTIES OR CONDITIONS OF ANY KIND, either express or implied.
 * See the License for the specific language governing permissions and
 * limitations under the License.
 */

package aws

import (
	"fmt"
	"reflect"
	"sort"
	"time"

	"github.com/aws/aws-sdk-go/aws"
	"github.com/aws/aws-sdk-go/service/ec2"
	"github.com/sirupsen/logrus"

	"github.com/CS-SI/SafeScale/lib/server/iaas/stacks"
	"github.com/CS-SI/SafeScale/lib/server/iaas/userdata"
	"github.com/CS-SI/SafeScale/lib/server/resources/abstract"
	"github.com/CS-SI/SafeScale/lib/server/resources/enums/hoststate"
	"github.com/CS-SI/SafeScale/lib/server/resources/operations/converters"
	"github.com/CS-SI/SafeScale/lib/utils/debug"
	"github.com/CS-SI/SafeScale/lib/utils/debug/tracing"
	"github.com/CS-SI/SafeScale/lib/utils/fail"
	"github.com/CS-SI/SafeScale/lib/utils/retry"
	"github.com/CS-SI/SafeScale/lib/utils/strprocess"
	"github.com/CS-SI/SafeScale/lib/utils/temporal"
)

// CreateKeyPair creates a keypair and upload it to AWS
func (s stack) CreateKeyPair(name string) (_ *abstract.KeyPair, xerr fail.Error) {
	nullAKP := &abstract.KeyPair{}
	if s.IsNull() {
		return nullAKP, fail.InvalidInstanceError()
	}
	if name == "" {
		return nullAKP, fail.InvalidParameterError("name", "cannot be empty string")
	}

	defer debug.NewTracer(
		nil, tracing.ShouldTrace("stack.aws") || tracing.ShouldTrace("stacks.compute"), "('%s')", name,
	).WithStopwatch().Entering().Exiting()
	defer fail.OnExitTraceError(&xerr)

	keypair, xerr := abstract.NewKeyPair(name)
	if xerr != nil {
		return nil, xerr
	}

	if xerr = s.rpcImportKeyPair(aws.String(keypair.Name), []byte(keypair.PublicKey)); xerr != nil {
		return nullAKP, xerr
	}
	return keypair, nil
}

// ImportKeyPair imports an existing resources.KeyPair to AWS (not in the interface yet, but will come soon)
func (s stack) ImportKeyPair(keypair *abstract.KeyPair) (xerr fail.Error) {
	if s.IsNull() {
		return fail.InvalidInstanceError()
	}
	if keypair == nil {
		return fail.InvalidParameterCannotBeNilError("keypair")
	}

<<<<<<< HEAD
	defer debug.NewTracer(nil, tracing.ShouldTrace("stack.aws") || tracing.ShouldTrace("stacks.compute"), "(%v)", keypair).WithStopwatch().Entering().Exiting()
=======
	defer debug.NewTracer(
		nil, tracing.ShouldTrace("stack.aws") || tracing.ShouldTrace("stacks.compute"), "(%v)", keypair,
	).
		WithStopwatch().
		Entering().
		Exiting()
>>>>>>> e952eff6
	defer fail.OnExitTraceError(&xerr)

	return s.rpcImportKeyPair(aws.String(keypair.Name), []byte(keypair.PublicKey))
}

// InspectKeyPair loads a keypair from AWS
// Note: the private key is not stored by AWS...
func (s stack) InspectKeyPair(id string) (_ *abstract.KeyPair, xerr fail.Error) {
	nullAKP := &abstract.KeyPair{}
	if s.IsNull() {
		return nullAKP, fail.InvalidInstanceError()
	}
	if id == "" {
		return nullAKP, fail.InvalidParameterError("id", "cannot be empty string")
	}

	defer debug.NewTracer(nil, tracing.ShouldTrace("stack.aws") || tracing.ShouldTrace("stacks.compute"), "(%s)", id).
		WithStopwatch().
		Entering().
		Exiting()
	defer fail.OnExitTraceError(&xerr)

	resp, xerr := s.rpcDescribeKeyPairByID(aws.String(id))
	if xerr != nil {
		return nullAKP, xerr
	}

	out := toAbstractKeyPair(*resp)
	return &out, nil
}

func toAbstractKeyPair(in ec2.KeyPairInfo) abstract.KeyPair {
	out := abstract.KeyPair{}
	out.ID = aws.StringValue(in.KeyPairId)
	out.Name = aws.StringValue(in.KeyName)
	out.PublicKey = aws.StringValue(in.KeyFingerprint)
	return out
}

// ListKeyPairs lists keypairs stored in AWS
func (s stack) ListKeyPairs() (_ []abstract.KeyPair, xerr fail.Error) {
	var emptySlice []abstract.KeyPair
	if s.IsNull() {
		return emptySlice, fail.InvalidInstanceError()
	}

	defer debug.NewTracer(nil, tracing.ShouldTrace("stack.aws") || tracing.ShouldTrace("stacks.compute")).
		WithStopwatch().
		Entering().
		Exiting()
	defer fail.OnExitTraceError(&xerr)

	resp, xerr := s.rpcDescribeKeyPairs(nil)
	if xerr != nil {
		return emptySlice, xerr
	}
	var keys []abstract.KeyPair
	for _, kp := range resp {
		keys = append(keys, toAbstractKeyPair(*kp))
	}
	return keys, nil
}

// DeleteKeyPair deletes a keypair from AWS
func (s stack) DeleteKeyPair(id string) (xerr fail.Error) {
	if s.IsNull() {
		return fail.InvalidInstanceError()
	}

	defer debug.NewTracer(
		nil, tracing.ShouldTrace("stack.aws") || tracing.ShouldTrace("stacks.compute"), "(%s)", id,
	).WithStopwatch().Entering().Exiting()
	defer fail.OnExitTraceError(&xerr)

	return s.rpcDeleteKeyPair(aws.String(id))
}

// ListAvailabilityZones lists AWS availability zones available
func (s stack) ListAvailabilityZones() (_ map[string]bool, xerr fail.Error) {
	emptyMap := map[string]bool{}
	if s.IsNull() {
		return emptyMap, fail.InvalidInstanceError()
	}

	defer debug.NewTracer(
		nil, tracing.ShouldTrace("stack.aws") || tracing.ShouldTrace("stacks.compute"),
	).WithStopwatch().Entering().Exiting()
	defer fail.OnExitTraceError(&xerr)

	resp, xerr := s.rpcDescribeAvailabilityZones(nil)
	if xerr != nil {
		return emptyMap, xerr
	}
	if len(resp) > 0 {
		zones := make(map[string]bool, len(resp))
		for _, zone := range resp {
			zoneName := aws.StringValue(zone.ZoneName)
			if zoneName != "" {
				zones[zoneName] = aws.StringValue(zone.State) == "available"
			}
		}
		return zones, nil
	}

	return emptyMap, nil
}

// ListRegions lists regions available in AWS
func (s stack) ListRegions() (_ []string, xerr fail.Error) {
	var emptySlice []string
	if s.IsNull() {
		return emptySlice, fail.InvalidInstanceError()
	}

	defer debug.NewTracer(
		nil, tracing.ShouldTrace("stack.aws") || tracing.ShouldTrace("stacks.compute"),
	).WithStopwatch().Entering().Exiting()
	defer fail.OnExitTraceError(&xerr)

	resp, xerr := s.rpcDescribeRegions(nil)
	if xerr != nil {
		return emptySlice, xerr
	}
	if len(resp) > 0 {
		regions := make([]string, 0, len(resp))
		for _, region := range resp {
			regions = append(regions, aws.StringValue(region.RegionName))
		}
		return regions, nil
	}

	return emptySlice, nil
}

// InspectImage loads information about an image stored in AWS
func (s stack) InspectImage(id string) (_ abstract.Image, xerr fail.Error) {
	nullAI := abstract.Image{}
	if s.IsNull() {
		return nullAI, fail.InvalidInstanceError()
	}
	if id == "" {
		return nullAI, fail.InvalidParameterError("id", "cannot be empty string")
	}

	defer debug.NewTracer(
		nil, tracing.ShouldTrace("stack.aws") || tracing.ShouldTrace("stacks.compute"), "(%s)", id,
	).WithStopwatch().Entering().Exiting()
	defer fail.OnExitTraceError(&xerr)

	resp, xerr := s.rpcDescribeImageByID(aws.String(id))
	if xerr != nil {
		return nullAI, xerr
	}

	return toAbstractImage(*resp), nil
}

// InspectTemplate loads information about a template stored in AWS
func (s stack) InspectTemplate(id string) (template abstract.HostTemplate, xerr fail.Error) {
	nullAHT := abstract.HostTemplate{}
	if s.IsNull() {
		return nullAHT, fail.InvalidInstanceError()
	}
	if id == "" {
		return nullAHT, fail.InvalidParameterError("id", "cannot be empty string")
	}

	defer debug.NewTracer(
		nil, tracing.ShouldTrace("stack.aws") || tracing.ShouldTrace("stacks.compute"), "(%s)", id,
	).WithStopwatch().Entering().Exiting()
	defer fail.OnExitTraceError(&xerr)

	resp, xerr := s.rpcDescribeInstanceTypeByID(aws.String(id))
	if xerr != nil {
		return nullAHT, xerr
	}

	return toAbstractHostTemplate(*resp), nil
}

// createFilters ...
func createFilters() []*ec2.Filter {
	filters := []*ec2.Filter{
		{
			Name:   aws.String("state"),
			Values: []*string{aws.String("available")},
		},
		{
			Name:   aws.String("architecture"),
			Values: []*string{aws.String("x86_64")},
		},
		{
			Name:   aws.String("virtualization-type"),
			Values: []*string{aws.String("hvm")},
		},
		{
			Name:   aws.String("root-device-type"),
			Values: []*string{aws.String("ebs")},
		},
		{
			Name:   aws.String("ena-support"),
			Values: []*string{aws.String("true")},
		},
	}

	// FIXME: AWS CentOS AND Others, and HARCODED providers
	owners := []*string{
		aws.String("099720109477"), // Ubuntu
		aws.String("013116697141"), // Fedora
		aws.String("379101102735"), // Debian
		aws.String("125523088429"), // CentOS 8
		aws.String("161831738826"), // Centos 7 with ENA
		aws.String("057448758665"), // Centos 7
		aws.String("679593333241"), // Centos 6 AND Others
		aws.String("595879546273"), // CoreOS
	}
	filters = append(
		filters, &ec2.Filter{
			Name:   aws.String("owner-id"),
			Values: owners,
		},
	)
	return filters
}

// ListImages lists available image
func (s stack) ListImages() (_ []abstract.Image, xerr fail.Error) {
	var emptySlice []abstract.Image
	if s.IsNull() {
		return emptySlice, fail.InvalidInstanceError()
	}

	defer debug.NewTracer(
		nil, tracing.ShouldTrace("stack.aws") || tracing.ShouldTrace("stacks.compute"),
	).WithStopwatch().Entering().Exiting()
	defer fail.OnExitTraceError(&xerr)

	resp, xerr := s.rpcDescribeImages(nil)
	if xerr != nil {
		return emptySlice, xerr
	}
	if len(resp) > 0 {
		images := make([]abstract.Image, 0, len(resp))
		for _, image := range resp {
			if image != nil {
				if !aws.BoolValue(image.EnaSupport) {
					logrus.Warnf("ENA filtering does NOT actually work!")
				}

				images = append(images, toAbstractImage(*image))
			}
		}
		return images, nil
	}

	return emptySlice, nil
}

func toAbstractImage(in ec2.Image) abstract.Image {
	return abstract.Image{
		ID:          aws.StringValue(in.ImageId),
		Name:        aws.StringValue(in.Name),
		Description: aws.StringValue(in.Description),
		StorageType: aws.StringValue(in.RootDeviceType),
	}
}

// ListTemplates lists templates stored in AWS
func (s stack) ListTemplates() (templates []abstract.HostTemplate, xerr fail.Error) {
	var emptySlice []abstract.HostTemplate
	if s.IsNull() {
		return emptySlice, fail.InvalidInstanceError()
	}

	defer debug.NewTracer(
		nil, tracing.ShouldTrace("stack.aws") || tracing.ShouldTrace("stacks.compute"),
	).WithStopwatch().Entering().Exiting()
	defer fail.OnExitTraceError(&xerr)

	resp, xerr := s.rpcDescribeInstanceTypes(nil)
	if xerr != nil {
		return emptySlice, xerr
	}

	// sort response on Network Performance to potentially have cheaper choices first
	sort.Slice(
		resp, func(i, j int) bool {
			return aws.StringValue(resp[i].NetworkInfo.NetworkPerformance) < aws.StringValue(resp[j].NetworkInfo.NetworkPerformance)
		},
	)

	// converts response from AWS to abstract
	list := make([]abstract.HostTemplate, 0, len(resp))
	for _, v := range resp {
		list = append(list, toAbstractHostTemplate(*v))
	}

	return list, nil
}

func toAbstractHostTemplate(in ec2.InstanceTypeInfo) abstract.HostTemplate {
	out := abstract.HostTemplate{
		ID:   aws.StringValue(in.InstanceType),
		Name: aws.StringValue(in.InstanceType),
	}
	if in.VCpuInfo != nil {
		out.Cores = int(aws.Int64Value(in.VCpuInfo.DefaultCores))
	}
	if in.MemoryInfo != nil {
		out.RAMSize = float32(aws.Int64Value(in.MemoryInfo.SizeInMiB) / 1024.0)
	}
	if in.ProcessorInfo != nil {
		out.CPUFreq =
			float32(aws.Float64Value(in.ProcessorInfo.SustainedClockSpeedInGhz))
	}
	if in.InstanceStorageInfo != nil {
		out.DiskSize = int(aws.Int64Value(in.InstanceStorageInfo.TotalSizeInGB))
	}
	if in.GpuInfo != nil && len(in.GpuInfo.Gpus) > 0 {
		out.GPUNumber = len(in.GpuInfo.Gpus)
		out.GPUType = aws.StringValue(in.GpuInfo.Gpus[0].Manufacturer) + " " + aws.StringValue(in.GpuInfo.Gpus[0].Name)
	}
	return out
}

// WaitHostReady waits until a host achieves ready state
// hostParam can be an ID of host, or an instance of *resources.Host; any other type will panic
func (s stack) WaitHostReady(hostParam stacks.HostParameter, timeout time.Duration) (_ *abstract.HostCore, xerr fail.Error) {
	nullAHC := abstract.NewHostCore()
	if s.IsNull() {
		return nullAHC, fail.InvalidInstanceError()
	}
	ahf, hostRef, xerr := stacks.ValidateHostParameter(hostParam)
	if xerr != nil {
		return nullAHC, xerr
	}

	defer debug.NewTracer(
		nil, tracing.ShouldTrace("stack.aws") || tracing.ShouldTrace("stacks.compute"), "(%s, %v)", hostRef, timeout,
	).WithStopwatch().Entering().Exiting()
	defer fail.OnPanic(&xerr)
	defer fail.OnExitTraceError(&xerr)

	retryErr := retry.WhileUnsuccessful(
		func() error {
			hostTmp, innerXErr := s.InspectHost(ahf)
			if innerXErr != nil {
				switch innerXErr.(type) {
				case *fail.ErrNotFound:
					return retry.StopRetryError(innerXErr)
				default:
					return innerXErr
				}
			}

			ahf = hostTmp

			if hostTmp.CurrentState == hoststate.Error {
				innerXErr = retry.StopRetryError(
					fail.NewError("last state: %s", hostTmp.CurrentState.String()),
					"error waiting for host in ready state",
				)
				return innerXErr
			}

			if hostTmp.CurrentState != hoststate.Started {
				innerXErr = fail.NewError("not in ready state (current state: %s)", ahf.CurrentState.String())
				return innerXErr
			}
			return nil
		},
		temporal.GetDefaultDelay(),
		timeout,
	)
	if retryErr != nil {
		switch retryErr.(type) {
		case *retry.ErrStopRetry:
			return nullAHC, fail.Wrap(fail.Cause(retryErr), "stopping retries")
		case *retry.ErrTimeout:
			return nullAHC, fail.Wrap(
				fail.Cause(retryErr), "timeout waiting to get host '%s' information after %v", ahf.GetID(), timeout,
			)
		default:
			return nullAHC, retryErr
		}
	}
	return ahf.Core, nil
}

// CreateHost creates a host
func (s stack) CreateHost(request abstract.HostRequest) (ahf *abstract.HostFull, userData *userdata.Content, ferr fail.Error) {
	nullAHF := abstract.NewHostFull()
	nullUDC := userdata.NewContent()
	if s.IsNull() {
		return nullAHF, nullUDC, fail.InvalidInstanceError()
	}

	defer debug.NewTracer(
		nil, tracing.ShouldTrace("stack.aws") || tracing.ShouldTrace("stacks.compute"), "(%v)", request,
	).WithStopwatch().Entering().Exiting()
	defer fail.OnPanic(&ferr)
	defer fail.OnExitTraceError(&ferr)

	resourceName := request.ResourceName
	subnets := request.Subnets
	// hostMustHavePublicIP := request.PublicIP

	if len(subnets) == 0 {
		return nullAHF, nullUDC, fail.InvalidRequestError(
			"the Host '%s' must be on at least one Subnet (even if public)", resourceName,
		)
	}

	// If no credentials (KeyPair and/or Password) are supplied create ones
	var xerr fail.Error
	if xerr = stacks.ProvideCredentialsIfNeeded(&request); xerr != nil {
		return nullAHF, nullUDC, fail.Wrap(xerr, "failed to provide credentials for Host")
	}
	keyPairName := request.KeyPair.Name

	// The default Subnet is the first of the provided list, by convention
	defaultSubnet, defaultSubnetID := func() (*abstract.Subnet, string) {
		if len(request.Subnets) == 0 {
			return nil, ""
		}
		return request.Subnets[0], request.Subnets[0].ID
	}()
	publicIP := request.IsGateway || request.Single

	if defaultSubnet == nil {
		if !request.PublicIP {
			return nullAHF, nullUDC, abstract.ResourceInvalidRequestError(
				"host creation", "cannot create a host without public IP or attached network",
			)
		}
		return nullAHF, nullUDC, abstract.ResourceInvalidRequestError(
			"host creation", "cannot create a host without default subnet",
		)
	}

	// --- prepares data structures for Provider usage ---

	// Constructs userdata content
	userData = userdata.NewContent()
	if xerr = userData.Prepare(*s.Config, request, defaultSubnet.CIDR, ""); xerr != nil {
		logrus.Debugf(strprocess.Capitalize(fmt.Sprintf("failed to prepare user data content: %+v", xerr)))
		return nullAHF, nullUDC, fail.Wrap(xerr, "failed to prepare user data content")
	}

	template, xerr := s.InspectTemplate(request.TemplateID)
	if xerr != nil {
		return nullAHF, nullUDC, fail.Wrap(xerr, "failed to get host template '%s'", request.TemplateID)
	}

	rim, xerr := s.InspectImage(request.ImageID)
	if xerr != nil {
		return nullAHF, nullUDC, fail.Wrap(xerr, "failed to get image '%s'", request.ImageID)
	}

	logrus.Debugf("Selected template: '%s', '%s'", template.ID, template.Name)

	// Select usable availability zone, the first one in the list
	if s.AwsConfig.Zone == "" {
		azList, xerr := s.ListAvailabilityZones()
		if xerr != nil {
			return nullAHF, nullUDC, xerr
		}
		var az string
		for az = range azList {
			break
		}
		s.AwsConfig.Zone = az
		logrus.Debugf("Selected Availability Zone: '%s'", az)
	}

	// --- Initializes resources.IPAddress ---

	ahf = abstract.NewHostFull()
	ahf.Core.PrivateKey = userData.FirstPrivateKey // Add initial PrivateKey to Host description
	ahf.Core.Password = request.Password

	ahf.Networking.DefaultSubnetID = defaultSubnetID
	ahf.Networking.IsGateway = request.IsGateway

	// Adds IPAddress property SizingV1
	ahf.Sizing = converters.HostTemplateToHostEffectiveSizing(template)

	// Sets provider parameters to create ahf
	userDataPhase1, xerr := userData.Generate(userdata.PHASE1_INIT)
	if xerr != nil {
		return nullAHF, nullUDC, xerr
	}

	// import keypair on provider side
	keypair := abstract.KeyPair{
		Name:       keyPairName,
		PublicKey:  userData.FirstPublicKey,
		PrivateKey: userData.FirstPrivateKey,
	}
	if xerr = s.ImportKeyPair(&keypair); xerr != nil {
		return nullAHF, nullUDC, xerr
	}

	// --- query provider for ahf creation ---

	logrus.Debugf("requesting host resource creation...")

	// Retry creation until success, for 10 minutes
	xerr = retry.WhileUnsuccessful(
		func() error {
			var (
				server    *abstract.HostCore
				innerXErr fail.Error
			)
			if request.Preemptible {
				server, innerXErr = s.buildAwsSpotMachine(
					keyPairName, request.ResourceName, rim.ID, s.AwsConfig.Zone, defaultSubnet.ID,
					string(userDataPhase1), publicIP, template,
				)
			} else {
				server, innerXErr = s.buildAwsMachine(
					keyPairName, request.ResourceName, rim.ID, s.AwsConfig.Zone, defaultSubnet.ID,
					string(userDataPhase1), publicIP, template,
				)
			}
			if innerXErr != nil {
				captured := normalizeError(innerXErr)

				switch captured.(type) {
				case *fail.ErrNotFound, *fail.ErrDuplicate, *fail.ErrInvalidRequest, *fail.ErrNotAuthenticated, *fail.ErrForbidden, *fail.ErrOverflow, *fail.ErrSyntax, *fail.ErrInconsistent, *fail.ErrInvalidInstance, *fail.ErrInvalidInstanceContent, *fail.ErrInvalidParameter, *fail.ErrRuntimePanic: // Do not retry if it's going to fail anyway
					return retry.StopRetryError(captured)
				default:
					logrus.Warnf("error creating Host: %+v", captured)

					if server != nil && server.ID != "" {
						if derr := s.DeleteHost(server.ID); derr != nil {
							_ = innerXErr.AddConsequence(
								fail.Wrap(
									derr, "cleaning up on failure, failed to delete Host '%s'", server.Name,
								),
							)
						}
					}
					return captured
				}
			}

			if server == nil {
				return fail.NewError(nil, "failed to create server")
			}

			ahf.Core.ID = server.ID
			ahf.Core.Name = server.Name

			// Wait until IPAddress is ready, not just until the build is started
			if _, innerXErr = s.WaitHostReady(ahf, temporal.GetLongOperationTimeout()); innerXErr != nil {
				if derr := s.DeleteHost(ahf.Core.ID); derr != nil {
					_ = xerr.AddConsequence(fail.Wrap(derr, "cleaning up on failure, failed to delete Host"))
				}
				return innerXErr
			}

			return nil
		},
		temporal.GetDefaultDelay(),
		temporal.GetLongOperationTimeout(),
	)
	if xerr != nil {
		switch xerr.(type) {
		case *retry.ErrStopRetry:
			return nullAHF, nullUDC, fail.Wrap(fail.Cause(xerr), "failed to create Host, stopping retries")
		case *fail.ErrTimeout:
			return nullAHF, nullUDC, fail.Wrap(fail.Cause(xerr), "failed to create Host because of timeout")
		default:
			return nullAHF, nullUDC, xerr
		}
	}

	// Starting from here, delete host if exiting with error
	defer func() {
		if xerr != nil && !request.KeepOnFailure { // FIXME: Handle error groups
			logrus.Infof("Cleanup, deleting host '%s'", ahf.Core.Name)
			if derr := s.DeleteHost(ahf.Core.ID); derr != nil {
				_ = xerr.AddConsequence(fail.Wrap(derr, "cleaning up on failure, failed to delete Host"))
				logrus.Warnf("Error deleting ahf: %v", derr)
			}
		}
	}()

	if !ahf.OK() {
		logrus.Warnf("Missing data in ahf: %v", ahf)
	}

	return ahf, userData, nil
}

func (s stack) buildAwsSpotMachine(
	keypairName string,
	name string,
	imageID string,
	zone string,
	netID string,
	data string,
	publicIP bool,
	template abstract.HostTemplate,
) (*abstract.HostCore, fail.Error) {

	resp, xerr := s.rpcDescribeSpotPriceHistory(aws.String(zone), aws.String(template.ID))
	if xerr != nil {
		return nil, xerr
	}

	lastPrice := resp[len(resp)-1]
	logrus.Warnf("Last price detected %s", aws.StringValue(lastPrice.SpotPrice))

	instance, xerr := s.rpcRequestSpotInstance(
		lastPrice.SpotPrice, aws.String(zone), aws.String(netID), aws.Bool(publicIP), aws.String(template.ID),
		aws.String(imageID), aws.String(keypairName), []byte(data),
	)
	if xerr != nil {
		return nil, xerr
	}

	// FIXME: Listen to result.SpotInstanceRequests[0].GetState

	host := abstract.HostCore{
		ID:   aws.StringValue(instance.InstanceId),
		Name: name,
	}
	return &host, nil
}

func (s stack) buildAwsMachine(
	keypairName string,
	name string,
	imageID string,
	zone string,
	subnetID string,
	data string,
	publicIP bool,
	template abstract.HostTemplate,
) (*abstract.HostCore, fail.Error) {

	instance, xerr := s.rpcRunInstance(
		aws.String(name), aws.String(zone), aws.String(subnetID), aws.String(template.ID), aws.String(imageID),
		aws.String(keypairName), aws.Bool(publicIP), []byte(data),
	)
	if xerr != nil {
		return nil, xerr
	}

	hostCore := abstract.HostCore{
		ID:   aws.StringValue(instance.InstanceId),
		Name: name,
	}
	return &hostCore, nil
}

// ClearHostStartupScript clears the userdata startup script for Host instance (metadata service)
// FIXME: see if anything is needed (does nothing for now)
func (s stack) ClearHostStartupScript(hostParam stacks.HostParameter) fail.Error {
	return nil
}

// InspectHost loads information of a host from AWS
func (s stack) InspectHost(hostParam stacks.HostParameter) (ahf *abstract.HostFull, xerr fail.Error) {
	nullAHF := abstract.NewHostFull()
	if s.IsNull() {
		return nullAHF, fail.InvalidInstanceError()
	}
	var hostLabel string
	ahf, hostLabel, xerr = stacks.ValidateHostParameter(hostParam)
	if xerr != nil {
		return nullAHF, xerr
	}

	defer debug.NewTracer(
		nil, tracing.ShouldTrace("stack.aws") || tracing.ShouldTrace("stacks.compute"), "(%s)", hostLabel,
	).WithStopwatch().Entering().Exiting()
	defer fail.OnPanic(&xerr)

	var resp *ec2.Instance
	if ahf.Core.ID != "" {
		resp, xerr = s.rpcDescribeInstanceByID(aws.String(ahf.Core.ID))
	} else {
		resp, xerr = s.rpcDescribeInstanceByName(aws.String(ahf.Core.Name))
	}
	if xerr != nil {
		return nullAHF, xerr
	}

	xerr = s.inspectInstance(ahf, hostLabel, resp)
	return ahf, xerr
}

func (s stack) inspectInstance(ahf *abstract.HostFull, hostLabel string, instance *ec2.Instance) (xerr fail.Error) {
	instanceName := ""
	instanceType := ""

	if ahf.CurrentState, xerr = toHostState(instance.State); xerr != nil {
		return xerr
	}
	ahf.Core.LastState = ahf.CurrentState

	for _, tag := range instance.Tags {
		if tag != nil && (aws.StringValue(tag.Key) == tagNameLabel || aws.StringValue(tag.Key) == "tag:"+tagNameLabel) && aws.StringValue(tag.Value) != "" {
			instanceName = aws.StringValue(tag.Value)
		}

		if aws.StringValue(instance.InstanceType) != "" {
			instanceType = aws.StringValue(instance.InstanceType)
		}

		if instanceName != "" && instanceType != "" {
			break
		}
	}

	if instanceType == "" {
		return fail.InconsistentError(nil, "error recovering instance type of Host %s", hostLabel)
	}

	var subnets []IPInSubnet

	for _, ni := range instance.NetworkInterfaces {
		newSubnet := IPInSubnet{
			Name: s.getTagOfSubnet(ni.SubnetId, tagNameLabel),
			ID:   aws.StringValue(ni.SubnetId),
			IP:   aws.StringValue(ni.PrivateIpAddress),
		}

		if ni.Association != nil {
			if ni.Association.PublicIp != nil {
				newSubnet.PublicIP = aws.StringValue(ni.Association.PublicIp)
			}
		}

		subnets = append(subnets, newSubnet)
	}

	ip4bynetid := make(map[string]string)
	subnetnamebyid := make(map[string]string)
	subnetidbyname := make(map[string]string)

	ipv4 := ""
	for _, rn := range subnets {
		ip4bynetid[rn.ID] = rn.IP
		subnetnamebyid[rn.ID] = rn.Name
		subnetidbyname[rn.Name] = rn.ID
		if rn.PublicIP != "" {
			ipv4 = rn.PublicIP
		}
	}

	ahf.Networking.IPv4Addresses = ip4bynetid
	ahf.Networking.IPv6Addresses = make(map[string]string)
	ahf.Networking.SubnetsByID = subnetnamebyid
	ahf.Networking.SubnetsByName = subnetidbyname
	if ahf.Networking.PublicIPv4 == "" {
		ahf.Networking.PublicIPv4 = ipv4
	}

	sizing, xerr := s.fromMachineTypeToHostEffectiveSizing(instanceType)
	if xerr != nil {
		return xerr
	}

	ahf.Sizing.Cores = sizing.Cores
	ahf.Sizing.RAMSize = sizing.RAMSize
	ahf.Sizing.DiskSize = sizing.DiskSize

	ahf.Core.Name = instanceName

	// Store template and image also in tags
	for _, tag := range instance.Tags {
		if tag != nil {
			ahf.Core.Tags[aws.StringValue(tag.Key)] = aws.StringValue(tag.Value)
		}
	}
	ahf.Core.Tags["Template"] = instanceType
	ahf.Core.Tags["Image"] = aws.StringValue(instance.ImageId)

	return nil
}

func (s stack) fromMachineTypeToHostEffectiveSizing(machineType string) (abstract.HostEffectiveSizing, fail.Error) {
	nullSizing := abstract.HostEffectiveSizing{}
	resp, xerr := s.rpcDescribeInstanceTypeByID(aws.String(machineType))
	if xerr != nil {
		return nullSizing, xerr
	}

	hs := converters.HostTemplateToHostEffectiveSizing(toAbstractHostTemplate(*resp))
	return *hs, nil
}

func (s stack) getTagOfSubnet(subnetID *string, str string) string {
	resp, xerr := s.rpcDescribeSubnetByID(subnetID)
	if xerr != nil {
		return aws.StringValue(subnetID)
	}

	for _, tag := range resp.Tags {
		if aws.StringValue(tag.Key) == str {
			return aws.StringValue(tag.Value)
		}
	}
	return aws.StringValue(subnetID)
}

// InspectHostByName returns host information by its name
func (s stack) InspectHostByName(name string) (_ *abstract.HostFull, xerr fail.Error) {
	nullAHF := abstract.NewHostFull()
	if s.IsNull() {
		return nullAHF, fail.InvalidInstanceError()
	}
	if name == "" {
		return nullAHF, fail.InvalidParameterError("name", "cannot be empty string")
	}

	defer debug.NewTracer(
		nil, tracing.ShouldTrace("stack.aws") || tracing.ShouldTrace("stacks.compute"), "('%s')", name,
	).WithStopwatch().Entering().Exiting()
	defer fail.OnExitTraceError(&xerr)

	resp, xerr := s.rpcDescribeInstanceByName(aws.String(name))
	if xerr != nil {
		return nullAHF, xerr
	}
	ahf := abstract.NewHostFull()
	return ahf, s.inspectInstance(ahf, "'"+name+"'", resp)
}

// GetHostState returns the current state of the host
func (s stack) GetHostState(hostParam stacks.HostParameter) (_ hoststate.Enum, xerr fail.Error) {
	if s.IsNull() {
		return hoststate.Unknown, fail.InvalidInstanceError()
	}

	host, xerr := s.InspectHost(hostParam)
	if xerr != nil {
		return hoststate.Error, xerr
	}

	return host.CurrentState, nil
}

// ListHosts returns a list of hosts
func (s stack) ListHosts(details bool) (hosts abstract.HostList, xerr fail.Error) {
	nullList := abstract.HostList{}
	if s.IsNull() {
		return nullList, fail.InvalidInstanceError()
	}

	defer debug.NewTracer(
		nil, tracing.ShouldTrace("stack.aws") || tracing.ShouldTrace("stacks.compute"), "(details=%v)", details,
	).WithStopwatch().Entering().Exiting()
	defer fail.OnExitTraceError(&xerr)

	resp, xerr := s.rpcDescribeInstances(nil)
	if xerr != nil {
		return nullList, xerr
	}

	hosts = abstract.HostList{}
	for _, instance := range resp {
		if instance != nil {
			state, _ := toHostState(instance.State)
			name := ""

			for _, tag := range instance.Tags {
				if aws.StringValue(tag.Key) == "Name" {
					if aws.StringValue(tag.Value) != "" {
						name = aws.StringValue(tag.Value)
					}
				}
			}

			ahf := abstract.NewHostFull()
			ahf.Core.ID = aws.StringValue(instance.InstanceId)
			ahf.Core.Name = name
			ahf.CurrentState, ahf.Core.LastState = state, state
			if details {
				ahf, xerr = s.InspectHost(ahf)
				if xerr != nil {
					return nullList, xerr
				}
			}
			hosts = append(hosts, ahf)
		}
	}

	return hosts, nil
}

// DeleteHost deletes a Host
func (s stack) DeleteHost(hostParam stacks.HostParameter) fail.Error {
	if s.IsNull() {
		return fail.InvalidInstanceError()
	}
	ahf, hostRef, xerr := stacks.ValidateHostParameter(hostParam)
	if xerr != nil {
		return xerr
	}

	defer debug.NewTracer(nil, tracing.ShouldTrace("stack.aws") || tracing.ShouldTrace("stacks.compute"), "(%s)", hostRef).WithStopwatch().Entering().Exiting()
	defer fail.OnExitTraceError(&xerr)

	vm, xerr := s.rpcDescribeInstanceByID(aws.String(ahf.GetID()))
	if xerr != nil {
		switch xerr.(type) {
		case *fail.ErrNotFound:
			// a host not found is considered as a successful deletion, continue
			debug.IgnoreError(xerr)
			vm = nil
		default:
			return xerr
		}
	}

	// Get keypair and security group
	var (
		keyPairName     string
		attachedVolumes []string
	)

	// inventory attached volumes
	for _, attVol := range vm.BlockDeviceMappings {
		if attVol != nil && attVol.Ebs != nil && attVol.Ebs.VolumeId != nil {
			volume := aws.StringValue(attVol.Ebs.VolumeId)
			if volume != "" {
				attachedVolumes = append(attachedVolumes, volume)
			}
		}
	}

	keyPairName = aws.StringValue(vm.KeyName)

	// Stop instance forcibly
	xerr = s.StopHost(ahf, false)
	if xerr != nil {
<<<<<<< HEAD
		return fail.Wrap(xerr, "failed to stop Host '%s' with id '%s'", ahf.GetName(), ahf.GetID())
	}

	// Terminate instance
	xerr = s.rpcTerminateInstance(vm)
	if xerr != nil {
		switch xerr.(type) {
		case *fail.ErrNotFound:
			debug.IgnoreError(xerr)
			// continue
		default:
			return xerr
		}
	}

	// Remove volumes if some remain, mark errors as warnings
	for _, volume := range attachedVolumes {
		// FIXME: parallelize ?
		xerr = stacks.RetryableRemoteCall(
			func() error {
				_, err := s.EC2Service.DeleteVolume(
					&ec2.DeleteVolumeInput{
						VolumeId: aws.String(volume),
					},
				)
				return err
			},
			normalizeError,
		)
=======
		switch xerr.(type) {
		case *fail.ErrAborted, *fail.ErrTimeout:
			xerr = fail.ConvertError(xerr.Cause())
		default:
		}
	}
	if xerr != nil {
		switch xerr.(type) {
		case *fail.ErrNotFound, *fail.ErrInvalidRequest:
			debug.IgnoreError(xerr)
			break
		default:
			return fail.Wrap(xerr, "failed to stop Host '%s' with id '%s'", ahf.GetName(), ahf.GetID())
		}
	}

	// Terminate instance
	if vm != nil {
		xerr = s.rpcTerminateInstance(vm)
>>>>>>> e952eff6
		if xerr != nil {
			switch xerr.(type) {
			case *fail.ErrAborted, *fail.ErrTimeout:
				xerr = fail.ConvertError(xerr.Cause())
			default:
			}
		}
		if xerr != nil {
			switch xerr.(type) {
			case *fail.ErrNotFound:
				// A missing volume is considered as a successful deletion
				debug.IgnoreError(xerr)
<<<<<<< HEAD
			default:
				logrus.Warnf("failed to delete volume %s", volume)
=======
				break
			default:
				return xerr
			}
		}
	}

	// Remove volumes if some remain, report errors (other than not found) as warnings
	for _, volume := range attachedVolumes {
		// FIXME: parallelize ?
		xerr = stacks.RetryableRemoteCall(
			func() error {
				_, err := s.EC2Service.DeleteVolume(&ec2.DeleteVolumeInput{VolumeId: aws.String(volume)})
				return err
			},
			normalizeError,
		)
		if xerr != nil {
			switch xerr.(type) {
			case *fail.ErrNotFound:
				// A missing volume is considered as a successful deletion
				debug.IgnoreError(xerr)
				break
			default:
				logrus.Warnf("failed to delete volume %s (error %s)", volume, reflect.TypeOf(xerr).String())
>>>>>>> e952eff6
			}
		}
	}

	// Remove keypair
	if keyPairName != "" {
		xerr = s.rpcDeleteKeyPair(aws.String(keyPairName))
		if xerr != nil {
			switch xerr.(type) {
			case *fail.ErrNotFound:
				// A missing keypair is considered as a successful deletion
				debug.IgnoreError(xerr)
			default:
				return fail.Wrap(xerr, "error deleting keypair '%s'", keyPairName)
			}
		}
	}

	return nil
}

// StopHost stops a running host
func (s stack) StopHost(hostParam stacks.HostParameter, gracefully bool) (xerr fail.Error) {
	if s.IsNull() {
		return fail.InvalidInstanceError()
	}
	ahf, hostRef, xerr := stacks.ValidateHostParameter(hostParam)
	if xerr != nil {
		return xerr
	}

	defer debug.NewTracer(
		nil, tracing.ShouldTrace("stack.aws") || tracing.ShouldTrace("stacks.compute"), "(%s)", hostRef,
	).WithStopwatch().Entering().Exiting()
	defer fail.OnExitTraceError(&xerr)

	if xerr = s.rpcStopInstances([]*string{aws.String(ahf.Core.ID)}, aws.Bool(gracefully)); xerr != nil {
		return xerr
	}

	retryErr := retry.WhileUnsuccessful(
		func() error {
			hostTmp, err := s.InspectHost(ahf.Core.ID)
			if err != nil {
				return err
			}

			if hostTmp.CurrentState != hoststate.Stopped && hostTmp.CurrentState != hoststate.Terminated {
				return fail.NewError(
					"not in stopped or terminated state (current state: %s)", hostTmp.CurrentState.String(),
				)
			}
			return nil
		},
		temporal.GetDefaultDelay(),
		temporal.GetHostCleanupTimeout(),
	)
	if retryErr != nil {
		switch retryErr.(type) {
		case *retry.ErrStopRetry:
			return fail.Wrap(fail.Cause(retryErr), "stopping retries")
		case *retry.ErrTimeout:
			return fail.Wrap(
				fail.Cause(retryErr), "timeout waiting to get host '%s' information after %v", hostRef,
				temporal.GetHostCleanupTimeout(),
			)
		default:
			return retryErr
		}
	}

	return nil
}

// StartHost starts a stopped host
func (s stack) StartHost(hostParam stacks.HostParameter) (xerr fail.Error) {
	if s.IsNull() {
		return fail.InvalidInstanceError()
	}
	ahf, hostRef, xerr := stacks.ValidateHostParameter(hostParam)
	if xerr != nil {
		return xerr
	}

	defer debug.NewTracer(
		nil, tracing.ShouldTrace("stack.aws") || tracing.ShouldTrace("stacks.compute"), "(%s)", hostRef,
	).WithStopwatch().Entering().Exiting()
	defer fail.OnExitTraceError(&xerr)

	xerr = s.rpcStartInstances([]*string{aws.String(ahf.Core.ID)})
	if xerr != nil {
		return xerr
	}

	retryErr := retry.WhileUnsuccessful(
		func() error {
			hostTmp, innerErr := s.InspectHost(ahf.Core.ID)
			if innerErr != nil {
				return innerErr
			}

			if hostTmp.CurrentState != hoststate.Started {
				return fail.NewError("not in started state (current state: %s)", hostTmp.CurrentState.String())
			}
			return nil
		},
		temporal.GetDefaultDelay(),
		temporal.GetHostCleanupTimeout(),
	)
	if retryErr != nil {
		switch retryErr.(type) {
		case *retry.ErrStopRetry:
			return fail.Wrap(fail.Cause(retryErr), "stopping retries")
		case *retry.ErrTimeout:
			return fail.Wrap(
				fail.Cause(retryErr), "timeout waiting to get information of host '%s' after %v", hostRef,
				temporal.GetHostCleanupTimeout(),
			)
		default:
			return retryErr
		}
	}

	return nil
}

// RebootHost stops then starts a host
func (s stack) RebootHost(hostParam stacks.HostParameter) (xerr fail.Error) {
	if s.IsNull() {
		return fail.InvalidInstanceError()
	}
	ahf, hostRef, xerr := stacks.ValidateHostParameter(hostParam)
	if xerr != nil {
		return xerr
	}

	defer debug.NewTracer(
		nil, tracing.ShouldTrace("stack.aws") || tracing.ShouldTrace("stacks.compute"), "(%s)", hostRef,
	).WithStopwatch().Entering().Exiting()
	defer fail.OnExitTraceError(&xerr)

	if xerr = s.rpcRebootInstances([]*string{aws.String(ahf.Core.ID)}); xerr != nil {
		return xerr
	}

	retryErr := retry.WhileUnsuccessful(
		func() error {
			hostTmp, innerErr := s.InspectHost(ahf)
			if innerErr != nil {
				return innerErr
			}

			if hostTmp.CurrentState != hoststate.Started {
				return fail.NewError("not in started state (current state: %s)", hostTmp.CurrentState.String())
			}
			return nil
		},
		temporal.GetDefaultDelay(),
		2*temporal.GetHostCleanupTimeout(),
	)
	if retryErr != nil {
		switch retryErr.(type) {
		case *retry.ErrStopRetry:
			return fail.Wrap(fail.Cause(retryErr), "stopping retries")
		case *retry.ErrTimeout:
			return fail.Wrap(
				fail.Cause(retryErr), "timeout waiting to get host '%s' information after %v", hostRef,
				temporal.GetHostCleanupTimeout(),
			)
		default:
			return retryErr
		}
	}

	return nil
}

// ResizeHost changes the sizing of an existing host
func (s stack) ResizeHost(hostParam stacks.HostParameter, request abstract.HostSizingRequirements) (*abstract.HostFull, fail.Error) {
	nullAHF := abstract.NewHostFull()
	if s.IsNull() {
		return nullAHF, fail.InvalidInstanceError()
	}

	return nullAHF, fail.NotImplementedError("ResizeHost() not implemented yet") // FIXME: Technical debt
}

// BindSecurityGroupToHost ...
// Returns:
// - *fail.ErrNotFound if the IPAddress is not found
func (s stack) BindSecurityGroupToHost(sgParam stacks.SecurityGroupParameter, hostParam stacks.HostParameter) fail.Error {
	if s.IsNull() {
		return fail.InvalidInstanceError()
	}
	ahf, _, xerr := stacks.ValidateHostParameter(hostParam)
	if xerr != nil {
		return xerr
	}
	if !ahf.IsConsistent() {
		if ahf, xerr = s.InspectHost(ahf); xerr != nil {
			return xerr
		}
	}
	asg, _, xerr := stacks.ValidateSecurityGroupParameter(sgParam) // nolint
	if xerr != nil {
		return xerr
	}
	if !asg.IsConsistent() {
		if asg, xerr = s.InspectSecurityGroup(asg); xerr != nil {
			return xerr
		}
	}

	resp, xerr := s.rpcDescribeInstanceByID(aws.String(ahf.GetID()))
	if xerr != nil {
		return xerr
	}

	sgs := make([]*string, 0, len(resp.SecurityGroups)+1)
	sgs = append(sgs, aws.String(asg.ID))
	for _, v := range resp.SecurityGroups {
		switch aws.StringValue(v.GroupId) {
		case asg.ID:
			continue
		default:
			sgs = append(sgs, v.GroupId)
		}
	}

	// If count of Security Groups does not change, do nothing (saves a remote call)
	if len(sgs) == len(resp.SecurityGroups) {
		return nil
	}
	if xerr = s.rpcModifyInstanceSecurityGroups(aws.String(ahf.GetID()), sgs); xerr != nil {
		return xerr
	}

	return nil
}

// UnbindSecurityGroupFromHost ...
// Returns:
// - nil means success
// - *fail.ErrNotFound if the IPAddress or the Security Group ID cannot be identified
func (s stack) UnbindSecurityGroupFromHost(sgParam stacks.SecurityGroupParameter, hostParam stacks.HostParameter) fail.Error {
	if s.IsNull() {
		return fail.InvalidInstanceError()
	}
	ahf, _, xerr := stacks.ValidateHostParameter(hostParam)
	if xerr != nil {
		return xerr
	}
	if !ahf.IsConsistent() {
		ahf, xerr = s.InspectHost(ahf)
		if xerr != nil {
			return xerr
		}
	}
	asg, _, xerr := stacks.ValidateSecurityGroupParameter(sgParam) // nolint
	if xerr != nil {
		return xerr
	}

	if !asg.IsComplete() {
		asg, xerr = s.InspectSecurityGroup(asg)
		if xerr != nil {
			return xerr
		}
	}

	// query the instance to get its current Security Groups
	resp, xerr := s.rpcDescribeInstanceByID(aws.String(ahf.GetID()))
	if xerr != nil {
		return xerr
	}

	sgs := make([]*string, 0, len(resp.SecurityGroups)+1)

	// If there is one last Security Group bound to IPAddress, restore bond to default SecurityGroup before removing
	if len(resp.SecurityGroups) == 1 && aws.StringValue(resp.SecurityGroups[0].GroupId) == asg.ID {
		defaultSG := abstract.NewSecurityGroup()
		defaultSG.Name = s.GetDefaultSecurityGroupName()
		defaultSG.Network = asg.Network
		defaultSG, xerr := s.InspectSecurityGroup(defaultSG)
		if xerr != nil {
			return xerr
		}
		sgs = append(sgs, aws.String(defaultSG.ID))
	}

	// Filter out the Security Group to remove
	for _, v := range resp.SecurityGroups {
		switch aws.StringValue(v.GroupId) {
		case asg.ID:
			continue
		default:
			sgs = append(sgs, v.GroupId)
		}
	}
	// If the Security Group asked for unbind is not present, do nothing (saves one remote call)
	if len(sgs) == len(resp.SecurityGroups) {
		return nil
	}

	return s.rpcModifyInstanceSecurityGroups(aws.String(ahf.GetID()), sgs)
}<|MERGE_RESOLUTION|>--- conflicted
+++ resolved
@@ -74,16 +74,12 @@
 		return fail.InvalidParameterCannotBeNilError("keypair")
 	}
 
-<<<<<<< HEAD
-	defer debug.NewTracer(nil, tracing.ShouldTrace("stack.aws") || tracing.ShouldTrace("stacks.compute"), "(%v)", keypair).WithStopwatch().Entering().Exiting()
-=======
 	defer debug.NewTracer(
 		nil, tracing.ShouldTrace("stack.aws") || tracing.ShouldTrace("stacks.compute"), "(%v)", keypair,
 	).
 		WithStopwatch().
 		Entering().
 		Exiting()
->>>>>>> e952eff6
 	defer fail.OnExitTraceError(&xerr)
 
 	return s.rpcImportKeyPair(aws.String(keypair.Name), []byte(keypair.PublicKey))
@@ -289,7 +285,7 @@
 		},
 	}
 
-	// FIXME: AWS CentOS AND Others, and HARCODED providers
+	// FIXME: AWS CentOS AND Others
 	owners := []*string{
 		aws.String("099720109477"), // Ubuntu
 		aws.String("013116697141"), // Fedora
@@ -1025,37 +1021,6 @@
 	// Stop instance forcibly
 	xerr = s.StopHost(ahf, false)
 	if xerr != nil {
-<<<<<<< HEAD
-		return fail.Wrap(xerr, "failed to stop Host '%s' with id '%s'", ahf.GetName(), ahf.GetID())
-	}
-
-	// Terminate instance
-	xerr = s.rpcTerminateInstance(vm)
-	if xerr != nil {
-		switch xerr.(type) {
-		case *fail.ErrNotFound:
-			debug.IgnoreError(xerr)
-			// continue
-		default:
-			return xerr
-		}
-	}
-
-	// Remove volumes if some remain, mark errors as warnings
-	for _, volume := range attachedVolumes {
-		// FIXME: parallelize ?
-		xerr = stacks.RetryableRemoteCall(
-			func() error {
-				_, err := s.EC2Service.DeleteVolume(
-					&ec2.DeleteVolumeInput{
-						VolumeId: aws.String(volume),
-					},
-				)
-				return err
-			},
-			normalizeError,
-		)
-=======
 		switch xerr.(type) {
 		case *fail.ErrAborted, *fail.ErrTimeout:
 			xerr = fail.ConvertError(xerr.Cause())
@@ -1075,7 +1040,6 @@
 	// Terminate instance
 	if vm != nil {
 		xerr = s.rpcTerminateInstance(vm)
->>>>>>> e952eff6
 		if xerr != nil {
 			switch xerr.(type) {
 			case *fail.ErrAborted, *fail.ErrTimeout:
@@ -1086,12 +1050,7 @@
 		if xerr != nil {
 			switch xerr.(type) {
 			case *fail.ErrNotFound:
-				// A missing volume is considered as a successful deletion
 				debug.IgnoreError(xerr)
-<<<<<<< HEAD
-			default:
-				logrus.Warnf("failed to delete volume %s", volume)
-=======
 				break
 			default:
 				return xerr
@@ -1117,7 +1076,6 @@
 				break
 			default:
 				logrus.Warnf("failed to delete volume %s (error %s)", volume, reflect.TypeOf(xerr).String())
->>>>>>> e952eff6
 			}
 		}
 	}
