/*
 * Copyright 2018-2020, CS Systemes d'Information, http://csgroup.eu
 *
 * Licensed under the Apache License, Version 2.0 (the "License");
 * you may not use this file except in compliance with the License.
 * You may obtain a copy of the License at
 *
 *     http://www.apache.org/licenses/LICENSE-2.0
 *
 * Unless required by applicable law or agreed to in writing, software
 * distributed under the License is distributed on an "AS IS" BASIS,
 * WITHOUT WARRANTIES OR CONDITIONS OF ANY KIND, either express or implied.
 * See the License for the specific language governing permissions and
 * limitations under the License.
 */

package openstack

import (
	"encoding/json"
	"fmt"
	"net/url"
	"reflect"
	"strings"

	"github.com/sirupsen/logrus"

	"github.com/gophercloud/gophercloud"

	"github.com/CS-SI/SafeScale/lib/utils/debug/callstack"
	"github.com/CS-SI/SafeScale/lib/utils/fail"
)

// // ProviderErrorToString creates an error string from openstack api error
// func ProviderErrorToString(err error) string {
//     if err == nil {
//         return ""
//     }
//     if _, ok := err.(gophercloud.ErrUnexpectedResponseCode); ok {
//         switch e := err.(type) {
//         case gophercloud.ErrDefault401:
//             return fmt.Sprintf("code: 401, reason: %s", string(e.Body))
//         case *gophercloud.ErrDefault401:
//             return fmt.Sprintf("code: 401, reason: %s", string(e.Body))
//         case gophercloud.ErrDefault404:
//             return fmt.Sprintf("code: 404, reason: %s", string(e.Body))
//         case *gophercloud.ErrDefault404:
//             return fmt.Sprintf("code: 404, reason: %s", string(e.Body))
//         case gophercloud.ErrDefault409:
//             return fmt.Sprintf("code: 409, reason: %s", string(e.Body))
//         case *gophercloud.ErrDefault409:
//             return fmt.Sprintf("code: 409, reason: %s", string(e.Body))
//         case gophercloud.ErrDefault500:
//             return fmt.Sprintf("code: 500, reason: %s", string(e.Body))
//         case *gophercloud.ErrDefault500:
//             return fmt.Sprintf("code: 500, reason: %s", string(e.Body))
//         case gophercloud.ErrUnexpectedResponseCode:
//             return fmt.Sprintf("code: %d, reason: %s", e.Actual, string(e.Body))
//         case *gophercloud.ErrUnexpectedResponseCode:
//             return fmt.Sprintf("code: %d, reason: %s", e.Actual, string(e.Body))
//         default:
//             logrus.Debugf("Error code not yet handled specifically: ProviderErrorToString(%s, %+v)\n", reflect.TypeOf(err).String(), err)
//             return err.Error()
//         }
//     }
//     return ""
// }

// NormalizeError translates gophercloud or openstack error to SafeScale error
func NormalizeError(err error) fail.Error {
	if err == nil {
		return nil
	}

	switch e := err.(type) {
	case fail.Error:
		return e
	case gophercloud.ErrDefault400: // bad request
<<<<<<< HEAD
		return reduceOpenstackBadRequest(e.Body)
	case *gophercloud.ErrDefault400: // bad request
		return reduceOpenstackBadRequest(e.Body)
=======
		return reduceOpenstackError("BadRequest", e.Body)
	case *gophercloud.ErrDefault400: // bad request
		return reduceOpenstackError("BadRequest", e.Body)
>>>>>>> 52fe7147
	case gophercloud.ErrDefault401: // unauthorized
		return fail.NotAuthenticatedError(string(e.Body))
	case *gophercloud.ErrDefault401: // unauthorized
		return fail.NotAuthenticatedError(string(e.Body))
	case gophercloud.ErrDefault403: // forbidden
		return fail.ForbiddenError(string(e.Body))
	case *gophercloud.ErrDefault403: // forbidden
		return fail.ForbiddenError(string(e.Body))
	case gophercloud.ErrDefault404: // not found
<<<<<<< HEAD
		return fail.NotFoundError(string(e.Body))
	case *gophercloud.ErrDefault404: // not found
		return fail.NotFoundError(string(e.Body))
=======
		return reduceOpenstackError("NotFound", e.Body)
	case *gophercloud.ErrDefault404: // not found
		return reduceOpenstackError("NotFound", e.Body)
>>>>>>> 52fe7147
	case gophercloud.ErrDefault408: // request timeout
		return fail.OverflowError(nil, 0, string(e.Body))
	case *gophercloud.ErrDefault408: // request timeout
		return fail.OverflowError(nil, 0, string(e.Body))
	case gophercloud.ErrDefault409: // conflict
		return fail.InvalidRequestError(string(e.Body))
	case *gophercloud.ErrDefault409: // conflict
		return fail.InvalidRequestError(string(e.Body))
	case gophercloud.ErrDefault429: // too many requests
		return fail.OverloadError(string(e.Body))
	case *gophercloud.ErrDefault429: // too many requests
		return fail.OverloadError(string(e.Body))
	case gophercloud.ErrDefault500: // internal server error
		return fail.ExecutionError(nil, string(e.Body))
	case *gophercloud.ErrDefault500: // internal server error
		return fail.ExecutionError(nil, string(e.Body))
	case gophercloud.ErrDefault503: // service unavailable
		return fail.NotAvailableError(string(e.Body))
	case *gophercloud.ErrDefault503: // service unavailable
		return fail.NotAvailableError(string(e.Body))
	case gophercloud.ErrResourceNotFound:
		return fail.NotFoundError(e.Error())
	case *gophercloud.ErrResourceNotFound:
		return fail.NotFoundError(e.Error())
	case gophercloud.ErrMultipleResourcesFound:
		return fail.DuplicateError(e.Error())
	case *gophercloud.ErrMultipleResourcesFound:
		return fail.DuplicateError(e.Error())
	case gophercloud.ErrUnexpectedResponseCode:
		return qualifyGophercloudResponseCode(&e)
	case *gophercloud.ErrUnexpectedResponseCode:
		return qualifyGophercloudResponseCode(e)
	case gophercloud.ErrMissingInput:
		return fail.InvalidRequestError(e.Error())
	case *gophercloud.ErrMissingInput:
		return fail.InvalidRequestError(e.Error())
	case *url.Error:
		return fail.NewErrorWithCause(e)
	default:
		logrus.Debugf(callstack.DecorateWith("", "", fmt.Sprintf("Unhandled error (%s) received from provider: %s", reflect.TypeOf(err).String(), err.Error()), 0))
		return fail.NewError("unhandled error received from provider: %s", err.Error())
	}
}

<<<<<<< HEAD
// reduceOpenstackBadRequest ...
func reduceOpenstackBadRequest(in []byte) (xerr fail.Error) {
=======
//// reduceOpenstackBadRequest ...
//func reduceOpenstackBadRequest(in []byte) (xerr fail.Error) {
//	// FIXME: check if json.Unmarshal() may panic; if not theses 2 defers are superfluous
//	defer func() {
//		switch xerr.(type) {
//		case *fail.ErrRuntimePanic:
//			xerr = fail.InvalidRequestError(string(in))
//		}
//	}()
//	defer fail.OnPanic(&xerr)
//
//	var body map[string]interface{}
//	unjsonedErr := json.Unmarshal(in, &body)
//	if unjsonedErr == nil {
//		if content, ok := body["badRequest"].(map[string]interface{}); ok {
//			if msg, ok := content["message"].(string); ok {
//				return fail.InvalidRequestError(msg)
//			}
//		}
//		if content, ok := body["NeutronError"].(map[string]interface{}); ok {
//			if msg, ok := content["message"].(string); ok {
//				return fail.InvalidRequestError(msg)
//			}
//		}
//		if content, ok := body["message"].(string); ok {
//			return fail.InvalidRequestError(content)
//		}
//	}
//	return fail.InvalidRequestError(string(in))
//}

var errorFuncMap = map[string]func(string) fail.Error{
	"NotFound":   func(msg string) fail.Error { return fail.NotFoundError(msg) },
	"BadRequest": func(msg string) fail.Error { return fail.InvalidRequestError(msg) },
}

// reduceOpenstackNotFound ...
func reduceOpenstackError(errorName string, in []byte) (xerr fail.Error) {
>>>>>>> 52fe7147
	// FIXME: check if json.Unmarshal() may panic; if not theses 2 defers are superfluous
	defer func() {
		switch xerr.(type) {
		case *fail.ErrRuntimePanic:
			xerr = fail.InvalidRequestError(string(in))
		}
	}()
	defer fail.OnPanic(&xerr)

<<<<<<< HEAD
	var body map[string]interface{}
	unjsonedErr := json.Unmarshal(in, &body)
	if unjsonedErr == nil {
		if content, ok := body["badRequest"].(map[string]interface{}); ok {
			if msg, ok := content["message"].(string); ok {
				return fail.InvalidRequestError(msg)
			}
		}
		if content, ok := body["NeutronError"].(map[string]interface{}); ok {
			if msg, ok := content["message"].(string); ok {
				return fail.InvalidRequestError(msg)
			}
		}
	}
	return fail.InvalidRequestError(string(in))
=======
	fn, ok := errorFuncMap[errorName]
	if !ok {
		return fail.InvalidParameterError("errorName", fmt.Sprintf("value '%s' not supported", errorName))
	}

	var body map[string]interface{}
	msg := string(in)
	unjsonedErr := json.Unmarshal(in, &body)
	if unjsonedErr == nil {
		if lvl1, ok := body["badRequest"].(map[string]interface{}); ok {
			if lvl2, ok := lvl1["message"].(string); ok {
				msg = lvl2
			}
		} else if lvl1, ok := body["NeutronError"].(map[string]interface{}); ok {
			if lvl2, ok := lvl1["message"].(string); ok {
				msg = lvl2
			}
		} else if lvl1, ok := body["message"].(string); ok {
			msg = lvl1
		}
	}

	return fn(msg)
>>>>>>> 52fe7147
}

// qualifyGophercloudResponseCode requalifies the unqualified error with appropriate error based on error code
func qualifyGophercloudResponseCode(err *gophercloud.ErrUnexpectedResponseCode) fail.Error {
	if err == nil {
		return nil
	}

	var newError error
	switch err.Actual {
	case 408:
		newError = &gophercloud.ErrDefault408{ErrUnexpectedResponseCode: *err}
	case 429:
		newError = &gophercloud.ErrDefault409{ErrUnexpectedResponseCode: *err}
	case 500:
		newError = &gophercloud.ErrDefault500{ErrUnexpectedResponseCode: *err}
	case 503:
		newError = &gophercloud.ErrDefault503{ErrUnexpectedResponseCode: *err}
	}

	if newError != nil {
		return NormalizeError(newError)
	}
	return fail.NewError("unexpected response code: code: %d, reason: %s", err.Actual, string(err.Body))
}

// errorMeansServiceUnavailable tells of err contains "service unavailable" (lower/upper/mixed case)
func errorMeansServiceUnavailable(err error) bool {
	return strings.Contains(strings.ToLower(err.Error()), "service unavailable")
}

// ParseNeutronError parses neutron json error and returns fields
// Returns (nil, fail.ErrSyntax) if json syntax error occured (and maybe operation should be retried...)
// Returns (nil, fail.Error) if any other error occurs
// Returns (<retval>, nil) if everything is understood
func ParseNeutronError(neutronError string) (map[string]string, fail.Error) {
	startIdx := strings.Index(neutronError, "{\"NeutronError\":")
	jsonError := strings.Trim(neutronError[startIdx:], " ")
	unjsoned := map[string]map[string]interface{}{}
	if err := json.Unmarshal([]byte(jsonError), &unjsoned); err != nil {
		switch err.(type) {
		case *json.SyntaxError:
			return nil, fail.SyntaxError(err.Error())
		default:
			logrus.Debugf(err.Error())
			return nil, fail.ToError(err)
		}
	}
	if content, ok := unjsoned["NeutronError"]; ok {
		retval := map[string]string{
			"message": "",
			"type":    "",
			"code":    "",
			"detail":  "",
		}
		if field, ok := content["message"].(string); ok {
			retval["message"] = field
		}
		if field, ok := content["type"].(string); ok {
			retval["type"] = field
		}
		if field, ok := content["code"].(string); ok {
			retval["code"] = field
		}
		if field, ok := content["detail"].(string); ok {
			retval["detail"] = field
		}

		return retval, nil
	}
	return nil, nil
}<|MERGE_RESOLUTION|>--- conflicted
+++ resolved
@@ -76,15 +76,9 @@
 	case fail.Error:
 		return e
 	case gophercloud.ErrDefault400: // bad request
-<<<<<<< HEAD
-		return reduceOpenstackBadRequest(e.Body)
-	case *gophercloud.ErrDefault400: // bad request
-		return reduceOpenstackBadRequest(e.Body)
-=======
 		return reduceOpenstackError("BadRequest", e.Body)
 	case *gophercloud.ErrDefault400: // bad request
 		return reduceOpenstackError("BadRequest", e.Body)
->>>>>>> 52fe7147
 	case gophercloud.ErrDefault401: // unauthorized
 		return fail.NotAuthenticatedError(string(e.Body))
 	case *gophercloud.ErrDefault401: // unauthorized
@@ -94,15 +88,9 @@
 	case *gophercloud.ErrDefault403: // forbidden
 		return fail.ForbiddenError(string(e.Body))
 	case gophercloud.ErrDefault404: // not found
-<<<<<<< HEAD
-		return fail.NotFoundError(string(e.Body))
-	case *gophercloud.ErrDefault404: // not found
-		return fail.NotFoundError(string(e.Body))
-=======
 		return reduceOpenstackError("NotFound", e.Body)
 	case *gophercloud.ErrDefault404: // not found
 		return reduceOpenstackError("NotFound", e.Body)
->>>>>>> 52fe7147
 	case gophercloud.ErrDefault408: // request timeout
 		return fail.OverflowError(nil, 0, string(e.Body))
 	case *gophercloud.ErrDefault408: // request timeout
@@ -147,10 +135,6 @@
 	}
 }
 
-<<<<<<< HEAD
-// reduceOpenstackBadRequest ...
-func reduceOpenstackBadRequest(in []byte) (xerr fail.Error) {
-=======
 //// reduceOpenstackBadRequest ...
 //func reduceOpenstackBadRequest(in []byte) (xerr fail.Error) {
 //	// FIXME: check if json.Unmarshal() may panic; if not theses 2 defers are superfluous
@@ -189,7 +173,6 @@
 
 // reduceOpenstackNotFound ...
 func reduceOpenstackError(errorName string, in []byte) (xerr fail.Error) {
->>>>>>> 52fe7147
 	// FIXME: check if json.Unmarshal() may panic; if not theses 2 defers are superfluous
 	defer func() {
 		switch xerr.(type) {
@@ -199,23 +182,6 @@
 	}()
 	defer fail.OnPanic(&xerr)
 
-<<<<<<< HEAD
-	var body map[string]interface{}
-	unjsonedErr := json.Unmarshal(in, &body)
-	if unjsonedErr == nil {
-		if content, ok := body["badRequest"].(map[string]interface{}); ok {
-			if msg, ok := content["message"].(string); ok {
-				return fail.InvalidRequestError(msg)
-			}
-		}
-		if content, ok := body["NeutronError"].(map[string]interface{}); ok {
-			if msg, ok := content["message"].(string); ok {
-				return fail.InvalidRequestError(msg)
-			}
-		}
-	}
-	return fail.InvalidRequestError(string(in))
-=======
 	fn, ok := errorFuncMap[errorName]
 	if !ok {
 		return fail.InvalidParameterError("errorName", fmt.Sprintf("value '%s' not supported", errorName))
@@ -239,7 +205,6 @@
 	}
 
 	return fn(msg)
->>>>>>> 52fe7147
 }
 
 // qualifyGophercloudResponseCode requalifies the unqualified error with appropriate error based on error code
