--- conflicted
+++ resolved
@@ -684,31 +684,12 @@
 	}
 
 	// The Default Network is the first of the provided list, by convention
-<<<<<<< HEAD
-	defaultNetwork := request.Subnets[0]
-	defaultNetworkID := defaultNetwork.ID
-
-	var nets []servers.Network
-	// If floating IPs are not used and host is public
-	// then add provider network to host networks
-	if !s.cfgOpts.UseFloatingIP && request.PublicIP {
-		nets = append(nets, servers.Network{
-			UUID: s.ProviderNetworkID,
-		})
-	}
-	// Add private networks
-	for _, n := range request.Subnets {
-		nets = append(nets, servers.Network{
-			UUID: n.ID,
-		})
-=======
 	defaultSubnet := request.Subnets[0]
 	defaultSubnetID := defaultSubnet.ID
 
 	nets, sgs, xerr := s.identifyOpenstackSubnets(request, defaultSubnet)
 	if xerr != nil {
 		return nullAhf, nullUdc, fail.Wrap(xerr, "failed to construct list of Subnets for the host")
->>>>>>> 1796156f
 	}
 
 	// Starting from here, delete created ports if exiting with error
@@ -742,15 +723,6 @@
 	template, xerr := s.InspectTemplate(request.TemplateID)
 	if xerr != nil {
 		return nullAhf, nullUdc, fail.Wrap(xerr, "failed to get image")
-<<<<<<< HEAD
-	}
-
-	// Select usable availability zone, the first one in the list
-	azone, xerr := s.SelectedAvailabilityZone()
-	if xerr != nil {
-		return nullAhf, nullUdc, fail.Wrap(xerr, "failed to select availability zone")
-=======
->>>>>>> 1796156f
 	}
 
 	// Sets provider parameters to create host
@@ -759,11 +731,6 @@
 		return nullAhf, nullUdc, xerr
 	}
 
-<<<<<<< HEAD
-	srvOpts := servers.CreateOpts{
-		Name: request.ResourceName,
-		//SecurityGroups:   securityGroups,
-=======
 	// Select usable availability zone, the first one in the list
 	azone, xerr := s.SelectedAvailabilityZone()
 	if xerr != nil {
@@ -773,7 +740,6 @@
 	srvOpts := servers.CreateOpts{
 		Name:             request.ResourceName,
 		SecurityGroups:   sgs,
->>>>>>> 1796156f
 		Networks:         nets,
 		FlavorRef:        request.TemplateID,
 		ImageRef:         request.ImageID,
@@ -918,11 +884,7 @@
 	if xerr != nil {
 		return nullAhf, nullUdc, xerr
 	}
-<<<<<<< HEAD
-	newHost.Subnet.DefaultSubnetID = defaultNetworkID
-=======
 	newHost.Subnet.DefaultSubnetID = defaultSubnetID
->>>>>>> 1796156f
 	// newHost.Network.DefaultGatewayID = defaultGatewayID
 	// newHost.Network.DefaultGatewayPrivateIP = request.DefaultRouteIP
 	newHost.Subnet.IsGateway = request.IsGateway
