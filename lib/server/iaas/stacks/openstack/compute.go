--- conflicted
+++ resolved
@@ -341,7 +341,7 @@
 	).WithStopwatch().Entering()
 	defer tracer.Exiting()
 
-	kp, err := keypairs.Get(s.ComputeClient, id, nil).Extract()
+	kp, err := keypairs.Get(s.ComputeClient, id, nil).Extract() // FIXME: Maybe needed
 	if err != nil {
 		return nil, fail.Wrap(err, "error getting keypair")
 	}
@@ -369,11 +369,7 @@
 	xerr := stacks.RetryableRemoteCall(
 		func() error {
 			return keypairs.List(s.ComputeClient, nil).EachPage(
-<<<<<<< HEAD
-				func(page pagination.Page) (bool, error) {
-=======
 				func(page pagination.Page) (bool, error) { // FIXME: Maybe needed
->>>>>>> e952eff6
 					list, err := keypairs.ExtractKeyPairs(page)
 					if err != nil {
 						return false, err
@@ -417,7 +413,7 @@
 
 	xerr := stacks.RetryableRemoteCall(
 		func() error {
-			return keypairs.Delete(s.ComputeClient, id, nil).ExtractErr()
+			return keypairs.Delete(s.ComputeClient, id, nil).ExtractErr() // FIXME: Maybe needed
 		},
 		NormalizeError,
 	)
@@ -485,14 +481,7 @@
 	if xerr != nil {
 		switch xerr.(type) {
 		case *fail.ErrNotAvailable:
-			// FIXME: Wrong, we need name, status and ID at least here
-			if server != nil {
-				ahf.Core.ID = server.ID
-				ahf.Core.Name = server.Name
-				ahf.Core.LastState = hoststate.Error
-				return ahf, fail.Wrap(xerr, "host '%s' is in Error state", hostLabel) // FIXME, This is wrong
-			}
-			return nullAHF, fail.Wrap(xerr, "host '%s' is in Error state", hostLabel) // FIXME, This is wrong
+			return nullAHF, xerr
 		default:
 			return nullAHF, xerr
 		}
@@ -662,15 +651,10 @@
 		return nullAHF, nullUDC, fail.InvalidInstanceError()
 	}
 
-<<<<<<< HEAD
-	defer debug.NewTracer(nil, tracing.ShouldTrace("Stack.openstack") || tracing.ShouldTrace("stacks.compute"), "(%s)",
-		request.ResourceName).WithStopwatch().Entering().Exiting()
-=======
 	defer debug.NewTracer(
 		nil, tracing.ShouldTrace("Stack.openstack") || tracing.ShouldTrace("stacks.compute"), "(%s)",
 		request.ResourceName,
 	).WithStopwatch().Entering().Exiting()
->>>>>>> e952eff6
 	defer fail.OnPanic(&ferr)
 
 	// msgFail := "failed to create Host resource: %s"
@@ -724,26 +708,7 @@
 
 	// --- query provider for host creation ---
 
-	// Starting from here, delete host if exiting with error
-	defer func() {
-		if ferr != nil {
-			logrus.Infof("Cleaning up on failure, deleting host '%s'", ahc.Name)
-			if derr := s.DeleteHost(ahc.ID); derr != nil {
-				switch derr.(type) {
-				case *fail.ErrNotFound:
-					logrus.Errorf("Cleaning up on failure, failed to delete host, resource not found: '%v'", derr)
-				case *fail.ErrTimeout:
-					logrus.Errorf("Cleaning up on failure, failed to delete host, timeout: '%v'", derr)
-				default:
-					logrus.Errorf("Cleaning up on failure, failed to delete host: '%v'", derr)
-				}
-				_ = fail.AddConsequence(ferr, derr)
-			}
-		}
-	}()
-
 	logrus.Debugf("Creating host resource '%s' ...", request.ResourceName)
-
 	// Retry creation until success, for 10 minutes
 	var (
 		server       *servers.Server
@@ -843,10 +808,9 @@
 				)
 				switch innerXErr.(type) {
 				case *fail.ErrNotAvailable:
-					// FIXME: Wrong, we need name, status and ID at least here
 					return fail.Wrap(innerXErr, "host '%s' is in Error state", request.ResourceName)
 				default:
-					return innerXErr
+					return fail.Wrap(innerXErr, "timeout waiting host '%s' ready", request.ResourceName)
 				}
 			}
 			return nil
@@ -860,18 +824,27 @@
 			return nullAHF, nullUDC, fail.Wrap(fail.Cause(xerr), "timeout")
 		case *retry.ErrStopRetry:
 			return nullAHF, nullUDC, fail.Wrap(fail.Cause(xerr), "stopping retries")
-		default:
-			cause := fail.Cause(xerr)
-			if _, ok := cause.(*fail.ErrNotAvailable); ok {
-				if server != nil {
-					ahc.ID = server.ID
-					ahc.Name = server.Name
-					ahc.LastState = hoststate.Error
+		}
+		return nullAHF, nullUDC, xerr
+	}
+
+	// Starting from here, delete host if exiting with error
+	defer func() {
+		if ferr != nil {
+			logrus.Infof("Cleaning up on failure, deleting host '%s'", ahc.Name)
+			if derr := s.DeleteHost(ahc.ID); derr != nil {
+				switch derr.(type) {
+				case *fail.ErrNotFound:
+					logrus.Errorf("Cleaning up on failure, failed to delete host, resource not found: '%v'", derr)
+				case *fail.ErrTimeout:
+					logrus.Errorf("Cleaning up on failure, failed to delete host, timeout: '%v'", derr)
+				default:
+					logrus.Errorf("Cleaning up on failure, failed to delete host: '%v'", derr)
 				}
-			}
-			return nullAHF, nullUDC, xerr
-		}
-	}
+				_ = fail.AddConsequence(ferr, derr)
+			}
+		}
+	}()
 
 	newHost, xerr := s.complementHost(ahc, *server, hostNets, hostPorts)
 	if xerr != nil {
@@ -1101,26 +1074,14 @@
 		return nullAHC, fail.InvalidInstanceError()
 	}
 
-	ahf, hostRef, xerr := stacks.ValidateHostParameter(hostParam)
+	ahf, _, xerr := stacks.ValidateHostParameter(hostParam)
 	if xerr != nil {
 		return nullAHC, xerr
 	}
 
 	server, xerr := s.WaitHostState(hostParam, hoststate.Started, timeout)
 	if xerr != nil {
-		switch xerr.(type) {
-		case *fail.ErrNotAvailable:
-			// FIXME: Wrong, we need name, status and ID at least here
-			if server != nil {
-				ahf.Core.ID = server.ID
-				ahf.Core.Name = server.Name
-				ahf.Core.LastState = hoststate.Error
-				return ahf.Core, fail.Wrap(xerr, "host '%s' is in Error state", hostRef)
-			}
-			return nullAHC, fail.Wrap(xerr, "host '%s' is in Error state", hostRef)
-		default:
-			return nullAHC, xerr
-		}
+		return nullAHC, xerr
 	}
 
 	ahf, xerr = s.complementHost(ahf.Core, *server, nil, nil)
@@ -1144,15 +1105,10 @@
 		return nullServer, xerr
 	}
 
-<<<<<<< HEAD
-	defer debug.NewTracer(nil, tracing.ShouldTrace("Stack.openstack") || tracing.ShouldTrace("stacks.compute"), "(%s, %s, %v)", hostLabel,
-		state.String(), timeout).WithStopwatch().Entering().Exiting()
-=======
 	defer debug.NewTracer(
 		nil, tracing.ShouldTrace("Stack.openstack") || tracing.ShouldTrace("stacks.compute"), "(%s, %s, %v)", hostLabel,
 		state.String(), timeout,
 	).WithStopwatch().Entering().Exiting()
->>>>>>> e952eff6
 
 	retryErr := retry.WhileUnsuccessful(
 		func() (innerErr error) {
@@ -1225,13 +1181,13 @@
 			if cause != nil {
 				retryErr = fail.ConvertError(cause)
 			}
-			return server, retryErr // Not available error keeps the server info, good
+			return server, retryErr
 		default:
 			return nullServer, retryErr
 		}
 	}
 	if server == nil {
-		return nullServer, fail.NotFoundError("failed to query Host '%s'", hostLabel)
+		return nullServer, fail.NotFoundError("failed to query Host")
 	}
 	return server, nil
 }
