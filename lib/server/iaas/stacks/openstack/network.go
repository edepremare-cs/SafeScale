/*
 * Copyright 2018-2020, CS Systemes d'Information, http://csgroup.eu
 *
 * Licensed under the Apache License, Version 2.0 (the "License");
 * you may not use this file except in compliance with the License.
 * You may obtain a copy of the License at
 *
 *     http://www.apache.org/licenses/LICENSE-2.0
 *
 * Unless required by applicable law or agreed to in writing, software
 * distributed under the License is distributed on an "AS IS" BASIS,
 * WITHOUT WARRANTIES OR CONDITIONS OF ANY KIND, either express or implied.
 * See the License for the specific language governing permissions and
 * limitations under the License.
 */

package openstack

import (
	"net"
	"strings"
	"time"

	"github.com/sirupsen/logrus"

	"github.com/gophercloud/gophercloud"
	"github.com/gophercloud/gophercloud/openstack/networking/v2/extensions/layer3/routers"
	"github.com/gophercloud/gophercloud/openstack/networking/v2/networks"
	"github.com/gophercloud/gophercloud/openstack/networking/v2/ports"
	"github.com/gophercloud/gophercloud/openstack/networking/v2/subnets"
	"github.com/gophercloud/gophercloud/pagination"

	"github.com/CS-SI/SafeScale/lib/server/iaas/stacks"
	"github.com/CS-SI/SafeScale/lib/server/resources/abstract"
	"github.com/CS-SI/SafeScale/lib/server/resources/enums/ipversion"
	"github.com/CS-SI/SafeScale/lib/utils/debug"
	"github.com/CS-SI/SafeScale/lib/utils/debug/tracing"
	"github.com/CS-SI/SafeScale/lib/utils/fail"
	netretry "github.com/CS-SI/SafeScale/lib/utils/net"
	"github.com/CS-SI/SafeScale/lib/utils/retry"
	"github.com/CS-SI/SafeScale/lib/utils/strprocess"
	"github.com/CS-SI/SafeScale/lib/utils/temporal"
)

// RouterRequest represents a router request
type RouterRequest struct {
	Name string `json:"name,omitempty"`
	// NetworkID is the Network ID which the router gateway is connected to.
	NetworkID string `json:"network_id,omitempty"`
}

// Router represents a router
type Router struct {
	ID   string `json:"id,omitempty"`
	Name string `json:"name,omitempty"`
	// NetworkID is the Network ID which the router gateway is connected to.
	NetworkID string `json:"network_id,omitempty"`
}

// CreateNetwork creates a network named name
func (s *Stack) CreateNetwork(req abstract.NetworkRequest) (newNet *abstract.Network, xerr fail.Error) {
	if s == nil {
		return nil, fail.InvalidInstanceError()
	}

	tracer := debug.NewTracer(nil, tracing.ShouldTrace("stack.network"), "(%s)", req.Name).WithStopwatch().Entering()
	defer tracer.Exiting()

	// Checks if IPRanges is valid...
	if req.CIDR != "" {
		_, _, err := net.ParseCIDR(req.CIDR)
		if err != nil {
			return nil, fail.Wrap(err, "failed to create subnet '%s (%s)': %s", req.Name, req.CIDR)
		}
	} else { // IPRanges is empty, choose the first Class C one possible
		tracer.Trace("IPRanges is empty, choosing one...")
		req.CIDR = "192.168.1.0/24"
		tracer.Trace("IPRanges chosen for network is '%s'", req.CIDR)
	}

	// We specify a name and that it should forward packets
	state := true
	opts := networks.CreateOpts{
		Name:         req.Name,
		AdminStateUp: &state,
	}

	// Creates the network
	var network *networks.Network
	xerr = netretry.WhileCommunicationUnsuccessfulDelay1Second(
		func() (innerErr error) {
			network, innerErr = networks.Create(s.NetworkClient, opts).Extract()
			return NormalizeError(innerErr)
		},
		temporal.GetCommunicationTimeout(),
	)
	if xerr != nil {
		return nil, fail.Wrap(xerr, "failed to create network '%s'", req.Name)
	}

	// Starting from here, delete network if exit with error
	defer func() {
		if xerr != nil {
			derr := netretry.WhileCommunicationUnsuccessfulDelay1Second(
				func() error {
					innerErr := networks.Delete(s.NetworkClient, network.ID).ExtractErr()
					return NormalizeError(innerErr)
				},
				temporal.GetCommunicationTimeout(),
			)
			if derr != nil {
				logrus.Errorf("failed to delete network '%s': %v", req.Name, derr)
				_ = xerr.AddConsequence(derr)
			}
		}
	}()

	//// Gets security group to use by default
	//// FUTURE: allow user to define default security group in tenants.json file ?
	//asg, xerr := s.InspectSecurityGroup(stacks.DefaultNetworkSecurityGroupName)
	//if xerr != nil {
	//	return nil, xerr
	//}
	//
	//// Bind the network default security group to network
	//xerr = s.BindSecurityGroupToSubnet(network.ID, asg)
	//if xerr != nil {
	//	return nil, xerr
	//}
	//
	//// creates the subnet
	//subnet, xerr := s.createSubnet(req.Name, network.ID, req.IPRanges, req.IPVersion, req.DNSServers)
	//if xerr != nil {
	//	return nil, fail.Wrap(xerr, "failed to create subnet '%s'", req.Name)
	//}
	//
	//// Starting from here, delete subnet if exit with error
	//defer func() {
	//	if xerr != nil {
	//		derr := s.deleteSubnet(subnet.ID)
	//		if derr != nil {
	//			logrus.Errorf("failed to delete subnet '%s': %+v", subnet.ID, derr)
	//			_ = xerr.AddConsequence(derr)
	//		}
	//	}
	//}()

	newNet = abstract.NewNetwork()
	newNet.ID = network.ID
	newNet.Name = network.Name
	newNet.CIDR = req.CIDR
	return newNet, nil
}

// InspectNetworkByName ...
func (s *Stack) InspectNetworkByName(name string) (*abstract.Network, fail.Error) {
	if s == nil {
		return nil, fail.InvalidInstanceError()
	}
	if name == "" {
		return nil, fail.InvalidParameterError("name", "cannot be empty string")
	}

	defer debug.NewTracer(nil, tracing.ShouldTrace("stack.network"), "(%s)", name).WithStopwatch().Entering().Exiting()

	// Gophercloud doesn't propose the way to get a host by name, but OpenStack knows how to do it...
	r := networks.GetResult{}
	xerr := netretry.WhileCommunicationUnsuccessfulDelay1Second(
		func() error {
			_, r.Err = s.ComputeClient.Get(s.NetworkClient.ServiceURL("networks?name="+name), &r.Body, &gophercloud.RequestOpts{
				OkCodes: []int{200, 203},
			})
			return NormalizeError(r.Err)
		},
		temporal.GetCommunicationTimeout(),
	)
	if xerr != nil {
		switch xerr.(type) {
		case *fail.ErrForbidden:
			return nil, abstract.ResourceForbiddenError("network", name)
		default:
			return nil, fail.NewError("query for network '%s' failed: %v", name, r.Err)
		}
	}

	nets, found := r.Body.(map[string]interface{})["networks"].([]interface{})
	if found && len(nets) > 0 {
		entry, ok := nets[0].(map[string]interface{})
		if !ok {
			return nil, fail.InvalidParameterError("Body['networks']", "is not a map[string]")
		}
		id, ok := entry["id"].(string)
		if !ok {
			return nil, fail.InvalidParameterError("entry['id']", "is not a string")
		}
		return s.InspectNetwork(id)
	}
	return nil, abstract.ResourceNotFoundError("network", name)
}

// InspectNetwork returns the network identified by id
func (s *Stack) InspectNetwork(id string) (*abstract.Network, fail.Error) {
	if s == nil {
		return nil, fail.InvalidInstanceError()
	}
	if id == "" {
		return nil, fail.InvalidParameterError("id", "cannot be empty string")
	}

	defer debug.NewTracer(nil, tracing.ShouldTrace("stack.network"), "(%s)", id).WithStopwatch().Entering().Exiting()

	// If not found, we look for any network from provider
	// 1st try with id
	var network *networks.Network
	xerr := netretry.WhileCommunicationUnsuccessfulDelay1Second(
		func() (innerErr error) {
			network, innerErr = networks.Get(s.NetworkClient, id).Extract()
			return NormalizeError(innerErr)
		},
		temporal.GetCommunicationTimeout(),
	)
	if xerr != nil {
		switch xerr.(type) {
		case *fail.ErrNotFound:
			// continue
		default:
			return nil, xerr
		}
	}
	if network != nil && network.ID != "" {
		newNet := abstract.NewNetwork()
		newNet.ID = network.ID
		newNet.Name = network.Name
		return newNet, nil
	}

	// At this point, no network has been found with given reference
	errNotFound := abstract.ResourceNotFoundError("network(InspectNetwork)", id)
	logrus.Debug(errNotFound)
	return nil, errNotFound
}

// ListNetworks lists available networks
func (s *Stack) ListNetworks() ([]*abstract.Network, fail.Error) {
	if s == nil {
		return nil, fail.InvalidInstanceError()
	}

	defer debug.NewTracer(nil, tracing.ShouldTrace("stack.network"), "").WithStopwatch().Entering().Exiting()

	// Retrieve a pager (i.e. a paginated collection)
	var netList []*abstract.Network
	xerr := netretry.WhileCommunicationUnsuccessfulDelay1Second(
		func() error {
			innerErr := networks.List(s.NetworkClient, networks.ListOpts{}).EachPage(
				func(page pagination.Page) (bool, error) {
					networkList, err := networks.ExtractNetworks(page)
					if err != nil {
						return false, err
					}

					for _, n := range networkList {
						if n.ID == s.ProviderNetworkID {
							continue
						}

						newNet := abstract.NewNetwork()
						newNet.ID = n.ID
						newNet.Name = n.Name
<<<<<<< HEAD
						newNet.Subnets = n.Subnets
=======
						//newNet.Subnets = n.Subnets
>>>>>>> 1796156f

						netList = append(netList, newNet)
					}
					return true, nil
				},
			)
			return innerErr
		},
		temporal.GetCommunicationTimeout(),
	)
	if xerr != nil {
		return nil, xerr
	}
	// VPL: empty list is not an abnormal situation; do not log
	// if len(netList) == 0
	//     logrus.Debugf("Listing all networks: Empty network list !")
	// }
	return netList, nil
}

// DeleteNetwork deletes the network identified by id
func (s *Stack) DeleteNetwork(id string) fail.Error {
	if s == nil {
		return fail.InvalidInstanceError()
	}
	if id == "" {
		return fail.InvalidParameterError("id", "cannot be empty string")
	}

	defer debug.NewTracer(nil, tracing.ShouldTrace("stack.network"), "(%s)", id).WithStopwatch().Entering().Exiting()

	var network *networks.Network
	xerr := netretry.WhileCommunicationUnsuccessfulDelay1Second(
		func() (innerErr error) {
			network, innerErr = networks.Get(s.NetworkClient, id).Extract()
			return NormalizeError(innerErr)
		},
		temporal.GetCommunicationTimeout(),
	)
	if xerr != nil {
		logrus.Errorf("failed to get network '%s': %+v", id, xerr)
		return xerr
	}

	sns, xerr := s.ListSubnets(id)
	if xerr != nil {
		xerr = fail.Wrap(xerr, "failed to list subnets of network '%s'", network.Name)
		logrus.Debugf(strprocess.Capitalize(xerr.Error()))
		return xerr
	}
	if len(sns) > 0 {
		return fail.InvalidRequestError("cannot delete a Network with Subnets in it")
	}

	xerr = netretry.WhileCommunicationUnsuccessfulDelay1Second(
		func() error {
			innerErr := networks.Delete(s.NetworkClient, id).ExtractErr()
			return NormalizeError(innerErr)
		},
		temporal.GetCommunicationTimeout(),
	)
	if xerr != nil {
		xerr = fail.Wrap(xerr, "failed to delete network '%s'", network.Name)
		logrus.Debugf(strprocess.Capitalize(xerr.Error()))
		return xerr
	}

	return nil
}

// ToGopherIPVersion converts ipversion.Enum (corresponding to SafeScale abstract) to gophercloud.IPVersion
// if v is invalid, returns gophercloud.IPv4
func ToGopherIPVersion(v ipversion.Enum) gophercloud.IPVersion {
	//if v == ipversion.IPv4 {
	//	return gophercloud.IPv4
	//}
	//if v == ipversion.IPv6 {
	//	return gophercloud.IPv6
	//}
	//return -1
	switch v {
	case ipversion.IPv6:
		return gophercloud.IPv6
	case ipversion.IPv4:
		fallthrough
	default:
		return gophercloud.IPv4
	}
}

// ToAbstractIPVersion converts an int representation of IPVersion to an ipversion.Enum
// if v is invalid, returns ipversion.sIPv4
func ToAbstractIPVersion(v int) ipversion.Enum {
	switch v {
	case 6:
		return ipversion.IPv6
	case 4:
		fallthrough
	default:
		return ipversion.IPv4
	}
}

// CreateSubnet creates a subnet
func (s *Stack) CreateSubnet(req abstract.SubnetRequest) (newNet *abstract.Subnet, xerr fail.Error) {
	if s == nil {
		return nil, fail.InvalidInstanceError()
	}

	tracer := debug.NewTracer(nil, tracing.ShouldTrace("stack.network"), "(%s)", req.Name).WithStopwatch().Entering()
	defer tracer.Exiting()

	// Checks if IPRanges is valid...
	if req.CIDR != "" {
		_, _, err := net.ParseCIDR(req.CIDR)
		if err != nil {
			return nil, fail.Wrap(err, "failed to create subnet '%s (%s)': %s", req.Name, req.CIDR)
		}
	} else { // IPRanges is empty, choose the first Class C possible
		tracer.Trace("IPRanges is empty, choosing one...")
		req.CIDR = "192.168.1.0/24"
		tracer.Trace("IPRanges chosen for subnet is '%s'", req.CIDR)
	}

	// If req.IPVersion contains invalid value, force to IPv4
	var ipVersion gophercloud.IPVersion
	switch ToGopherIPVersion(req.IPVersion) {
	case gophercloud.IPv6:
		ipVersion = gophercloud.IPv6
	case gophercloud.IPv4:
		fallthrough
	default:
		ipVersion = gophercloud.IPv4
	}

	// You must associate a new subnet with an existing network - to do this you
	// need its UUID. You must also provide a well-formed IPRanges value.
	dhcp := true
	opts := subnets.CreateOpts{
		NetworkID:  req.Network,
		CIDR:       req.CIDR,
		IPVersion:  ipVersion,
		Name:       req.Name,
		EnableDHCP: &dhcp,
	}
	if len(req.DNSServers) > 0 {
		opts.DNSNameservers = req.DNSServers
	}

	if !s.cfgOpts.UseLayer3Networking {
		noGateway := ""
		opts.GatewayIP = &noGateway
	}

	var subnet *subnets.Subnet
	// Execute the operation and get back a subnets.Subnet struct
	xerr = netretry.WhileCommunicationUnsuccessfulDelay1Second(
		func() (innerErr error) {
			subnet, innerErr = subnets.Create(s.NetworkClient, opts).Extract()
			innerErr = NormalizeError(innerErr)
			if innerErr != nil {
				switch innerErr.(type) { // nolint
				case *fail.ErrInvalidRequest:
					neutronError, innerXErr := ParseNeutronError(innerErr.Error())
					if innerXErr != nil {
						switch innerXErr.(type) {
						case *fail.ErrSyntax:
							return innerXErr
						default:
							return retry.StopRetryError(innerXErr)
						}
					}
					if neutronError != nil {
						return retry.StopRetryError(fail.NewError("bad request: %s", neutronError["message"]))
					}
				default:
					return retry.StopRetryError(innerErr)
				}
			}
			return nil
		},
		10*time.Second,
	)
	if xerr != nil {
		switch xerr.(type) {
		case *retry.ErrStopRetry:
			xerr = fail.ToError(xerr.Cause())
		}
		return nil, xerr
	}

	// Starting from here, delete subnet if exit with error
	defer func() {
		if xerr != nil {
			derr := s.DeleteSubnet(subnet.ID)
			if derr != nil {
				logrus.Warnf("Error deleting subnet: %v", derr)
				_ = xerr.AddConsequence(fail.Wrap(derr, "failed to delete subnet '%s'", subnet.Name))
			}
		}
	}()

	if s.cfgOpts.UseLayer3Networking {
		router, xerr := s.createRouter(RouterRequest{
			Name:      subnet.ID,
			NetworkID: s.ProviderNetworkID,
		})
		if xerr != nil {
			return nil, fail.Wrap(xerr, "failed to create router '%s'", subnet.ID)
		}

		// Starting from here, delete router if exit with error
		defer func() {
			if xerr != nil {
				derr := s.deleteRouter(router.ID)
				if derr != nil {
					logrus.Warnf("Error deleting router: %v", derr)
					_ = xerr.AddConsequence(fail.Wrap(derr, "failed to delete route '%s'", router.Name))
				}
			}
		}()

		xerr = s.addSubnetToRouter(router.ID, subnet.ID)
		if xerr != nil {
			return nil, fail.Wrap(xerr, "failed to add subnet '%s' to router '%s'", subnet.Name, router.Name)
		}
	}

	out := &abstract.Subnet{
		ID:        subnet.ID,
		Name:      subnet.Name,
		IPVersion: ToAbstractIPVersion(subnet.IPVersion),
		CIDR:      subnet.CIDR,
		Network:   subnet.NetworkID,
		Domain:    req.Domain,
	}
	return out, nil
}

// InspectSubnet returns the subnet identified by id
func (s *Stack) InspectSubnet(id string) (subnet *abstract.Subnet, xerr fail.Error) {
	subnet = abstract.NewSubnet()
	if s == nil {
		return subnet, fail.InvalidInstanceError()
	}
	if id == "" {
		return subnet, fail.InvalidParameterError("id", "cannot be empty string")
	}

	defer debug.NewTracer(nil, tracing.ShouldTrace("stack.network"), "(%s)", id).WithStopwatch().Entering().Exiting()

	xerr = netretry.WhileCommunicationUnsuccessfulDelay1Second(
		func() error {
			sn, innerErr := subnets.Get(s.NetworkClient, id).Extract()
			if innerErr != nil {
				return NormalizeError(innerErr)
			}
			subnet.ID = sn.ID
			subnet.Name = sn.Name
			subnet.Network = sn.NetworkID
			subnet.IPVersion = ToAbstractIPVersion(sn.IPVersion)
			subnet.CIDR = sn.CIDR
			subnet.DNSServers = sn.DNSNameservers
			return nil
		},
		temporal.GetCommunicationTimeout(),
	)
	if xerr != nil {
		return nil, xerr
	}
	return subnet, nil
}

// InspectSubnetByName ...
func (s *Stack) InspectSubnetByName(networkRef, name string) (subnet *abstract.Subnet, xerr fail.Error) {
	nullSubnet := abstract.NewSubnet()
	if s == nil {
		return nullSubnet, fail.InvalidInstanceError()
	}
	if name == "" {
		return nullSubnet, fail.InvalidParameterError("name", "cannot be empty string")
	}

	defer debug.NewTracer(nil, tracing.ShouldTrace("stack.network"), "(%s)", name).WithStopwatch().Entering().Exiting()

	listOpts := subnets.ListOpts{
		Name: name,
	}
	var an *abstract.Network
	if networkRef != "" {
		an, xerr = s.InspectNetwork(networkRef)
		if xerr != nil {
			switch xerr.(type) {
			case *fail.ErrNotFound:
				an, xerr = s.InspectNetworkByName(networkRef)
			}
		}
		if xerr != nil {
			return nullSubnet, xerr
		}
		listOpts.NetworkID = an.ID
	}

	allPages, err := subnets.List(s.NetworkClient, listOpts).AllPages()
	if err != nil {
		return nullSubnet, NormalizeError(err)
	}
	resp, err := subnets.ExtractSubnets(allPages)
	if err != nil {
		return nullSubnet, NormalizeError(err)
	}
	switch len(resp) {
	case 0:
		return nullSubnet, fail.NotFoundError("failed to find a Subnet named '%s'", name)
	case 1:
		// continue
	default:
		return nullSubnet, fail.InconsistentError("more than one Subnet named '%s' found in Network '%s'", name, an.Name)
	}

	item := resp[0]
	subnet = abstract.NewSubnet()
	subnet.ID = item.ID
	subnet.Network = item.NetworkID
	subnet.Name = name
	subnet.CIDR = item.CIDR
	subnet.DNSServers = item.DNSNameservers
	subnet.IPVersion = ToAbstractIPVersion(item.IPVersion)
	return subnet, nil
}

// ListSubnets lists available subnets in a network
func (s *Stack) ListSubnets(networkID string) ([]*abstract.Subnet, fail.Error) {
	if s == nil {
		return nil, fail.InvalidInstanceError()
	}

	defer debug.NewTracer(nil, tracing.ShouldTrace("stack.network"), "").WithStopwatch().Entering().Exiting()

	listOpts := subnets.ListOpts{}
	if networkID != "" {
		listOpts.NetworkID = networkID
	}
	var subnetList []*abstract.Subnet
	xerr := netretry.WhileCommunicationUnsuccessfulDelay1Second(
		func() error {
			innerErr := subnets.List(s.NetworkClient, listOpts).EachPage(func(page pagination.Page) (bool, error) {
				list, err := subnets.ExtractSubnets(page)
				if err != nil {
					return false, NormalizeError(err)
				}

				for _, subnet := range list {
					item := abstract.NewSubnet()
					item.ID = subnet.ID
					item.Name = subnet.Name
					item.Network = subnet.ID
					item.IPVersion = ToAbstractIPVersion(subnet.IPVersion)
					subnetList = append(subnetList, item)
				}
				return true, nil
			})
			return NormalizeError(innerErr)
		},
		temporal.GetCommunicationTimeout(),
	)
	if xerr != nil {
		return []*abstract.Subnet{}, xerr
	}
	// VPL: empty subnet list is not an abnormal situation, do not log
	return subnetList, nil
}

// DeleteSubnet deletes the network identified by id
func (s *Stack) DeleteSubnet(id string) fail.Error {
	if s == nil {
		return fail.InvalidInstanceError()
	}
	if id == "" {
		return fail.InvalidParameterError("id", "cannot be empty string")
	}

	defer debug.NewTracer(nil, tracing.ShouldTrace("stacks.network") || tracing.ShouldTrace("stack.openstack"), "(%s)", id).WithStopwatch().Entering().Exiting()
	routerList, _ := s.ListRouters()
	var router *Router
	for _, r := range routerList {
		if r.Name == id {
			router = &r
			break
		}
	}
	if router != nil {
		if xerr := s.removeSubnetFromRouter(router.ID, id); xerr != nil {
			return fail.Wrap(xerr, "failed to remove subnet '%s' from its router", id)
		}
		if xerr := s.deleteRouter(router.ID); xerr != nil {
			return fail.Wrap(xerr, "failed to delete router associated with Subnet '%s'", id)
		}
	}

	retryErr := retry.WhileUnsuccessfulDelay5Seconds(
		func() error {
			innerXErr := netretry.WhileCommunicationUnsuccessfulDelay1Second(
				func() error {
					err := subnets.Delete(s.NetworkClient, id).ExtractErr()
					return NormalizeError(err)
				},
				temporal.GetCommunicationTimeout(),
			)
			if innerXErr != nil {
				switch innerXErr.(type) {
				case *fail.ErrInvalidRequest:
					msg := "hosts or services are still attached"
					logrus.Warnf(strprocess.Capitalize(msg))
					return retry.StopRetryError(abstract.ResourceNotAvailableError("subnet", id), msg)
				default: // case gophercloud.ErrUnexpectedResponseCode:
					neutronError, innerErr := ParseNeutronError(innerXErr.Error())
					if innerErr != nil {
						switch innerErr.(type) {
						case *fail.ErrSyntax:
						default:
							return retry.StopRetryError(innerXErr)
						}
					}

					switch neutronError["type"] {
					case "SubnetInUse":
						msg := "hosts or services are still attached"
						logrus.Warnf(strprocess.Capitalize(msg))
						return retry.StopRetryError(abstract.ResourceNotAvailableError("subnet", id), msg)
					default:
						logrus.Debugf("NeutronError: type = %s", neutronError["type"])
					}
				}
			}
			return innerXErr
		},
		temporal.GetContextTimeout(),
	)
	if retryErr != nil {
		switch retryErr.(type) {
		case *retry.ErrTimeout:
			return abstract.ResourceTimeoutError("network", id, temporal.GetContextTimeout())
		case *retry.ErrStopRetry:
			return fail.Wrap(retryErr.Cause(), "failed to delete subnet after %v", temporal.GetContextTimeout())
		default:
			return retryErr
		}
	}
	return nil
}

// createRouter creates a router satisfying req
func (s *Stack) createRouter(req RouterRequest) (*Router, fail.Error) {
	// Create a router to connect external Provider network
	gi := routers.GatewayInfo{
		NetworkID: req.NetworkID,
	}
	state := true
	opts := routers.CreateOpts{
		Name:         req.Name,
		AdminStateUp: &state,
		GatewayInfo:  &gi,
	}
	var router *routers.Router
	xerr := netretry.WhileCommunicationUnsuccessfulDelay1Second(
		func() (innerErr error) {
			router, innerErr = routers.Create(s.NetworkClient, opts).Extract()
			return NormalizeError(innerErr)
		},
		temporal.GetCommunicationTimeout(),
	)
	if xerr != nil {
		return nil, xerr
	}
	logrus.Debugf("Router '%s' (%s) successfully created", router.Name, router.ID)
	return &Router{
		ID:        router.ID,
		Name:      router.Name,
		NetworkID: router.GatewayInfo.NetworkID,
	}, nil
}

// ListRouters lists available routers
func (s *Stack) ListRouters() ([]Router, fail.Error) {
	if s == nil {
		return nil, fail.InvalidInstanceError()
	}

	var ns []Router
	xerr := netretry.WhileCommunicationUnsuccessfulDelay1Second(
		func() error {
			innerErr := routers.List(s.NetworkClient, routers.ListOpts{}).EachPage(
				func(page pagination.Page) (bool, error) {
					list, err := routers.ExtractRouters(page)
					if err != nil {
						return false, err
					}
					for _, r := range list {
						an := Router{
							ID:        r.ID,
							Name:      r.Name,
							NetworkID: r.GatewayInfo.NetworkID,
						}
						ns = append(ns, an)
					}
					return true, nil
				},
			)
			return NormalizeError(innerErr)
		},
		temporal.GetCommunicationTimeout(),
	)
	return ns, xerr
}

// deleteRouter deletes the router identified by id
func (s *Stack) deleteRouter(id string) fail.Error {
	return netretry.WhileCommunicationUnsuccessfulDelay1Second(
		func() error {
			innerErr := routers.Delete(s.NetworkClient, id).ExtractErr()
			return NormalizeError(innerErr)
		},
		temporal.GetCommunicationTimeout(),
	)
}

// addSubnetToRouter attaches subnet to router
func (s *Stack) addSubnetToRouter(routerID string, subnetID string) fail.Error {
	return netretry.WhileCommunicationUnsuccessfulDelay1Second(
		func() error {
			_, innerErr := routers.AddInterface(s.NetworkClient, routerID, routers.AddInterfaceOpts{
				SubnetID: subnetID,
			}).Extract()
			return NormalizeError(innerErr)
		},
		temporal.GetCommunicationTimeout(),
	)
}

// removeSubnetFromRouter detaches a subnet from router interface
func (s *Stack) removeSubnetFromRouter(routerID string, subnetID string) fail.Error {
	return netretry.WhileCommunicationUnsuccessfulDelay1Second(
		func() error {
			_, innerErr := routers.RemoveInterface(s.NetworkClient, routerID, routers.RemoveInterfaceOpts{
				SubnetID: subnetID,
			}).Extract()
			return NormalizeError(innerErr)
		},
		temporal.GetCommunicationTimeout(),
	)
}

// BindSecurityGroupToSubnet binds a security group to a subnet
func (s Stack) BindSecurityGroupToSubnet(subnetID string, sgParam stacks.SecurityGroupParameter) fail.Error {
	//if s == nil {
	//	return fail.InvalidInstanceError()
	//}
	if subnetID != "" {
		return fail.InvalidParameterError("subnetID", "cannot be empty string")
	}

	asg, xerr := stacks.ValidateSecurityGroupParameter(sgParam)
	if xerr != nil {
		return xerr
	}
	if !asg.IsConsistent() {
		asg, xerr = s.InspectSecurityGroup(asg.ID)
		if xerr != nil {
			return xerr
		}
	}

	return netretry.WhileCommunicationUnsuccessfulDelay1Second(
		func() error {
			var innerErr error
			// FIXME: bind security group to port associated to subnet
			//innerErr = secgroups.AddServer(s.ComputeClient, ahf.Core.ID, asg.ID).ExtractErr()
			return NormalizeError(innerErr)
		},
		temporal.GetCommunicationTimeout(),
	)
}

// UnbindSecurityGroupFromSubnet unbinds a security group from a subnet
func (s Stack) UnbindSecurityGroupFromSubnet(subnetID string, sgParam stacks.SecurityGroupParameter) fail.Error {
	//if s == nil {
	//	return fail.InvalidInstanceError()
	//}
	if subnetID == "" {
		return fail.InvalidParameterError("subnetID", "cannot be empty string")
	}
	asg, xerr := stacks.ValidateSecurityGroupParameter(sgParam)
	if xerr != nil {
		return xerr
	}
	if !asg.IsConsistent() {
		asg, xerr = s.InspectSecurityGroup(asg.ID)
		if xerr != nil {
			return xerr
		}
	}

	return netretry.WhileCommunicationUnsuccessfulDelay1Second(
		func() error {
			var innerErr error
			// FIXME: unbind security group from port associated to subnet
			//innerErr := secgroups.RemoveServer(s.ComputeClient, ahf.Core.ID, asg.ID).ExtractErr()
			return NormalizeError(innerErr)
		},
		temporal.GetCommunicationTimeout(),
	)
}

// BindSecurityGroupToSubnet binds a security group to a subnet
func (s Stack) BindSecurityGroupToSubnet(subnetID string, sgParam stacks.SecurityGroupParameter) fail.Error {
	//if s == nil {
	//	return fail.InvalidInstanceError()
	//}
	if subnetID != "" {
		return fail.InvalidParameterError("subnetID", "cannot be empty string")
	}

	asg, xerr := stacks.ValidateSecurityGroupParameter(sgParam)
	if xerr != nil {
		return xerr
	}
	if !asg.IsConsistent() {
		asg, xerr = s.InspectSecurityGroup(asg.ID)
		if xerr != nil {
			return xerr
		}
	}

	return netretry.WhileCommunicationUnsuccessfulDelay1Second(
		func() error {
			var innerErr error
			// FIXME: bind security group to port associated to subnet
			//innerErr = secgroups.AddServer(s.ComputeClient, ahf.Core.ID, asg.ID).ExtractErr()
			return NormalizeError(innerErr)
		},
		temporal.GetCommunicationTimeout(),
	)
}

// UnbindSecurityGroupFromSubnet unbinds a security group from a subnet
func (s Stack) UnbindSecurityGroupFromSubnet(subnetID string, sgParam stacks.SecurityGroupParameter) fail.Error {
	//if s == nil {
	//	return fail.InvalidInstanceError()
	//}
	if subnetID == "" {
		return fail.InvalidParameterError("subnetID", "cannot be empty string")
	}
	asg, xerr := stacks.ValidateSecurityGroupParameter(sgParam)
	if xerr != nil {
		return xerr
	}
	if !asg.IsConsistent() {
		asg, xerr = s.InspectSecurityGroup(asg.ID)
		if xerr != nil {
			return xerr
		}
	}

	return netretry.WhileCommunicationUnsuccessfulDelay1Second(
		func() error {
			var innerErr error
			// FIXME: unbind security group from port associated to subnet
			//innerErr := secgroups.RemoveServer(s.ComputeClient, ahf.Core.ID, asg.ID).ExtractErr()
			return NormalizeError(innerErr)
		},
		temporal.GetCommunicationTimeout(),
	)
}

// CreateVIP creates a private virtual IP
// If public is set to true,
func (s *Stack) CreateVIP(networkID string, name string) (*abstract.VirtualIP, fail.Error) {
	if s == nil {
		return nil, fail.InvalidInstanceError()
	}
	if networkID = strings.TrimSpace(networkID); networkID == "" {
		return nil, fail.InvalidParameterError("networkID", "cannot be empty string")
	}
	if name = strings.TrimSpace(name); name == "" {
		return nil, fail.InvalidParameterError("name", "cannot be empty string")
	}

	sgName := name + abstract.VIPDefaultSecurityGroupNameSuffix
	asg, xerr := s.InspectSecurityGroup(sgName)
	if xerr != nil {
		return nil, fail.Wrap(xerr, "failed to get Security Group '%s' for VIP '%s'; must be created first", sgName, name)
	}

	var port *ports.Port
	xerr = netretry.WhileCommunicationUnsuccessfulDelay1Second(
		func() (innerErr error) {
			asu := true
			sg := []string{asg.ID}
			options := ports.CreateOpts{
				NetworkID:      networkID,
				AdminStateUp:   &asu,
				Name:           name,
				SecurityGroups: &sg,
			}
			port, innerErr = ports.Create(s.NetworkClient, options).Extract()
			return NormalizeError(innerErr)
		},
		temporal.GetCommunicationTimeout(),
	)
	if xerr != nil {
		return nil, xerr
	}
	vip := abstract.VirtualIP{
		ID:        port.ID,
		PrivateIP: port.FixedIPs[0].IPAddress,
	}
	return &vip, nil
}

// AddPublicIPToVIP adds a public IP to VIP
func (s *Stack) AddPublicIPToVIP(vip *abstract.VirtualIP) fail.Error {
	if s == nil {
		return fail.InvalidInstanceError()
	}

	return fail.NotImplementedError("AddPublicIPToVIP() not implemented yet") // FIXME: Technical debt
}

// BindHostToVIP makes the host passed as parameter an allowed "target" of the VIP
func (s *Stack) BindHostToVIP(vip *abstract.VirtualIP, hostID string) fail.Error {
	if s == nil {
		return fail.InvalidInstanceError()
	}
	if vip == nil {
		return fail.InvalidParameterError("vip", "cannot be nil")
	}
	if hostID = strings.TrimSpace(hostID); hostID == "" {
		return fail.InvalidParameterError("host", "cannot be empty string")
	}

	var vipPort *ports.Port
	xerr := netretry.WhileCommunicationUnsuccessfulDelay1Second(
		func() (innerErr error) {
			vipPort, innerErr = ports.Get(s.NetworkClient, vip.ID).Extract()
			return NormalizeError(innerErr)
		},
		temporal.GetCommunicationTimeout(),
	)
	if xerr != nil {
		return xerr
	}
	hostPorts, xerr := s.listPorts(ports.ListOpts{
		DeviceID:  hostID,
		NetworkID: vip.NetworkID,
	})
	if xerr != nil {
		return xerr
	}
	addressPair := ports.AddressPair{
		MACAddress: vipPort.MACAddress,
		IPAddress:  vip.PrivateIP,
	}
	for _, p := range hostPorts {
		p.AllowedAddressPairs = append(p.AllowedAddressPairs, addressPair)
		xerr = netretry.WhileCommunicationUnsuccessfulDelay1Second(
			func() error {
				_, innerErr := ports.Update(s.NetworkClient, p.ID, ports.UpdateOpts{AllowedAddressPairs: &p.AllowedAddressPairs}).Extract()
				return NormalizeError(innerErr)
			},
			temporal.GetCommunicationTimeout(),
		)
		if xerr != nil {
			return xerr
		}
	}
	return nil
}

// UnbindHostFromVIP removes the bind between the VIP and a host
func (s *Stack) UnbindHostFromVIP(vip *abstract.VirtualIP, hostID string) fail.Error {
	if s == nil {
		return fail.InvalidInstanceError()
	}
	if vip == nil {
		return fail.InvalidParameterError("vip", "cannot be nil")
	}
	if hostID = strings.TrimSpace(hostID); hostID == "" {
		return fail.InvalidParameterError("host", "cannot be empty string")
	}

	var vipPort *ports.Port
	xerr := netretry.WhileCommunicationUnsuccessfulDelay1Second(
		func() (innerErr error) {
			vipPort, innerErr = ports.Get(s.NetworkClient, vip.ID).Extract()
			return NormalizeError(innerErr)
		},
		temporal.GetCommunicationTimeout(),
	)
	if xerr != nil {
		return xerr
	}
	hostPorts, xerr := s.listPorts(ports.ListOpts{
		DeviceID:  hostID,
		NetworkID: vip.NetworkID,
	})
	if xerr != nil {
		return xerr
	}
	for _, p := range hostPorts {
		var newAllowedAddressPairs []ports.AddressPair
		for _, a := range p.AllowedAddressPairs {
			if a.MACAddress != vipPort.MACAddress {
				newAllowedAddressPairs = append(newAllowedAddressPairs, a)
			}
		}
		xerr = netretry.WhileCommunicationUnsuccessfulDelay1Second(
			func() error {
				_, innerErr := ports.Update(s.NetworkClient, p.ID, ports.UpdateOpts{AllowedAddressPairs: &newAllowedAddressPairs}).Extract()
				return NormalizeError(innerErr)
			},
			temporal.GetCommunicationTimeout(),
		)
		if xerr != nil {
			return xerr
		}
	}
	return nil
}

// DeleteVIP deletes the port corresponding to the VIP
func (s *Stack) DeleteVIP(vip *abstract.VirtualIP) fail.Error {
	if s == nil {
		return fail.InvalidInstanceError()
	}
	if vip == nil {
		return fail.InvalidParameterError("vip", "cannot be nil")
	}

	for _, v := range vip.Hosts {
		xerr := s.UnbindHostFromVIP(vip, v.ID)
		if xerr != nil {
			return xerr
		}
	}
	return netretry.WhileCommunicationUnsuccessfulDelay1Second(
		func() error {
			innerErr := ports.Delete(s.NetworkClient, vip.ID).ExtractErr()
			return NormalizeError(innerErr)
		},
		temporal.GetCommunicationTimeout(),
	)
}

// createPort creates a port
func (s *Stack) createPort(req ports.CreateOpts) (port *ports.Port, xerr fail.Error) {
	if s == nil {
		return nil, fail.InvalidInstanceError()
	}

	xerr = netretry.WhileCommunicationUnsuccessfulDelay1Second(
		func() (innerErr error) {
			port, innerErr = ports.Create(s.NetworkClient, req).Extract()
			return NormalizeError(innerErr)
		},
		temporal.GetCommunicationTimeout(),
	)
	if xerr != nil {
		return nil, xerr
	}

	return port, nil
}

func (s *Stack) deletePort(id string) fail.Error {
	if s == nil {
		return fail.InvalidInstanceError()
	}
	if id = strings.TrimSpace(id); id == "" {
		return fail.InvalidParameterError("id", "cannot be empty string")
	}

	if _, xerr := s.inspectPort(id); xerr != nil {
		return fail.NotFoundError("failed to query port %s", id)
	}

	xerr := netretry.WhileCommunicationUnsuccessfulDelay1Second(
		func() (innerErr error) {
			innerErr = ports.Delete(s.NetworkClient, id).ExtractErr()
			return NormalizeError(innerErr)
		},
		temporal.GetCommunicationTimeout(),
	)
	if xerr != nil {
		return xerr
	}

	return nil
}

// listPorts lists all ports available
func (s *Stack) listPorts(options ports.ListOpts) ([]ports.Port, fail.Error) {
	var allPages pagination.Page
	xerr := netretry.WhileCommunicationUnsuccessfulDelay1Second(
		func() (innerErr error) {
			allPages, innerErr = ports.List(s.NetworkClient, options).AllPages()
			return NormalizeError(innerErr)
		},
		temporal.GetCommunicationTimeout(),
	)
	if xerr != nil {
		return nil, xerr
	}
	r, err := ports.ExtractPorts(allPages)
	return r, NormalizeError(err)
}

// updatePort updates the settings of a port
func (s *Stack) updatePort(id string, options ports.UpdateOpts) fail.Error {
	if s == nil {
		return fail.InvalidInstanceError()
	}
	if id == "" {
		return fail.InvalidParameterError("id", "cannot be empty string")
	}

	return netretry.WhileCommunicationUnsuccessfulDelay1Second(
		func() error {
			resp, innerErr := ports.Update(s.NetworkClient, id, options).Extract()
			_ = resp
			return NormalizeError(innerErr)
		},
		temporal.GetCommunicationTimeout(),
	)
}

// inspectPort returns port from its ID
func (s *Stack) inspectPort(id string) (port *ports.Port, xerr fail.Error) {
	if s == nil {
		return nil, fail.InvalidInstanceError()
	}
	if id == "" {
		return nil, fail.InvalidParameterError("id", "cannot be empty string")
	}

	xerr = netretry.WhileCommunicationUnsuccessfulDelay1Second(
		func() (innerErr error) {
			port, innerErr = ports.Get(s.NetworkClient, id).Extract()
			return NormalizeError(innerErr)
		},
		temporal.GetCommunicationTimeout(),
	)
	if xerr != nil {
		return nil, xerr
	}
	return port, nil
}<|MERGE_RESOLUTION|>--- conflicted
+++ resolved
@@ -267,11 +267,7 @@
 						newNet := abstract.NewNetwork()
 						newNet.ID = n.ID
 						newNet.Name = n.Name
-<<<<<<< HEAD
-						newNet.Subnets = n.Subnets
-=======
 						//newNet.Subnets = n.Subnets
->>>>>>> 1796156f
 
 						netList = append(netList, newNet)
 					}
