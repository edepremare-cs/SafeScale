/*
 * Copyright 2018-2020, CS Systemes d'Information, http://csgroup.eu
 *
 * Licensed under the Apache License, Version 2.0 (the "License");
 * you may not use this file except in compliance with the License.
 * You may obtain a copy of the License at
 *
 *     http://www.apache.org/licenses/LICENSE-2.0
 *
 * Unless required by applicable law or agreed to in writing, software
 * distributed under the License is distributed on an "AS IS" BASIS,
 * WITHOUT WARRANTIES OR CONDITIONS OF ANY KIND, either express or implied.
 * See the License for the specific language governing permissions and
 * limitations under the License.
 */

package api

import (
	"time"

	"github.com/CS-SI/SafeScale/lib/server/iaas/stacks"
	"github.com/CS-SI/SafeScale/lib/server/iaas/userdata"
	"github.com/CS-SI/SafeScale/lib/server/resources/abstract"
	"github.com/CS-SI/SafeScale/lib/server/resources/enums/hoststate"
	"github.com/CS-SI/SafeScale/lib/utils/fail"
)

//go:generate mockgen -destination=../mocks/mock_stack.go -package=mocks github.com/CS-SI/SafeScale/lib/server/iaas/stacks/api Stack

// Stack is the interface to cloud stack
type Stack interface {
	// ListAvailabilityZones lists the usable Availability Zones
	ListAvailabilityZones() (map[string]bool, fail.Error)

	// ListRegions returns a list with the regions available
	ListRegions() ([]string, fail.Error)

	// InspectImage returns the Image referenced by id
	InspectImage(id string) (*abstract.Image, fail.Error)

	// InspectTemplate returns the Template referenced by id
	InspectTemplate(id string) (*abstract.HostTemplate, fail.Error)

	// CreateKeyPair creates and import a key pair
	CreateKeyPair(name string) (*abstract.KeyPair, fail.Error)
	// InspectKeyPair returns the key pair identified by id
	InspectKeyPair(id string) (*abstract.KeyPair, fail.Error)
	// ListKeyPairs lists available key pairs
	ListKeyPairs() ([]abstract.KeyPair, fail.Error)
	// DeleteKeyPair deletes the key pair identified by id
	DeleteKeyPair(id string) fail.Error

	// ListSecurityGroups lists the security groups
	ListSecurityGroups(networkRef string) ([]*abstract.SecurityGroup, fail.Error)
	// CreateSecurityGroup creates a security group
	CreateSecurityGroup(networkRef, name, description string, rules []abstract.SecurityGroupRule) (*abstract.SecurityGroup, fail.Error)
	// InspectSecurityGroup returns information about a security group
	InspectSecurityGroup(sgParam stacks.SecurityGroupParameter) (*abstract.SecurityGroup, fail.Error)
	// ClearSecurityGroup removes rules from group
	ClearSecurityGroup(sgParam stacks.SecurityGroupParameter) (*abstract.SecurityGroup, fail.Error)
	// DeleteSecurityGroup deletes a security group and all its rules
	DeleteSecurityGroup(sgParam stacks.SecurityGroupParameter) fail.Error
	// AddRuleToSecurityGroup adds a rule to an existing security group
	AddRuleToSecurityGroup(sgParam stacks.SecurityGroupParameter, rule abstract.SecurityGroupRule) (*abstract.SecurityGroup, fail.Error)
	// DeleteRuleFromSecurityGroup deletes a rule identified by ID from a security group
	DeleteRuleFromSecurityGroup(sgParam stacks.SecurityGroupParameter, rule abstract.SecurityGroupRule) (*abstract.SecurityGroup, fail.Error)
<<<<<<< HEAD
=======
	// GetDefaultSecurityGroupName returns the name of the default security group automatically bound to new host
	GetDefaultSecurityGroupName() string
>>>>>>> 52fe7147

	// CreateNetwork creates a network named name
	CreateNetwork(req abstract.NetworkRequest) (*abstract.Network, fail.Error)
	// InspectNetwork returns the network identified by id
	InspectNetwork(id string) (*abstract.Network, fail.Error)
	// InspectNetworkByName returns the network identified by name)
	InspectNetworkByName(name string) (*abstract.Network, fail.Error)
	// ListNetworks lists all networks
	ListNetworks() ([]*abstract.Network, fail.Error)
	// DeleteNetwork deletes the network identified by id
	DeleteNetwork(id string) fail.Error
<<<<<<< HEAD
	//// BindSecurityGroupToSubnet attaches a security group to a network
	//BindSecurityGroupToSubnet(ref string, sgParam stacks.SecurityGroupParameter) fail.Error
	//// UnbindSecurityGroupFromSubnet detaches a security group from a network
	//UnbindSecurityGroupFromSubnet(ref string, sgParam stacks.SecurityGroupParameter) fail.Error
=======
	// HasDefaultNetwork tells if the stack has a default network (defined in tenant settings)
	HasDefaultNetwork() bool
	// GetDefaultNetwork returns the abstract.Network used as default Network
	GetDefaultNetwork() (*abstract.Network, fail.Error)
>>>>>>> 52fe7147

	// CreateSubnet creates a subnet in a existing network
	CreateSubnet(req abstract.SubnetRequest) (*abstract.Subnet, fail.Error)
	// InspectSubnet returns the network identified by id
	InspectSubnet(id string) (*abstract.Subnet, fail.Error)
	// InspectSubnetByName returns the network identified by name)
<<<<<<< HEAD
	InspectSubnetByName(networkRef, name string) (*abstract.Subnet, fail.Error)
	// ListSubnets lists all subnets of a network (or all subnets if no networkRef is provided)
	ListSubnets(networkRef string) ([]*abstract.Subnet, fail.Error)
	// DeleteSubnet deletes the subnet identified by id
	DeleteSubnet(id string) fail.Error
	// BindSecurityGroupToSubnet attaches a security group to a network
	BindSecurityGroupToSubnet(id string, sgParam stacks.SecurityGroupParameter) fail.Error
	// UnbindSecurityGroupFromSubnet detaches a security group from a network
	UnbindSecurityGroupFromSubnet(id string, sgParam stacks.SecurityGroupParameter) fail.Error
=======
	InspectSubnetByName(networkID, name string) (*abstract.Subnet, fail.Error)
	// ListSubnets lists all subnets of a network (or all subnets if no networkRef is provided)
	ListSubnets(networkID string) ([]*abstract.Subnet, fail.Error)
	// DeleteSubnet deletes the subnet identified by id
	DeleteSubnet(id string) fail.Error
	// BindSecurityGroupToSubnet attaches a security group to a network
	BindSecurityGroupToSubnet(sgParam stacks.SecurityGroupParameter, subnetID string) fail.Error
	// UnbindSecurityGroupFromSubnet detaches a security group from a network
	UnbindSecurityGroupFromSubnet(sgParam stacks.SecurityGroupParameter, subnetID string) fail.Error
>>>>>>> 52fe7147

	// CreateVIP ...
	CreateVIP(networkID, subnetID, name string, securityGroups []string) (*abstract.VirtualIP, fail.Error)
	// AddPublicIPToVIP adds a public IP to VIP
	AddPublicIPToVIP(*abstract.VirtualIP) fail.Error
	// BindHostToVIP makes the host passed as parameter an allowed "target" of the VIP
	BindHostToVIP(*abstract.VirtualIP, string) fail.Error
	// UnbindHostFromVIP removes the bind between the VIP and a host
	UnbindHostFromVIP(*abstract.VirtualIP, string) fail.Error
	// DeleteVIP deletes the port corresponding to the VIP
	DeleteVIP(*abstract.VirtualIP) fail.Error

	// CreateHost creates an host that fulfils the request
	CreateHost(request abstract.HostRequest) (*abstract.HostFull, *userdata.Content, fail.Error)
	// InspectHost returns the host identified by id or updates content of a *abstract.HostFull
	InspectHost(stacks.HostParameter) (*abstract.HostFull, fail.Error)
	// InspectHostByName returns the ID of the host identified by name
	InspectHostByName(string) (*abstract.HostCore, fail.Error)
	// GetHostState returns the current state of the host identified by id
	GetHostState(stacks.HostParameter) (hoststate.Enum, fail.Error)
	// ListHosts lists all hosts
	ListHosts(bool) (abstract.HostList, fail.Error)
	// DeleteHost deletes the host identified by id
	DeleteHost(stacks.HostParameter) fail.Error
	// StopHost stops the host identified by id
	StopHost(stacks.HostParameter) fail.Error
	// StartHost starts the host identified by id
	StartHost(stacks.HostParameter) fail.Error
	// RebootHost reboots a host
	RebootHost(stacks.HostParameter) fail.Error
	// ResizeHost resizes an host
	ResizeHost(stacks.HostParameter, abstract.HostSizingRequirements) (*abstract.HostFull, fail.Error)
	// WaitHostReady waits until host defined in hostParam is reachable by SSH
	WaitHostReady(hostParam stacks.HostParameter, timeout time.Duration) (*abstract.HostCore, fail.Error)
	// BindSecurityGroupToHost attaches a security group to an host
<<<<<<< HEAD
	BindSecurityGroupToHost(hostParam stacks.HostParameter /*string, */, sgParam stacks.SecurityGroupParameter) fail.Error
=======
	BindSecurityGroupToHost(sgParam stacks.SecurityGroupParameter, hostParam stacks.HostParameter) fail.Error
>>>>>>> 52fe7147
	// UnbindSecurityGroupFromHost detaches a security group from an host
	UnbindSecurityGroupFromHost(sgParam stacks.SecurityGroupParameter, hostParam stacks.HostParameter) fail.Error

	// CreateVolume creates a block volume
	CreateVolume(request abstract.VolumeRequest) (*abstract.Volume, fail.Error)
	// InspectVolume returns the volume identified by id
	InspectVolume(id string) (*abstract.Volume, fail.Error)
	// ListVolumes list available volumes
	ListVolumes() ([]abstract.Volume, fail.Error)
	// DeleteVolume deletes the volume identified by id
	DeleteVolume(id string) fail.Error

	// CreateVolumeAttachment attaches a volume to an host
	CreateVolumeAttachment(request abstract.VolumeAttachmentRequest) (string, fail.Error)
	// InspectVolumeAttachment returns the volume attachment identified by id
	InspectVolumeAttachment(serverID, id string) (*abstract.VolumeAttachment, fail.Error)
	// ListVolumeAttachments lists available volume attachment
	ListVolumeAttachments(serverID string) ([]abstract.VolumeAttachment, fail.Error)
	// DeleteVolumeAttachment deletes the volume attachment identified by id
	DeleteVolumeAttachment(serverID, id string) fail.Error
}

// Reserved is an interface about the methods only available to providers internally
type Reserved interface {
	ListImages() ([]abstract.Image, fail.Error)             // lists available OS images
	ListTemplates() ([]abstract.HostTemplate, fail.Error)   // lists available host templates
	GetConfigurationOptions() stacks.ConfigurationOptions   // Returns a read-only struct containing configuration options
	GetAuthenticationOptions() stacks.AuthenticationOptions // Returns a read-only struct containing authentication options
}<|MERGE_RESOLUTION|>--- conflicted
+++ resolved
@@ -65,11 +65,8 @@
 	AddRuleToSecurityGroup(sgParam stacks.SecurityGroupParameter, rule abstract.SecurityGroupRule) (*abstract.SecurityGroup, fail.Error)
 	// DeleteRuleFromSecurityGroup deletes a rule identified by ID from a security group
 	DeleteRuleFromSecurityGroup(sgParam stacks.SecurityGroupParameter, rule abstract.SecurityGroupRule) (*abstract.SecurityGroup, fail.Error)
-<<<<<<< HEAD
-=======
 	// GetDefaultSecurityGroupName returns the name of the default security group automatically bound to new host
 	GetDefaultSecurityGroupName() string
->>>>>>> 52fe7147
 
 	// CreateNetwork creates a network named name
 	CreateNetwork(req abstract.NetworkRequest) (*abstract.Network, fail.Error)
@@ -81,34 +78,16 @@
 	ListNetworks() ([]*abstract.Network, fail.Error)
 	// DeleteNetwork deletes the network identified by id
 	DeleteNetwork(id string) fail.Error
-<<<<<<< HEAD
-	//// BindSecurityGroupToSubnet attaches a security group to a network
-	//BindSecurityGroupToSubnet(ref string, sgParam stacks.SecurityGroupParameter) fail.Error
-	//// UnbindSecurityGroupFromSubnet detaches a security group from a network
-	//UnbindSecurityGroupFromSubnet(ref string, sgParam stacks.SecurityGroupParameter) fail.Error
-=======
 	// HasDefaultNetwork tells if the stack has a default network (defined in tenant settings)
 	HasDefaultNetwork() bool
 	// GetDefaultNetwork returns the abstract.Network used as default Network
 	GetDefaultNetwork() (*abstract.Network, fail.Error)
->>>>>>> 52fe7147
 
 	// CreateSubnet creates a subnet in a existing network
 	CreateSubnet(req abstract.SubnetRequest) (*abstract.Subnet, fail.Error)
 	// InspectSubnet returns the network identified by id
 	InspectSubnet(id string) (*abstract.Subnet, fail.Error)
 	// InspectSubnetByName returns the network identified by name)
-<<<<<<< HEAD
-	InspectSubnetByName(networkRef, name string) (*abstract.Subnet, fail.Error)
-	// ListSubnets lists all subnets of a network (or all subnets if no networkRef is provided)
-	ListSubnets(networkRef string) ([]*abstract.Subnet, fail.Error)
-	// DeleteSubnet deletes the subnet identified by id
-	DeleteSubnet(id string) fail.Error
-	// BindSecurityGroupToSubnet attaches a security group to a network
-	BindSecurityGroupToSubnet(id string, sgParam stacks.SecurityGroupParameter) fail.Error
-	// UnbindSecurityGroupFromSubnet detaches a security group from a network
-	UnbindSecurityGroupFromSubnet(id string, sgParam stacks.SecurityGroupParameter) fail.Error
-=======
 	InspectSubnetByName(networkID, name string) (*abstract.Subnet, fail.Error)
 	// ListSubnets lists all subnets of a network (or all subnets if no networkRef is provided)
 	ListSubnets(networkID string) ([]*abstract.Subnet, fail.Error)
@@ -118,7 +97,6 @@
 	BindSecurityGroupToSubnet(sgParam stacks.SecurityGroupParameter, subnetID string) fail.Error
 	// UnbindSecurityGroupFromSubnet detaches a security group from a network
 	UnbindSecurityGroupFromSubnet(sgParam stacks.SecurityGroupParameter, subnetID string) fail.Error
->>>>>>> 52fe7147
 
 	// CreateVIP ...
 	CreateVIP(networkID, subnetID, name string, securityGroups []string) (*abstract.VirtualIP, fail.Error)
@@ -154,11 +132,7 @@
 	// WaitHostReady waits until host defined in hostParam is reachable by SSH
 	WaitHostReady(hostParam stacks.HostParameter, timeout time.Duration) (*abstract.HostCore, fail.Error)
 	// BindSecurityGroupToHost attaches a security group to an host
-<<<<<<< HEAD
-	BindSecurityGroupToHost(hostParam stacks.HostParameter /*string, */, sgParam stacks.SecurityGroupParameter) fail.Error
-=======
 	BindSecurityGroupToHost(sgParam stacks.SecurityGroupParameter, hostParam stacks.HostParameter) fail.Error
->>>>>>> 52fe7147
 	// UnbindSecurityGroupFromHost detaches a security group from an host
 	UnbindSecurityGroupFromHost(sgParam stacks.SecurityGroupParameter, hostParam stacks.HostParameter) fail.Error
 
