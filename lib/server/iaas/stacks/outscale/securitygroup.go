/*
 * Copyright 2018-2021, CS Systemes d'Information, http://csgroup.eu
 *
 * Licensed under the Apache License, Version 2.0 (the "License");
 * you may not use this file except in compliance with the License.
 * You may obtain a copy of the License at
 *
 *     http://www.apache.org/licenses/LICENSE-2.0
 *
 * Unless required by applicable law or agreed to in writing, software
 * distributed under the License is distributed on an "AS IS" BASIS,
 * WITHOUT WARRANTIES OR CONDITIONS OF ANY KIND, either express or implied.
 * See the License for the specific language governing permissions and
 * limitations under the License.
 */

package outscale

import (
	"github.com/outscale/osc-sdk-go/osc"

	"github.com/CS-SI/SafeScale/lib/server/iaas/stacks"
	"github.com/CS-SI/SafeScale/lib/server/resources/abstract"
	"github.com/CS-SI/SafeScale/lib/server/resources/enums/ipversion"
	"github.com/CS-SI/SafeScale/lib/server/resources/enums/securitygroupruledirection"
	"github.com/CS-SI/SafeScale/lib/utils/debug"
	"github.com/CS-SI/SafeScale/lib/utils/debug/tracing"
	"github.com/CS-SI/SafeScale/lib/utils/fail"
)

// ListSecurityGroups lists existing security groups
func (s stack) ListSecurityGroups(networkID string) (list []*abstract.SecurityGroup, xerr fail.Error) {
	list = []*abstract.SecurityGroup{}
	if s.IsNull() {
		return list, fail.InvalidInstanceError()
	}

	tracer := debug.NewTracer(nil, tracing.ShouldTrace("stacks.securitygroup") || tracing.ShouldTrace("stack.outscale")).WithStopwatch().Entering()
	defer tracer.Exiting()

	groups, xerr := s.rpcReadSecurityGroups(networkID, nil)
	if xerr != nil {
		return list, xerr
	}

	list = make([]*abstract.SecurityGroup, 0, len(groups))
	for _, v := range groups {
		if networkID == "" || v.NetId == networkID {
			asg := toAbstractSecurityGroup(v)
			list = append(list, asg)
		}
	}
	return list, nil
}

func toAbstractSecurityGroup(in osc.SecurityGroup) *abstract.SecurityGroup {
	out := abstract.NewSecurityGroup()
	out.Name = in.SecurityGroupName
	out.ID = in.SecurityGroupId
	out.Description = in.Description
	out.Rules = make(abstract.SecurityGroupRules, 0, len(in.InboundRules)+len(in.OutboundRules))
	for _, v := range in.InboundRules {
		out.Rules = append(out.Rules, toAbstractSecurityGroupRule(v, securitygroupruledirection.Ingress))
	}
	for _, v := range in.OutboundRules {
		out.Rules = append(out.Rules, toAbstractSecurityGroupRule(v, securitygroupruledirection.Egress))
	}
	return out
}

func toAbstractSecurityGroupRule(in osc.SecurityGroupRule, direction securitygroupruledirection.Enum) *abstract.SecurityGroupRule {
	out := &abstract.SecurityGroupRule{
		Direction: direction,
		Protocol:  in.IpProtocol,
		PortFrom:  in.FromPortRange,
		PortTo:    in.ToPortRange,
		Targets:   in.IpRanges,
	}
	return out
}

// CreateSecurityGroup creates a security group
func (s stack) CreateSecurityGroup(networkID, name, description string, rules abstract.SecurityGroupRules) (asg *abstract.SecurityGroup, ferr fail.Error) {
	nullASG := abstract.NewSecurityGroup()
	if s.IsNull() {
		return nullASG, fail.InvalidInstanceError()
	}
	if name == "" {
		return nullASG, fail.InvalidParameterCannotBeEmptyStringError("name")
	}

	tracer := debug.NewTracer(nil, tracing.ShouldTrace("stacks.network") || tracing.ShouldTrace("stack.outscale"), "('%s')", name).WithStopwatch().Entering()
	defer tracer.Exiting()

	resp, xerr := s.rpcCreateSecurityGroup(networkID, name, description)
	if xerr != nil {
		return nullASG, xerr
	}

	defer func() {
		if ferr != nil {
			if derr := s.rpcDeleteSecurityGroup(resp.SecurityGroupId); derr != nil {
				_ = ferr.AddConsequence(fail.Wrap(derr, "cleaning up on failure, failed to delete Security Group '%s'", name))
			}
		}
	}()

	// clears the default rules
	if len(resp.OutboundRules) > 0 {
		if xerr = s.rpcDeleteSecurityGroupRules(resp.SecurityGroupId, "Outbound", resp.OutboundRules); xerr != nil {
			return asg, xerr
		}
	}
	if len(resp.InboundRules) > 0 {
		if xerr = s.rpcDeleteSecurityGroupRules(resp.SecurityGroupId, "Inbound", resp.InboundRules); xerr != nil {
			return asg, xerr
		}
	}

	asg = toAbstractSecurityGroup(resp)
	for k, v := range rules {
		asg, xerr = s.AddRuleToSecurityGroup(asg, v)
		if xerr != nil {
			return nullASG, fail.Wrap(xerr, "failed to add rule #%d", k)
		}
	}

	return asg, nil
}

// DeleteSecurityGroup deletes a security group and its rules
func (s stack) DeleteSecurityGroup(asg *abstract.SecurityGroup) (xerr fail.Error) {
	if s.IsNull() {
		return fail.InvalidInstanceError()
	}
	if asg.IsNull() {
		return fail.InvalidParameterError("asg", "cannot be null value of '*abstract.SecurityGroup'")
	}
	if !asg.IsConsistent() {
		asg, xerr = s.InspectSecurityGroup(asg.ID)
		if xerr != nil {
			return xerr
		}
	}

	tracer := debug.NewTracer(nil, tracing.ShouldTrace("stacks.network") || tracing.ShouldTrace("stack.outscale"), "(%s)", asg.ID).WithStopwatch().Entering()
	defer tracer.Exiting()

	return s.rpcDeleteSecurityGroup(asg.ID)
}

// InspectSecurityGroup returns information about a security group
func (s stack) InspectSecurityGroup(sgParam stacks.SecurityGroupParameter) (*abstract.SecurityGroup, fail.Error) {
	nullASG := abstract.NewSecurityGroup()
	if s.IsNull() {
		return nullASG, fail.InvalidInstanceError()
	}
	asg, sgLabel, xerr := stacks.ValidateSecurityGroupParameter(sgParam)
	if xerr != nil {
		return nullASG, xerr
	}

	tracer := debug.NewTracer(nil, tracing.ShouldTrace("stacks.network") || tracing.ShouldTrace("stack.outscale"), "(%s)", sgLabel).WithStopwatch().Entering()
	defer tracer.Exiting()

	var group osc.SecurityGroup
	if asg.ID != "" {
		group, xerr = s.rpcReadSecurityGroupByID(asg.ID)
	} else {
		group, xerr = s.rpcReadSecurityGroupByName(asg.Network, asg.Name)
	}
	if xerr != nil {
		return nil, xerr
	}

	out := abstract.NewSecurityGroup()
	out.Name = group.SecurityGroupName
	out.ID = asg.ID
	out.Description = group.Description
	return out, nil
}

// ClearSecurityGroup removes all rules but keep group
func (s stack) ClearSecurityGroup(sgParam stacks.SecurityGroupParameter) (*abstract.SecurityGroup, fail.Error) {
	nullASG := abstract.NewSecurityGroup()
	if s.IsNull() {
		return nullASG, fail.InvalidInstanceError()
	}
	asg, sgLabel, xerr := stacks.ValidateSecurityGroupParameter(sgParam)
	if xerr != nil {
		return nil, xerr
	}
	if !asg.IsConsistent() {
		asg, xerr = s.InspectSecurityGroup(asg.ID)
		if xerr != nil {
			return asg, xerr
		}
	}

	tracer := debug.NewTracer(nil, tracing.ShouldTrace("stacks.network") || tracing.ShouldTrace("stack.outscale"), "(%s)", sgLabel).WithStopwatch().Entering()
	defer tracer.Exiting()

	group, xerr := s.rpcReadSecurityGroupByID(asg.ID)
	if xerr != nil {
		return asg, xerr
	}

	if len(group.InboundRules) > 0 {
		if xerr = s.rpcDeleteSecurityGroupRules(asg.ID, "Inbound", group.InboundRules); xerr != nil {
			return asg, xerr
		}
	}
	if len(group.OutboundRules) > 0 {
		if xerr = s.rpcDeleteSecurityGroupRules(asg.ID, "Outbound", group.OutboundRules); xerr != nil {
			return asg, xerr
		}
	}

	asg.Rules = abstract.SecurityGroupRules{}
	return asg, nil
}

// AddRuleToSecurityGroup adds a rule to a security group
func (s stack) AddRuleToSecurityGroup(sgParam stacks.SecurityGroupParameter, rule *abstract.SecurityGroupRule) (*abstract.SecurityGroup, fail.Error) {
	nullASG := abstract.NewSecurityGroup()
	if s.IsNull() {
		return nullASG, fail.InvalidInstanceError()
	}
	asg, sgLabel, xerr := stacks.ValidateSecurityGroupParameter(sgParam)
	if xerr != nil {
		return nullASG, xerr
	}
	if !asg.IsConsistent() {
		asg, xerr = s.InspectSecurityGroup(asg.ID)
		if xerr != nil {
			return asg, xerr
		}
	}

	tracer := debug.NewTracer(nil, tracing.ShouldTrace("stacks.network") || tracing.ShouldTrace("stack.outscale"), "(%s)", sgLabel).WithStopwatch().Entering()
	defer tracer.Exiting()

	if rule.EtherType == ipversion.IPv6 {
		// No IPv6 at Outscale (?)
		return asg, nil
	}

	flow, oscRule, xerr := fromAbstractSecurityGroupRule(rule)
	if xerr != nil {
		return asg, xerr
	}

	if xerr := s.rpcCreateSecurityGroupRules(asg.ID, flow, []osc.SecurityGroupRule{oscRule}); xerr != nil {
		return asg, xerr
	}
	return s.InspectSecurityGroup(asg.ID)
}

func fromAbstractSecurityGroupRule(in *abstract.SecurityGroupRule) (_ string, _ osc.SecurityGroupRule, xerr fail.Error) {
	rule := osc.SecurityGroupRule{}
	if in == nil {
		return "", rule, fail.InvalidParameterCannotBeNilError("in")
	}

	if in.EtherType == ipversion.IPv6 {
		// No IPv6 at Outscale (?)
		return "", rule, fail.InvalidRequestError("IPv6 is not supported")
	}

	var (
		involved   []string
		flow       string
		usesGroups bool
	)
	switch in.Direction {
	case securitygroupruledirection.Ingress:
		flow = "Inbound"
		involved = in.Targets
		usesGroups, xerr = in.TargetsConcernGroups()
		if xerr != nil {
			return "", rule, xerr
		}
	case securitygroupruledirection.Egress:
		flow = "Outbound"
		involved = in.Sources
		usesGroups, xerr = in.SourcesConcernGroups()
		if xerr != nil {
			return "", rule, xerr
		}
	default:
		return "", rule, fail.InvalidParameterError("in.Direction", "contains an unsupported value")
	}

	if in.Protocol == "" {
		in.Protocol = "-1"
	}
	rule.IpProtocol = in.Protocol
	rule.FromPortRange = in.PortFrom
	rule.ToPortRange = in.PortTo
	if rule.FromPortRange == 0 && rule.ToPortRange == 0 {
		switch in.Protocol {
		case "icmp", "-1":
			rule.FromPortRange, rule.ToPortRange = 0, 0
		default:
			rule.FromPortRange, rule.ToPortRange = 1, 65535
		}
	} else {
		if rule.ToPortRange == 0 && rule.FromPortRange > 0 {
			rule.ToPortRange = rule.FromPortRange
		}
		if rule.FromPortRange > rule.ToPortRange {
			rule.FromPortRange, rule.ToPortRange = rule.ToPortRange, rule.FromPortRange
		}
	}

	if usesGroups {
		rule.SecurityGroupsMembers = make([]osc.SecurityGroupsMember, 0, len(involved))
		for _, v := range involved {
			rule.SecurityGroupsMembers = append(rule.SecurityGroupsMembers, osc.SecurityGroupsMember{SecurityGroupId: v})
		}
	} else {
		rule.IpRanges = involved
	}

	return flow, rule, nil
}

// DeleteRuleFromSecurityGroup deletes a rule identified by ID from a security group
// Checks first if the rule ID is present in the rules of the security group. If not found, returns (*abstract.SecurityGroup, *fail.ErrNotFound)
func (s stack) DeleteRuleFromSecurityGroup(sgParam stacks.SecurityGroupParameter, rule *abstract.SecurityGroupRule) (*abstract.SecurityGroup, fail.Error) {
	nullASG := abstract.NewSecurityGroup()
	if s.IsNull() {
		return nullASG, fail.InvalidInstanceError()
	}
	asg, sgLabel, xerr := stacks.ValidateSecurityGroupParameter(sgParam)
	if xerr != nil {
		return nullASG, xerr
	}
	if !asg.IsConsistent() {
		asg, xerr = s.InspectSecurityGroup(asg.ID)
		if xerr != nil {
			return asg, xerr
		}
	}

	tracer := debug.NewTracer(nil, tracing.ShouldTrace("stacks.network") || tracing.ShouldTrace("stack.outscale"), "(%s, %s)", sgLabel, rule.Description).WithStopwatch().Entering()
	defer tracer.Exiting()

	// IPv6 not supported at Outscale (?)
	if rule.EtherType == ipversion.IPv6 {
		return asg, nil
	}

	flow, oscRule, xerr := fromAbstractSecurityGroupRule(rule)
	if xerr != nil {
		return nullASG, xerr
	}

	xerr = s.rpcDeleteSecurityGroupRules(asg.ID, flow, []osc.SecurityGroupRule{oscRule})
	if xerr != nil {
		switch xerr.(type) {
		case *fail.ErrNotFound:
			// consider a missing rule as a successful deletion and continue
			debug.IgnoreError(xerr)
<<<<<<< HEAD
=======
			break
>>>>>>> e952eff6
		default:
			return nullASG, xerr
		}
	}

	return s.InspectSecurityGroup(asg.ID)
}

// GetDefaultSecurityGroupName returns the name of the Security Group automatically bound to hosts
func (s stack) GetDefaultSecurityGroupName() string {
	return ""
}

// EnableSecurityGroup enables a Security Group
// Does actually nothing for openstack
func (s stack) EnableSecurityGroup(*abstract.SecurityGroup) fail.Error {
	return fail.NotAvailableError("openstack cannot enable a Security Group")
}

// DisableSecurityGroup disables a Security Group
// Does actually nothing for openstack
func (s stack) DisableSecurityGroup(*abstract.SecurityGroup) fail.Error {
	return fail.NotAvailableError("openstack cannot disable a Security Group")
}<|MERGE_RESOLUTION|>--- conflicted
+++ resolved
@@ -362,10 +362,7 @@
 		case *fail.ErrNotFound:
 			// consider a missing rule as a successful deletion and continue
 			debug.IgnoreError(xerr)
-<<<<<<< HEAD
-=======
 			break
->>>>>>> e952eff6
 		default:
 			return nullASG, xerr
 		}
