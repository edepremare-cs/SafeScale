--- conflicted
+++ resolved
@@ -285,20 +285,12 @@
 }
 
 // BindSecurityGroupToSubnet ...
-<<<<<<< HEAD
-func (s *Stack) BindSecurityGroupToSubnet(ref string, sgParam stacks.SecurityGroupParameter) fail.Error {
-=======
 func (s *Stack) BindSecurityGroupToSubnet(sgParam stacks.SecurityGroupParameter, subnetID string) fail.Error {
->>>>>>> 9baf6878
 	return gError
 }
 
 // UnbindSecurityGroupFromSubnet ...
-<<<<<<< HEAD
-func (s *Stack) UnbindSecurityGroupFromSubnet(ref string, sgParam stacks.SecurityGroupParameter) fail.Error {
-=======
 func (s *Stack) UnbindSecurityGroupFromSubnet(sgParam stacks.SecurityGroupParameter, subnetID string) fail.Error {
->>>>>>> 9baf6878
 	return gError
 }
 
