--- conflicted
+++ resolved
@@ -626,13 +626,8 @@
 }
 
 // getHostFromDomain build a abstract.Host struct representing a Domain
-<<<<<<< HEAD
-func (s *Stack) getHostFromDomain(domain *libvirt.Domain) (_ *abstract.HostCore, xerr fail.Error) {
+func (s stack) getHostFromDomain(domain *libvirt.Domain) (_ *abstract.Host, xerr fail.Error) {
 	defer fail.OnPanic(&xerr)
-=======
-func (s stack) getHostFromDomain(domain *libvirt.Domain) (_ *abstract.Host, xerr fail.Error) {
-	defer fail.OnPanic(&err)
->>>>>>> 5a7b7d85
 
 	id, err := domain.GetUUIDString()
 	if err != nil {
@@ -654,58 +649,11 @@
 	host.PrivateKey = "Impossible to fetch them from the domain, the private key is unknown by the domain"
 	host.LastState = stateConvert(state)
 
-<<<<<<< HEAD
-=======
-	// FIXME: this code should have been moved to operations, check this
-	err = host.Alter(func(_ data.Clonable, props *serialize.JSONProperties) error {
-		innerErr := props.Alter(hostproperty.DescriptionV1, func(clonable data.Clonable) error {
-			hostDescriptionV1, err := getDescriptionV1FromDomain(domain, s.LibvirtService)
-			if err != nil {
-				return fail.Wrap(err, "failed to get domain description")
-			}
-			clonable.(*propertiesv1.HostDescription).Replace(hostDescriptionV1)
-			return nil
-		})
-
-		if innerErr != nil {
-			return nil, fail.Wrap(err, "failed to update hostproperty.DescriptionV1")
-		}
-
-		innerErr = props.Alter(hostproperty.SizingV1, func(clonable data.Clonable) error {
-			hostSizingV1, err := getSizingV1FromDomain(domain, s.LibvirtService)
-			if err != nil {
-				return fail.Wrap(err, "failed to get domain sizing")
-			}
-			clonable.(*propertiesv1.HostSizing).Replace(hostSizingV1)
-			return nil
-		})
-		if innerErr != nil {
-			return nil, fail.Wrap(err, "failed to update hostproperty.SizingV1")
-		}
-
-		return props.Alter(hostproperty.NetworkV2, func(clonable data.Clonable) error {
-			hostNetworkV2, err := s.getNetworkV2FromDomain(domain)
-			if err != nil {
-				return fail.Wrap(err, "failed to get domain network")
-			}
-			clonable.(*propertiesv2.HostNetwork).Replace(hostNetworkV2)
-			return nil
-		})
-	})
-	if err != nil {
-		return nil, fail.Wrap(err, "failed to update hostproperty.NetworkV2")
-	}
-
->>>>>>> 5a7b7d85
 	return host, nil
 }
 
 // getHostAndDomainFromRef retrieve the host and the domain associated to an ref (id or name)
-<<<<<<< HEAD
 func (s *Stack) getHostAndDomainFromRef(ref string) (*abstract.HostCore, *libvirt.Domain, fail.Error) {
-=======
-func (s stack) getHostAndDomainFromRef(ref string) (*abstract.Host, *libvirt.Domain, fail.Error) {
->>>>>>> 5a7b7d85
 	domain, err := s.LibvirtService.LookupDomainByUUIDString(ref)
 	if err != nil {
 		domain, err = s.LibvirtService.LookupDomainByName(ref)
@@ -741,36 +689,8 @@
 
 	hostCore.ID = newHost.GetID()
 	if hostCore.Name == "" {
-<<<<<<< HEAD
 		hostCore.Name = newHost.GetName()
 	}
-=======
-		hostCore.Name = newHost.Name
-	}
-	hostCore.LastState = newHost.LastState
-
-	// FIXME: this code should have been moved to operations, check this
-	return hostCore.Alter(func(_ data.Clonable, props *serialize.JSONProperties) fail.Error {
-		innerErr := props.Alter(hostproperty.NetworkV2, func(clonable data.Clonable) fail.Error {
-			newHostNetworkV2 := propertiesv2.NewHostNetwork()
-			readlockErr := newHost.Properties.LockForRead(hostproperty.NetworkV2).ThenUse(func(clonable data.Clonable) fail.Error {
-				newHostNetworkV2 = clonable.(*propertiesv2.HostNetwork)
-				return nil
-			})
-			if readlockErr != nil {
-				return fail.Wrap(err, "failed to update hostproperty.NetworkV2")
-			}
-			hostNetworkV2 := clonable.(*propertiesv2.HostNetwork)
-			hostNetworkV2.IPv4Addresses = newHostNetworkV1.IPv4Addresses
-			hostNetworkV2.IPv6Addresses = newHostNetworkV1.IPv6Addresses
-			hostNetworkV2.SubnetsByID = newHostNetworkV1.NetworksByID
-			hostNetworkV2.SubnetsByName = newHostNetworkV1.NetworksByName
-			return nil
-		})
-		if innerErr != nil {
-			return innerErr
-		}
->>>>>>> 5a7b7d85
 
 	return nil
 }
@@ -1021,30 +941,16 @@
 		}
 	}
 
-<<<<<<< HEAD
 	hostNetwork.DefaultNetworkID = request.Networks[0].ID
 	hostNetwork.IsGateway = request.IsGateway
-=======
-	hostNetwork.DefaultSubnetID = request.Networks[0].ID
-	hostNetwork.IsGateway = request.DefaultGateway == nil && request.Networks[0].Name != abstract.SingleHostNetworkName
-	if request.DefaultGateway != nil {
-		hostNetwork.DefaultGatewayID = request.DefaultGateway.ID
->>>>>>> 5a7b7d85
 
 	// FIXME Get gateway info
 
 	host = abstract.NewHostFull()
 	host.Core = hostCore
-<<<<<<< HEAD
-	host.Network = hostNetwork
-	host.Sizing = converters.HostTemplateToHostEffectiveSizing(*template)
-
-	return host, nil, userData, nil
-=======
 	host.Networking = hostNetwork
 	host.Sizing = converters.HostTemplateToHostEffectiveSizing(template)
 	return host, userData, nil
->>>>>>> 5a7b7d85
 }
 
 // GetHost returns the host identified by ref (name or id) or by a *abstract.Host containing an id
@@ -1052,12 +958,7 @@
 	if s.IsNull() {
 		return nil, fail.InvalidInstanceError()
 	}
-<<<<<<< HEAD
-
 	ahc, _, err := stacks.ValidateHostParameter(hostParam)
-=======
-	ahc, hostRef, err := stacks.ValidateHostParameter(hostParam)
->>>>>>> 5a7b7d85
 	if err != nil {
 		return ahc, err
 	}
@@ -1154,26 +1055,15 @@
 }
 
 // ResizeHost change the template used by an host
-<<<<<<< HEAD
-func (s *Stack) ResizeHost(hostParam stacks.HostParameter, request abstract.HostSizingRequirements) (*abstract.HostFull, fail.Error) {
-=======
 func (s stack) ResizeHost(hostParam stacks.HostParameter, request abstract.SizingRequirements) (*abstract.HostFull, fail.Error) {
->>>>>>> 5a7b7d85
 	return nil, fail.NotImplementedError("ResizeHost() not implemented yet") // FIXME: Technical debt
 }
 
 // ListHosts lists available hosts
-<<<<<<< HEAD
 func (s *Stack) ListHosts() (hosts abstract.HostList, xerr fail.Error) {
-	nullList := abstract.HostList{}
-=======
-func (s stack) ListHosts() ([]*abstract.Host, fail.Error) {
 	if s.IsNull() {
 		return nil, fail.InvalidInstanceError()
 	}
-
-	var hosts []*abstract.Host
->>>>>>> 5a7b7d85
 	if s == nil {
 		return nullList, fail.InvalidInstanceError()
 	}
@@ -1245,13 +1135,8 @@
 }
 
 // RebootHost reboot the host identified by id
-<<<<<<< HEAD
 func (s *Stack) RebootHost(hostParam stacks.HostParameter) (xerr fail.Error) {
-	if s == nil {
-=======
-func (s stack) RebootHost(hostParam stacks.HostParameter) fail.Error {
-	if s.IsNull() {
->>>>>>> 5a7b7d85
+	if s.IsNull() {
 		return fail.InvalidInstanceError()
 	}
 
