/*
 * Copyright 2018-2020, CS Systemes d'Information, http://csgroup.eu
 *
 * Licensed under the Apache License, Version 2.0 (the "License");
 * you may not use this file except in compliance with the License.
 * You may obtain a copy of the License at
 *
 *     http://www.apache.org/licenses/LICENSE-2.0
 *
 * Unless required by applicable law or agreed to in writing, software
 * distributed under the License is distributed on an "AS IS" BASIS,
 * WITHOUT WARRANTIES OR CONDITIONS OF ANY KIND, either express or implied.
 * See the License for the specific language governing permissions and
 * limitations under the License.
 */

package huaweicloud

import (
	"encoding/json"
	"fmt"
	"net"
	"strings"

	"github.com/pengux/check"
	"github.com/sirupsen/logrus"

	"github.com/gophercloud/gophercloud"
	"github.com/gophercloud/gophercloud/openstack/networking/v2/extensions/layer3/routers"
	"github.com/gophercloud/gophercloud/openstack/networking/v2/networks"
	"github.com/gophercloud/gophercloud/openstack/networking/v2/ports"
	"github.com/gophercloud/gophercloud/openstack/networking/v2/subnets"
	"github.com/gophercloud/gophercloud/pagination"

	"github.com/CS-SI/SafeScale/lib/server/iaas/stacks/openstack"
	"github.com/CS-SI/SafeScale/lib/server/resources/abstract"
	"github.com/CS-SI/SafeScale/lib/server/resources/enums/ipversion"
	"github.com/CS-SI/SafeScale/lib/utils/debug"
	"github.com/CS-SI/SafeScale/lib/utils/fail"
	netretry "github.com/CS-SI/SafeScale/lib/utils/net"
	"github.com/CS-SI/SafeScale/lib/utils/retry"
	"github.com/CS-SI/SafeScale/lib/utils/retry/enums/verdict"
	"github.com/CS-SI/SafeScale/lib/utils/temporal"
)

// VPCRequest defines a request to create a VPC
type VPCRequest struct {
	Name string `json:"name"`
	CIDR string `json:"cidr"`
}

// VPC contains information about a VPC
type VPC struct {
	ID      string `json:"id"`
	Name    string `json:"name,omitempty"`
	CIDR    string `json:"cidr,omitempty"`
	Status  string `json:"status,omitempty"`
	Network *networks.Network
	Router  *routers.Router
}

type vpcCommonResult struct {
	gophercloud.Result
}

// Extract is a function that accepts a result and extracts a Network/VPC from FlexibleEngine response.
func (r vpcCommonResult) Extract() (*VPC, error) {
	var s struct {
		VPC *VPC `json:"vpc"`
	}
	err := r.ExtractInto(&s)
	return s.VPC, err
}

type vpcCreateResult struct {
	vpcCommonResult
}
type vpcGetResult struct {
	vpcCommonResult
}
type vpcDeleteResult struct { // nolint
	gophercloud.ErrResult
}

// CreateNetwork creates a Network, which corresponds to a VPC in FlexibleEngine terminology
func (s Stack) CreateNetwork(req abstract.NetworkRequest) (*abstract.Network, fail.Error) {
	// If VPCNAME is defined in tenant, cannot create Network
	if s.vpc != nil {
		return nil, fail.DuplicateError("failed to create Network/VPC '%s', a Network/VPC is defined in tenant", req.Name)
	}

	gcReq := VPCRequest{
		Name: req.Name,
		CIDR: req.CIDR,
	}
	b, err := gophercloud.BuildRequestBody(gcReq, "vpc")
	if err != nil {
		return nil, openstack.NormalizeError(err)
	}

	url := s.Stack.NetworkClient.Endpoint + "v1/" + s.authOpts.ProjectID + "/vpcs"
	resp := vpcCreateResult{}
	opts := gophercloud.RequestOpts{
		JSONBody:     b,
		JSONResponse: &resp.Body,
		OkCodes:      []int{200, 201},
	}
	commRetryErr := netretry.WhileCommunicationUnsuccessfulDelay1Second(
		func() error {
			_, err = s.Stack.Driver.Request("POST", url, &opts)
			return openstack.NormalizeError(err)
		},
		temporal.GetCommunicationTimeout(),
	)
	if commRetryErr != nil {
		return nil, fail.Wrap(commRetryErr, "query to create VPC failed")
	}
	vpc, err := resp.Extract()
	if err != nil {
		return nil, openstack.NormalizeError(err)
	}

	// Searching for the OpenStack Router corresponding to the VPC (router.id == vpc.id)
	//var router *routers.Router
	//commRetryErr = netretry.WhileCommunicationUnsuccessfulDelay1Second(
	//	func() (innerErr error) {
	//		router, innerErr = routers.Get(s.Stack.NetworkClient, vpc.ID).Extract()
	//		return openstack.NormalizeError(innerErr)
	//	},
	//	temporal.GetCommunicationTimeout(),
	//)
	//if commRetryErr != nil {
	//	derr := s.DeleteNetwork(vpc.ID)
	//	if derr != nil {
	//		logrus.Warnf("Error deleting VPC: %v", derr)
	//		_ = commRetryErr.AddConsequence(derr)
	//	}
	//	return nil, fail.Wrap(commRetryErr, "failed to find OpenStack router of VPC")
	//}
	//vpc.Router = router

	// Searching for the Openstack Network bound to the VPC
	network, xerr := s.findOpenStackNetworkBoundToVPC(vpc.Name)
	if xerr != nil {
		return nil, fail.Wrap(xerr, "failed to find network binded to VPC")
	}
	_ = network.ID
	//vpc.Network = network

	an := abstract.NewNetwork()
	an.ID = vpc.ID
	an.Name = req.Name
	an.CIDR = req.CIDR
	an.DNSServers = req.DNSServers

	return an, nil
}

// findVPCBoundOpenstackNetwork finds the Openstack Network resource associated to Huaweicloud VPC
func (s *Stack) findOpenStackNetworkBoundToVPC(vpcName string) (*networks.Network, fail.Error) {
	var router *openstack.Router
	found := false
	routerList, xerr := s.Stack.ListRouters()
	if xerr != nil {
		return nil, fail.Wrap(xerr, "failed to list routers")
	}
	for _, r := range routerList {
		if r.Name == vpcName {
			found = true
			router = &r
			break
		}
	}
	if !found || router == nil {
		return nil, fail.NotFoundError(nil, nil, "failed to find router associated to VPC '%s'", vpcName)
	}

	var network *networks.Network
	commRetryErr := netretry.WhileCommunicationUnsuccessfulDelay1Second(
		func() (innerErr error) {
			network, innerErr = networks.Get(s.Stack.NetworkClient, router.NetworkID).Extract()
			return openstack.NormalizeError(innerErr)
		},
		temporal.GetCommunicationTimeout(),
	)
	if commRetryErr != nil {
		return nil, fail.Wrap(commRetryErr, "failed to get information of binded network")
	}
	return network, nil
}

// InspectNetwork returns the information about a VPC identified by 'id'
func (s *Stack) InspectNetwork(id string) (*abstract.Network, fail.Error) {
	r := vpcGetResult{}
	url := s.Stack.NetworkClient.Endpoint + "v1/" + s.authOpts.ProjectID + "/vpcs/" + id
	opts := gophercloud.RequestOpts{
		JSONResponse: &r.Body,
		OkCodes:      []int{200, 201},
	}
	commRetryErr := netretry.WhileCommunicationUnsuccessfulDelay1Second(
		func() error {
			_, err := s.Stack.Driver.Request("GET", url, &opts)
			r.Err = err
			return openstack.NormalizeError(err)
		},
		temporal.GetCommunicationTimeout(),
	)
	if commRetryErr != nil {
		return nil, commRetryErr
	}

	vpc, err := r.Extract()
	if err != nil {
		return nil, openstack.NormalizeError(err)
	}

	an := abstract.NewNetwork()
	an.ID = vpc.ID
	an.Name = vpc.Name
	an.CIDR = vpc.CIDR

<<<<<<< HEAD
	subnets, xerr := s.ListSubnets(an.ID)
	if xerr != nil {
		return nil, fail.Wrap(xerr, "failed to list subnets of Network/VPC")
	}
	an.Subnets = make([]string, 0, len(subnets))
	for _, v := range subnets {
		an.Subnets = append(an.Subnets, v.ID)
	}
	return an, nil
}

// InspectNetworkByName returns the information about a Network/VPC identified by 'name'
func (s *Stack) InspectNetworkByName(name string) (*abstract.Network, fail.Error) {
	return s.InspectNetwork(name)
}

// ListNetworks lists all the Network/VPC created
func (s *Stack) ListNetworks() ([]*abstract.Network, fail.Error) {
	var list []*abstract.Network
	return list, fail.NotImplementedError("huaweicloud.Stack::ListNetworks() not implemented yet") // FIXME: Technical debt
}

=======
	//subnets, xerr := s.ListSubnets(an.ID)
	//if xerr != nil {
	//	return nil, fail.Wrap(xerr, "failed to list subnets of Network/VPC")
	//}
	//an.Subnets = make([]string, 0, len(subnets))
	//for _, v := range subnets {
	//	an.Subnets = append(an.Subnets, v.ID)
	//}
	return an, nil
}

// InspectNetworkByName returns the information about a Network/VPC identified by 'name'
func (s *Stack) InspectNetworkByName(name string) (*abstract.Network, fail.Error) {
	return s.InspectNetwork(name)
}

// ListNetworks lists all the Network/VPC created
func (s *Stack) ListNetworks() ([]*abstract.Network, fail.Error) {
	var list []*abstract.Network
	return list, fail.NotImplementedError("huaweicloud.Stack::ListNetworks() not implemented yet") // FIXME: Technical debt
}

>>>>>>> 1796156f
// DeleteNetwork deletes a Network/VPC identified by 'id'
func (s *Stack) DeleteNetwork(id string) fail.Error {
	return fail.NotImplementedError("huaweicloud.Stack::DeleteNetwork() not implemented yet") // FIXME: Technical debt
}

// CreateSubnet creates a network (ie a subnet in the network associated to VPC in FlexibleEngine
func (s *Stack) CreateSubnet(req abstract.SubnetRequest) (subnet *abstract.Subnet, xerr fail.Error) {
	tracer := debug.NewTracer(nil, true, "(%s)", req.Name).WithStopwatch().Entering()
	defer tracer.Exiting()

	as, xerr := s.InspectSubnetByName(req.Network, req.Name)
	if xerr != nil {
		if _, ok := xerr.(*fail.ErrNotFound); !ok {
			return nil, xerr
		}
	}
	if as != nil {
		return nil, fail.DuplicateError("subnet '%s' already exists", req.Name)
	}

	if ok, xerr := validateNetworkName(req.Network); !ok {
		return nil, fail.Wrap(xerr, "network name '%s' invalid", req.Name)
	}

	// Validates IPRanges regarding the existing subnets
	subnets, xerr := s.ListSubnets(req.Network)
<<<<<<< HEAD
=======
	if xerr != nil {
		return nil, xerr
	}

	an, xerr := s.InspectNetwork(req.Network)
	if xerr != nil {
		switch xerr.(type) {
		case *fail.ErrNotFound:
			an, xerr = s.InspectNetworkByName(req.Network)
		}
	}
>>>>>>> 1796156f
	if xerr != nil {
		return nil, xerr
	}

<<<<<<< HEAD
	an, xerr := s.InspectNetwork(req.Network)
	if xerr != nil {
		switch xerr.(type) {
		case *fail.ErrNotFound:
			an, xerr = s.InspectNetworkByName(req.Network)
		}
	}
	if xerr != nil {
		return nil, xerr
	}

=======
>>>>>>> 1796156f
	// Checks if IPRanges is valid...
	_, networkDesc, _ := net.ParseCIDR(an.CIDR)
	if req.CIDR != "" {
		_, subnetDesc, err := net.ParseCIDR(req.CIDR)
		if err != nil {
			return nil, fail.Wrap(err, "failed to create subnet '%s (%s)'", req.Name, req.CIDR)
		}
		// ... and if IPRanges is inside VPC's one
		if !netretry.CIDROverlap(*networkDesc, *subnetDesc) {
			return nil, fail.InvalidRequestError("cannot create subnet with IPRanges '%s': not inside VPC IPRanges '%s'", req.CIDR, s.vpc.CIDR)
		}
		if networkDesc.IP.Equal(subnetDesc.IP) {
			return nil, fail.InvalidRequestError("cannot create subnet with IPRanges '%s': network part of IPRanges is equal to VPC one (%s)", req.CIDR, subnetDesc.IP.String())
		}
	} else { // IPRanges is empty, choose the first Class C available one
		tracer.Trace("IPRanges is empty, choosing one...")

		var (
			bitShift uint8
			i, limit uint
			newIPNet net.IPNet
		)
		mask, _ := networkDesc.Mask.Size()
		if mask >= 24 {
			bitShift = 1
		} else {
			bitShift = 24 - uint8(mask)
		}
		limit = 1 << bitShift

		for i = uint(1); i < limit; i++ {
			newIPNet, xerr = netretry.NthIncludedSubnet(*networkDesc, bitShift, i)
			if xerr != nil {
				return nil, fail.Wrap(xerr, "failed to choose a IPRanges for the subnet")
			}
			if wouldOverlap(subnets, newIPNet) == nil {
				break
			}
		}
		if i >= limit {
			return nil, fail.OverflowError(nil, limit-1, "failed to find a free available subnet ")
		}

		req.CIDR = newIPNet.String()
		tracer.Trace("IPRanges chosen for network is '%s'", req.CIDR)
	}

	// Creates the subnet
	resp, xerr := s.createSubnet(req.Network, req.Name, req.CIDR)
	if xerr != nil {
		return nil, fail.NewError("error creating network '%s'", req.Name)
	}

	// starting from here delete network
	defer func() {
		if xerr != nil {
			derr := s.DeleteSubnet(resp.ID)
			if derr != nil {
				logrus.Errorf("failed to delete subnet '%s': %v", resp.Name, derr)
				_ = xerr.AddConsequence(derr)
			}
		}
	}()

	subnet = abstract.NewSubnet()
	subnet.ID = resp.ID
	subnet.Name = resp.Name
	subnet.CIDR = resp.CIDR
	subnet.IPVersion = fromIntIPVersion(resp.IPVersion)

	return subnet, nil
}

// validateNetworkName validates the name of a Network based on known FlexibleEngine requirements
func validateNetworkName(name string) (bool, fail.Error) {
	type checker struct{ Name string }
	s := check.Struct{
		"Name": check.Composite{
			check.NonEmpty{},
			check.Regex{Constraint: `^[a-zA-Z0-9_-]+$`},
			check.MaxChar{Constraint: 64},
		},
	}

	c := checker{Name: name}
	e := s.Validate(c)
	if e.HasErrors() {
		errors, _ := e.GetErrorsByKey("Name")
		var errs []string
		for _, msg := range errors {
			errs = append(errs, msg.Error())
		}
		return false, fail.NewError(strings.Join(errs, "; "))
	}
	return true, nil
}

// wouldOverlap returns fail.ErrOverloadError if subnet overlaps one of the subnets in allSubnets
// TODO: there is room for optimization here, 'allSubnets' is walked through at each call...
func wouldOverlap(allSubnets []*abstract.Subnet, subnet net.IPNet) fail.Error {
	for _, s := range allSubnets {
		_, sDesc, _ := net.ParseCIDR(s.CIDR)
		if netretry.CIDROverlap(subnet, *sDesc) {
			return fail.OverloadError("would intersect with '%s (%s)'", s.Name, s.CIDR)
		}
	}
	return nil
}

// InspectSubnetByName ...
func (s *Stack) InspectSubnetByName(networkRef, name string) (*abstract.Subnet, fail.Error) {
	if s == nil {
		return nil, fail.InvalidInstanceError()
	}
	if name = strings.TrimSpace(name); name == "" {
		return nil, fail.InvalidParameterError("name", "cannot be empty string")
	}

	// Gophercloud doesn't propose the way to get a host by name, but OpenStack knows how to do it...
	r := networks.GetResult{}
	commRetryErr := netretry.WhileCommunicationUnsuccessfulDelay1Second(
		func() error {
			_, r.Err = s.Stack.NetworkClient.Get(s.Stack.NetworkClient.ServiceURL("subnets?name="+name), &r.Body, &gophercloud.RequestOpts{
				OkCodes: []int{200, 203},
			})
			return openstack.NormalizeError(r.Err)
		},
		temporal.GetCommunicationTimeout(),
	)
	if commRetryErr != nil {
		switch commRetryErr.(type) {
		case *fail.ErrForbidden:
			return nil, abstract.ResourceForbiddenError("network", name)
		default:
			return nil, commRetryErr
		}
	}

	subnetworks, found := r.Body.(map[string]interface{})["subnets"].([]interface{})
	if found && len(subnetworks) > 0 {
		var (
			entry map[string]interface{}
			id    string
		)
		for _, s := range subnetworks {
			entry = s.(map[string]interface{})
			id = entry["id"].(string)
		}
		return s.InspectSubnet(id)
	}
	return nil, abstract.ResourceNotFoundError("network", name)
}

// InspectSubnet returns the subnet identified by id
func (s Stack) InspectSubnet(id string) (*abstract.Subnet, fail.Error) {
	if id == "" {
		return nil, fail.InvalidParameterError("id", "cannot be empty string")
	}

	r := subnetGetResult{}
	url := s.Stack.NetworkClient.Endpoint + "v1/" + s.authOpts.ProjectID + "/subnets/" + id
	opts := gophercloud.RequestOpts{
		JSONResponse: &r.Body,
		OkCodes:      []int{200, 201},
	}
	var resp *subnetEx
	commRetryErr := netretry.WhileCommunicationUnsuccessfulDelay1Second(
		func() error {
			_, innerErr := s.Stack.Driver.Request("GET", url, &opts)
			r.Err = innerErr
			resp, innerErr = r.Extract()
			return openstack.NormalizeError(innerErr)
		},
		temporal.GetCommunicationTimeout(),
	)
	if commRetryErr != nil {
		return nil, commRetryErr
	}

	as := abstract.NewSubnet()
	as.ID = resp.ID
	as.Name = resp.Name
	as.CIDR = resp.CIDR
	as.Network = resp.NetworkID
	as.IPVersion = fromIntIPVersion(resp.IPVersion)
	return as, nil
}

// ListSubnets lists networks
func (s Stack) ListSubnets(networkRef string) ([]*abstract.Subnet, fail.Error) {
	url := s.Stack.NetworkClient.Endpoint + "v1/" + s.authOpts.ProjectID + "/subnets"
	if networkRef != "" {
		url += "?vpc_id=" + networkRef
	}

	pager := pagination.NewPager(s.Stack.NetworkClient, url, func(r pagination.PageResult) pagination.Page {
		return subnets.SubnetPage{LinkedPageBase: pagination.LinkedPageBase{PageResult: r}}
	})
	var subnetList []*abstract.Subnet
	commRetryErr := netretry.WhileCommunicationUnsuccessfulDelay1Second(
		func() error {
			innerErr := pager.EachPage(func(page pagination.Page) (bool, error) {
				list, err := subnets.ExtractSubnets(page)
				if err != nil {
					return false, openstack.NormalizeError(err)
				}

				for _, v := range list {
					item := abstract.NewSubnet()
					item.ID = v.ID
					item.Name = v.Name
					item.IPVersion = ipversion.Enum(v.IPVersion)
					item.DNSServers = v.DNSNameservers
					subnetList = append(subnetList, item)
				}
				return true, nil
			})
			return openstack.NormalizeError(innerErr)
		},
		temporal.GetCommunicationTimeout(),
	)
	if commRetryErr != nil {
		return nil, commRetryErr
	}
	return subnetList, nil

	//var list []*abstract.Subnet
	//for _, subnet := range subnetList {
	//	newNet := abstract.NewNetwork()
	//	newNet.ID = subnet.ID
	//	newNet.Name = subnet.Name
	//	newNet.CIDR = subnet.CIDR
	//	newNet.IPVersion = fromIntIPVersion(subnet.IPVersion)
	//	list = append(list, newNet)
	//}
	//return list, nil
}

// DeleteSubnet consists to delete subnet in FlexibleEngine VPC
func (s Stack) DeleteSubnet(id string) fail.Error {
	if id == "" {
		return fail.InvalidParameterError("id", "cannot be empty string")
	}

	//url := s.Stack.NetworkClient.Endpoint + "v1/" + s.authOpts.ProjectID + "/vpcs/" + s.vpc.ID + "/subnets/" + id
	url := s.Stack.NetworkClient.Endpoint + "v1/" + s.authOpts.ProjectID + "/subnets/" + id
	opts := gophercloud.RequestOpts{
		OkCodes: []int{204},
	}

	// FlexibleEngine has the curious behavior to be able to tell us all Hosts are deleted, but
	// cannot delete the subnet because there is still at least one host...
	// So we retry subnet deletion until all hosts are really deleted and subnet can be deleted
	return retry.Action(
		func() error {
			return netretry.WhileCommunicationUnsuccessfulDelay1Second(
				func() error {
					r, innerErr := s.Stack.Driver.Request("DELETE", url, &opts)
					if innerErr != nil {
						return openstack.NormalizeError(innerErr)
					}
					if r != nil {
						switch r.StatusCode {
						case 404:
							logrus.Infof("subnet '%s' not found, considered as success", id)
							fallthrough
						case 200, 204:
							return nil
						case 409:
							return fail.NewError("409")
						default:
							return fail.NewError("DELETE command failed with status %d", r.StatusCode)
						}
					}
					return nil
				},
				temporal.GetCommunicationTimeout(),
			)
		},
		retry.PrevailDone(retry.Unsuccessful(), retry.Timeout(temporal.GetHostCleanupTimeout())),
		retry.Constant(temporal.GetDefaultDelay()),
		nil, nil,
		func(t retry.Try, verdict verdict.Enum) {
			if t.Err != nil {
				switch t.Err.Error() {
				case "409":
					logrus.Debugf("network still owns host(s), retrying in %s...", temporal.GetDefaultDelay())
				default:
					logrus.Debugf("error submitting network deletion (status=%s), retrying in %s...", t.Err.Error(), temporal.GetDefaultDelay())
				}
			}
		},
	)
}

type subnetRequest struct {
	Name             string   `json:"name"`
	CIDR             string   `json:"cidr"`
	GatewayIP        string   `json:"gateway_ip"`
	DHCPEnable       *bool    `json:"dhcp_enable,omitempty"`
	PrimaryDNS       string   `json:"primary_dns,omitempty"`
	SecondaryDNS     string   `json:"secondary_dns,omitempty"`
	DNSList          []string `json:"dnsList,omitempty"`
	AvailabilityZone string   `json:"availability_zone,omitempty"`
	VPCID            string   `json:"vpc_id"`
}

type subnetCommonResult struct {
	gophercloud.Result
}

type subnetEx struct {
	subnets.Subnet
	Status string `json:"status"`
}

// Extract is a function that accepts a result and extracts a Subnet from FlexibleEngine response.
func (r subnetCommonResult) Extract() (*subnetEx, error) {
	var s struct {
		//		Subnet *subnets.Subnet `json:"subnet"`
		Subnet *subnetEx `json:"subnet"`
	}
	err := r.ExtractInto(&s)
	return s.Subnet, err
}

type subnetCreateResult struct {
	subnetCommonResult
}
type subnetGetResult struct {
	subnetCommonResult
}
type subnetDeleteResult struct {
	gophercloud.ErrResult
}

// createSubnet creates a subnet using native FlexibleEngine API
func (s Stack) createSubnet(networkRef, name string, cidr string) (*subnets.Subnet, fail.Error) {
	network, networkDesc, _ := net.ParseCIDR(cidr)

	// Validates IPRanges regarding the existing subnets
	subnetworks, xerr := s.ListSubnets(networkRef)
	if xerr != nil {
		return nil, xerr
	}
	if xerr = wouldOverlap(subnetworks, *networkDesc); xerr != nil {
		return nil, xerr
	}
	// for _, s := range subnetworks {
	// 	_, sDesc, _ := net.ParseCIDR(s.IPRanges)
	// 	if utils.CIDROverlap(*networkDesc, *sDesc) {
	// 		return nil, fail.Wrap(err, "would intersect with '%s (%s)'", s.Name, s.IPRanges)
	// 	}
	// }

	// Calculate IP address for gateway
	n := netretry.IPv4ToUInt32(network)
	gw := netretry.UInt32ToIPv4(n + 1)

	dnsList := s.cfgOpts.DNSList
	if len(dnsList) == 0 {
		dnsList = []string{"1.1.1.1"}
	}
	var (
		primaryDNS   string
		secondaryDNS string
	)
	if len(dnsList) >= 1 {
		primaryDNS = dnsList[0]
	}
	if len(dnsList) >= 2 {
		secondaryDNS = dnsList[1]
	}
	bYes := true
	req := subnetRequest{
		Name:         name,
		CIDR:         cidr,
		VPCID:        s.vpc.ID,
		DHCPEnable:   &bYes,
		GatewayIP:    gw.String(),
		PrimaryDNS:   primaryDNS,
		SecondaryDNS: secondaryDNS,
		DNSList:      dnsList,
	}
	b, err := gophercloud.BuildRequestBody(req, "subnet")
	if err != nil {
		return nil, openstack.NormalizeError(err)
	}

	respCreate := subnetCreateResult{}
	url := fmt.Sprintf("%sv1/%s/subnets", s.Stack.NetworkClient.Endpoint, s.authOpts.ProjectID)
	opts := gophercloud.RequestOpts{
		JSONBody:     b,
		JSONResponse: &respCreate.Body,
		OkCodes:      []int{200, 201},
	}
	commRetryErr := netretry.WhileCommunicationUnsuccessfulDelay1Second(
		func() error {
			_, innerErr := s.Stack.Driver.Request("POST", url, &opts)
			return openstack.NormalizeError(innerErr)
		},
		temporal.GetCommunicationTimeout(),
	)
	if commRetryErr != nil {
		switch commRetryErr.(type) { // nolint
		case *fail.ErrInvalidRequest:
			body := map[string]interface{}{}
			err = json.Unmarshal([]byte(commRetryErr.Error()), &body)
			if err != nil {
				err = fail.InconsistentError("response is not json")
			} else {
				code, _ := body["code"].(string)
				switch code {
				case "VPC.0003":
					err = fail.NotFoundError("VPC has vanished")
				default:
					err = fail.Wrap(commRetryErr, "response code '%s' is not handled", code)
				}
			}
			return nil, fail.ToError(err)
		}
		return nil, commRetryErr
	}

	subnet, err := respCreate.Extract()
	if err != nil {
		return nil, openstack.NormalizeError(err)
	}

	// Subnet creation started, need to wait the subnet to reach the status ACTIVE
	respGet := subnetGetResult{}
	opts.JSONResponse = &respGet.Body
	opts.JSONBody = nil

	retryErr := retry.WhileUnsuccessfulDelay1SecondWithNotify(
		func() error {
			innerXErr := netretry.WhileCommunicationUnsuccessfulDelay1Second(
				func() error {
					_, err = s.Stack.Driver.Request("GET", fmt.Sprintf("%s/%s", url, subnet.ID), &opts)
					return openstack.NormalizeError(err)
				},
				temporal.GetCommunicationTimeout(),
			)
			if innerXErr == nil {
				subnet, err = respGet.Extract()
				if err == nil && subnet.Status == "ACTIVE" {
					return nil
				}
			}
			return openstack.NormalizeError(err)
		},
		temporal.GetContextTimeout(),
		func(try retry.Try, v verdict.Enum) {
			if v != verdict.Done {
				logrus.Debugf("Network '%s' is not in 'ACTIVE' state, retrying...", name)
			}
		},
	)
	return &subnet.Subnet, retryErr
}

//// ListSubnets lists available subnet in VPC
//func (s *Stack) listSubnets() ([]subnets.Subnet, fail.Error) {
//	url := s.Stack.NetworkClient.Endpoint + "v1/" + s.authOpts.ProjectID + "/subnets?vpc_id=" + s.vpc.ID
//	pager := pagination.NewPager(s.Stack.NetworkClient, url, func(r pagination.PageResult) pagination.Page {
//		return subnets.SubnetPage{LinkedPageBase: pagination.LinkedPageBase{PageResult: r}}
//	})
//	var subnetList []subnets.Subnet
//	commRetryErr := netretry.WhileCommunicationUnsuccessfulDelay1Second(
//		func() error {
//			innerErr := pager.EachPage(func(page pagination.Page) (bool, error) {
//				list, err := subnets.ExtractSubnets(page)
//				if err != nil {
//					return false, openstack.NormalizeError(err)
//				}
//
//				subnetList = append(subnetList, list...)
//				return true, nil
//			})
//			return openstack.NormalizeError(innerErr)
//		},
//		temporal.GetCommunicationTimeout(),
//	)
//	if commRetryErr != nil {
//		return nil, commRetryErr
//	}
//	return subnetList, nil
//}
//
//// getSubnet lists available subnet in VPC
//func (s *Stack) getSubnet(id string) (*subnets.Subnet, fail.Error) {
//	r := subnetGetResult{}
//	url := s.Stack.NetworkClient.Endpoint + "v1/" + s.authOpts.ProjectID + "/subnets/" + id
//	opts := gophercloud.RequestOpts{
//		JSONResponse: &r.Body,
//		OkCodes:      []int{200, 201},
//	}
//	var subnet *subnetEx
//	commRetryErr := netretry.WhileCommunicationUnsuccessfulDelay1Second(
//		func() error {
//			_, innerErr := s.Stack.Driver.Request("GET", url, &opts)
//			r.Err = innerErr
//			subnet, innerErr = r.Extract()
//			return openstack.NormalizeError(innerErr)
//		},
//		temporal.GetCommunicationTimeout(),
//	)
//	if commRetryErr != nil {
//		return nil, commRetryErr
//	}
//	return &subnet.Subnet, nil
//}
//
//// findSubnetByName returns a subnets.Subnet if subnet named as 'name' exists
//func (s *Stack) findSubnetByName(name string) (*subnets.Subnet, fail.Error) {
//	subnetList, xerr := s.listSubnets()
//	if xerr != nil {
//		return nil, fail.Wrap(xerr, "failed to find 'name' in subnets")
//	}
//	found := false
//	var subnet subnets.Subnet
//	for _, s := range subnetList {
//		if s.Name == name {
//			found = true
//			subnet = s
//			break
//		}
//	}
//	if !found {
//		return nil, abstract.ResourceNotFoundError("subnet", name)
//	}
//	return &subnet, nil
//}

func fromIntIPVersion(v int) ipversion.Enum {
	if v == 6 {
		return ipversion.IPv6
	}
	return ipversion.IPv4
}

// CreateVIP creates a private virtual IP
// If public is set to true,
func (s Stack) CreateVIP(subnetID string, name string) (*abstract.VirtualIP, fail.Error) {
	if subnetID == "" {
<<<<<<< HEAD

	}
	if name == "" {
		return nil, fail.InvalidParameterError("name", "cannot be empty string")
	}

=======
		return nil, fail.InvalidParameterError("subnetID", "cannot be empty string")
	}
	if name == "" {
		return nil, fail.InvalidParameterError("name", "cannot be empty string")
	}

>>>>>>> 1796156f
	sgName := name + abstract.VIPDefaultSecurityGroupNameSuffix
	asg, xerr := s.InspectSecurityGroup(name + abstract.VIPDefaultSecurityGroupNameSuffix)
	if xerr != nil {
		return nil, fail.Wrap(xerr, "failed to load VIP default Security Group '%s'; must be created first", sgName)
	}

	sg := []string{asg.ID}
	asu := true
	options := ports.CreateOpts{
		NetworkID:      subnetID,
		AdminStateUp:   &asu,
		Name:           name,
		SecurityGroups: &sg,
	}
	port, err := ports.Create(s.NetworkClient, options).Extract()
	if err != nil {
		return nil, fail.ToError(err)
	}
	vip := abstract.VirtualIP{
		ID:        port.ID,
		Name:      name,
		NetworkID: subnetID,
		PrivateIP: port.FixedIPs[0].IPAddress,
	}
	return &vip, nil
}<|MERGE_RESOLUTION|>--- conflicted
+++ resolved
@@ -219,30 +219,6 @@
 	an.Name = vpc.Name
 	an.CIDR = vpc.CIDR
 
-<<<<<<< HEAD
-	subnets, xerr := s.ListSubnets(an.ID)
-	if xerr != nil {
-		return nil, fail.Wrap(xerr, "failed to list subnets of Network/VPC")
-	}
-	an.Subnets = make([]string, 0, len(subnets))
-	for _, v := range subnets {
-		an.Subnets = append(an.Subnets, v.ID)
-	}
-	return an, nil
-}
-
-// InspectNetworkByName returns the information about a Network/VPC identified by 'name'
-func (s *Stack) InspectNetworkByName(name string) (*abstract.Network, fail.Error) {
-	return s.InspectNetwork(name)
-}
-
-// ListNetworks lists all the Network/VPC created
-func (s *Stack) ListNetworks() ([]*abstract.Network, fail.Error) {
-	var list []*abstract.Network
-	return list, fail.NotImplementedError("huaweicloud.Stack::ListNetworks() not implemented yet") // FIXME: Technical debt
-}
-
-=======
 	//subnets, xerr := s.ListSubnets(an.ID)
 	//if xerr != nil {
 	//	return nil, fail.Wrap(xerr, "failed to list subnets of Network/VPC")
@@ -265,7 +241,6 @@
 	return list, fail.NotImplementedError("huaweicloud.Stack::ListNetworks() not implemented yet") // FIXME: Technical debt
 }
 
->>>>>>> 1796156f
 // DeleteNetwork deletes a Network/VPC identified by 'id'
 func (s *Stack) DeleteNetwork(id string) fail.Error {
 	return fail.NotImplementedError("huaweicloud.Stack::DeleteNetwork() not implemented yet") // FIXME: Technical debt
@@ -292,8 +267,6 @@
 
 	// Validates IPRanges regarding the existing subnets
 	subnets, xerr := s.ListSubnets(req.Network)
-<<<<<<< HEAD
-=======
 	if xerr != nil {
 		return nil, xerr
 	}
@@ -305,25 +278,10 @@
 			an, xerr = s.InspectNetworkByName(req.Network)
 		}
 	}
->>>>>>> 1796156f
 	if xerr != nil {
 		return nil, xerr
 	}
 
-<<<<<<< HEAD
-	an, xerr := s.InspectNetwork(req.Network)
-	if xerr != nil {
-		switch xerr.(type) {
-		case *fail.ErrNotFound:
-			an, xerr = s.InspectNetworkByName(req.Network)
-		}
-	}
-	if xerr != nil {
-		return nil, xerr
-	}
-
-=======
->>>>>>> 1796156f
 	// Checks if IPRanges is valid...
 	_, networkDesc, _ := net.ParseCIDR(an.CIDR)
 	if req.CIDR != "" {
@@ -869,21 +827,12 @@
 // If public is set to true,
 func (s Stack) CreateVIP(subnetID string, name string) (*abstract.VirtualIP, fail.Error) {
 	if subnetID == "" {
-<<<<<<< HEAD
-
+		return nil, fail.InvalidParameterError("subnetID", "cannot be empty string")
 	}
 	if name == "" {
 		return nil, fail.InvalidParameterError("name", "cannot be empty string")
 	}
 
-=======
-		return nil, fail.InvalidParameterError("subnetID", "cannot be empty string")
-	}
-	if name == "" {
-		return nil, fail.InvalidParameterError("name", "cannot be empty string")
-	}
-
->>>>>>> 1796156f
 	sgName := name + abstract.VIPDefaultSecurityGroupNameSuffix
 	asg, xerr := s.InspectSecurityGroup(name + abstract.VIPDefaultSecurityGroupNameSuffix)
 	if xerr != nil {
