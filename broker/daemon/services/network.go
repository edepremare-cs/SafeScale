/*
 * Copyright 2018, CS Systemes d'Information, http://www.c-s.fr
 *
 * Licensed under the Apache License, Version 2.0 (the "License");
 * you may not use this file except in compliance with the License.
 * You may obtain a copy of the License at
 *
 *     http://www.apache.org/licenses/LICENSE-2.0
 *
 * Unless required by applicable law or agreed to in writing, software
 * distributed under the License is distributed on an "AS IS" BASIS,
 * WITHOUT WARRANTIES OR CONDITIONS OF ANY KIND, either express or implied.
 * See the License for the specific language governing permissions and
 * limitations under the License.
 */

package services

import (
	"fmt"

	"github.com/CS-SI/SafeScale/providers"
	"github.com/CS-SI/SafeScale/providers/api"
	"github.com/CS-SI/SafeScale/providers/api/enums/IPVersion"
)

//NetworkAPI defines API to manage networks
type NetworkAPI interface {
	Create(net string, cidr string, ipVersion IPVersion.Enum, cpu int, ram float32, disk int, os string, gwname string) (*api.Network, error)
	List(all bool) ([]api.Network, error)
	Get(ref string) (*api.Network, error)
	Delete(ref string) error
}

// NetworkService an instance of NetworkAPI
type NetworkService struct {
	provider  *providers.Service
	ipVersion IPVersion.Enum
}

// NewNetworkService Creates new Network service
func NewNetworkService(api api.ClientAPI) NetworkAPI {
	return &NetworkService{
		provider: providers.FromClient(api),
	}
}

// Create creates a network
func (svc *NetworkService) Create(net string, cidr string, ipVersion IPVersion.Enum, cpu int, ram float32, disk int, os string, gwname string) (apinetwork *api.Network, err error) {
<<<<<<< HEAD
	// Check that no network with same name already exists
	_net, err := svc.Get(net)
	if err != nil && !strings.Contains(err.Error(), "does not exist") {
		return nil, fmt.Errorf("Network %s already exists", net)
	}
	if _net != nil {
		return nil, fmt.Errorf("Network %s already exists", net)
	}

=======
>>>>>>> 56d8f1a0
	// Create the network
	network, err := svc.provider.CreateNetwork(api.NetworkRequest{
		Name:      net,
		IPVersion: ipVersion,
		CIDR:      cidr,
	})
	if err != nil {
		return nil, err
	}

	defer func() {
		if r := recover(); r != nil {
			svc.provider.DeleteNetwork(network.ID)
			switch t := r.(type) {
			case string:
				err = fmt.Errorf("%q", t)
			case error:
				err = t
			}
		}
	}()

	// Create a gateway
	tpls, err := svc.provider.SelectTemplatesBySize(api.SizingRequirements{
		MinCores:    cpu,
		MinRAMSize:  ram,
		MinDiskSize: disk,
	})
	if err != nil {
		panic(err)
	}
	if len(tpls) < 1 {
		panic(fmt.Sprintf("No template found for %v cpu, %v ram, %v disk", cpu, ram, disk))
	}
	img, err := svc.provider.SearchImage(os)
	if err != nil {
		panic(err)
	}

	keypairName := "kp_" + network.Name
	// Makes sure keypair doesn't exist
	svc.provider.DeleteKeyPair(keypairName)
	keypair, err := svc.provider.CreateKeyPair(keypairName)
	if err != nil {
		panic(err)
	}

	gwRequest := api.GWRequest{
		ImageID:    img.ID,
		NetworkID:  network.ID,
		KeyPair:    keypair,
		TemplateID: tpls[0].ID,
		GWName:     gwname,
	}

	err = svc.provider.CreateGateway(gwRequest)
	if err != nil {
		panic(err)
	}

	rv, err := svc.Get(net)
	return rv, err
}

//List returns the network list
func (svc *NetworkService) List(all bool) ([]api.Network, error) {
	return svc.provider.ListNetworks(all)
}

//Get returns the network identified by ref, ref can be the name or the id
func (svc *NetworkService) Get(ref string) (*api.Network, error) {
	return svc.provider.GetNetwork(ref)
}

//Delete deletes network referenced by ref
func (svc *NetworkService) Delete(ref string) error {
	return svc.provider.DeleteNetwork(ref)
}<|MERGE_RESOLUTION|>--- conflicted
+++ resolved
@@ -47,18 +47,6 @@
 
 // Create creates a network
 func (svc *NetworkService) Create(net string, cidr string, ipVersion IPVersion.Enum, cpu int, ram float32, disk int, os string, gwname string) (apinetwork *api.Network, err error) {
-<<<<<<< HEAD
-	// Check that no network with same name already exists
-	_net, err := svc.Get(net)
-	if err != nil && !strings.Contains(err.Error(), "does not exist") {
-		return nil, fmt.Errorf("Network %s already exists", net)
-	}
-	if _net != nil {
-		return nil, fmt.Errorf("Network %s already exists", net)
-	}
-
-=======
->>>>>>> 56d8f1a0
 	// Create the network
 	network, err := svc.provider.CreateNetwork(api.NetworkRequest{
 		Name:      net,
