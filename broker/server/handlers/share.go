--- conflicted
+++ resolved
@@ -42,23 +42,20 @@
 
 // ShareAPI defines API to manipulate Shares
 type ShareAPI interface {
-<<<<<<< HEAD
+	Create(name, host, path string) (*propsv1.HostShare, error)
 	Create(ctx context.Context, shareName, hostName, path string, secutityModes []string, readOnly, rootSquash, secure, async, noHide, crossMount, subtreeCheck bool) (*propsv1.HostShare, error)
+	ForceInspect(name string) (*resources.Host, *propsv1.HostShare, map[string]*propsv1.HostRemoteMount, error)
 	ForceInspect(ctx context.Context, name string) (*model.Host, *propsv1.HostShare, map[string]*propsv1.HostRemoteMount, error)
+	Inspect(name string) (*resources.Host, *propsv1.HostShare, map[string]*propsv1.HostRemoteMount, error)
 	Inspect(ctx context.Context, name string) (*model.Host, *propsv1.HostShare, map[string]*propsv1.HostRemoteMount, error)
+	Delete(name string) error
 	Delete(ctx context.Context, name string) error
+	List() (map[string]map[string]*propsv1.HostShare, error)
 	List(ctx context.Context) (map[string]map[string]*propsv1.HostShare, error)
+	Mount(name, host, path string) (*propsv1.HostRemoteMount, error)
 	Mount(ctx context.Context, name, host, path string, withCache bool) (*propsv1.HostRemoteMount, error)
+	Unmount(name, host string) error
 	Unmount(ctx context.Context, name, host string) error
-=======
-	Create(name, host, path string) (*propsv1.HostShare, error)
-	ForceInspect(name string) (*resources.Host, *propsv1.HostShare, map[string]*propsv1.HostRemoteMount, error)
-	Inspect(name string) (*resources.Host, *propsv1.HostShare, map[string]*propsv1.HostRemoteMount, error)
-	Delete(name string) error
-	List() (map[string]map[string]*propsv1.HostShare, error)
-	Mount(name, host, path string) (*propsv1.HostRemoteMount, error)
-	Unmount(name, host string) error
->>>>>>> 682eb112
 }
 
 // ShareHandler nas service
@@ -82,15 +79,11 @@
 }
 
 // Create a share on host
-<<<<<<< HEAD
+func (handler *ShareHandler) Create(shareName, hostName, path string) (*propsv1.HostShare, error) {
 func (svc *ShareHandler) Create(ctx context.Context, shareName, hostName, path string, secutityModes []string, readOnly, rootSquash, secure, async, noHide, crossMount, subtreeCheck bool) (*propsv1.HostShare, error) {
 	// Check if a share already exists with the same name
+	server, _, _, err := handler.Inspect(shareName)
 	server, _, _, err := svc.Inspect(ctx, shareName)
-=======
-func (handler *ShareHandler) Create(shareName, hostName, path string) (*propsv1.HostShare, error) {
-	// Check if a share already exists with the same name
-	server, _, _, err := handler.Inspect(shareName)
->>>>>>> 682eb112
 	if err != nil {
 		if _, ok := err.(resources.ErrResourceNotFound); !ok {
 			return nil, infraErr(err)
@@ -106,13 +99,8 @@
 		return nil, infraErr(err)
 	}
 
-<<<<<<< HEAD
-	hostHandler := NewHostHandler(svc.provider)
+	hostHandler := NewHostHandler(handler.service)
 	server, err = hostHandler.Inspect(ctx, hostName)
-=======
-	hostHandler := NewHostHandler(handler.service)
-	server, err = hostHandler.Inspect(hostName)
->>>>>>> 682eb112
 	if err != nil {
 		return nil, throwErr(err)
 	}
@@ -136,13 +124,8 @@
 	}
 
 	// Installs NFS Server software if needed
-<<<<<<< HEAD
-	sshHandler := NewSSHHandler(svc.provider)
+	sshHandler := NewSSHHandler(handler.service)
 	sshConfig, err := sshHandler.GetConfig(ctx, server)
-=======
-	sshHandler := NewSSHHandler(handler.service)
-	sshConfig, err := sshHandler.GetConfig(server)
->>>>>>> 682eb112
 	if err != nil {
 		return nil, infraErr(err)
 	}
@@ -207,7 +190,6 @@
 	if err != nil {
 		return nil, logicErrf(err, "Error saving server metadata")
 	}
-<<<<<<< HEAD
 	defer func() {
 		if err != nil {
 			err2 := server.Properties.LockForWrite(HostProperty.SharesV1).ThenUse(func(v interface{}) error {
@@ -226,9 +208,6 @@
 		}
 	}()
 	err = metadata.SaveShare(svc.provider, server.ID, server.Name, share.ID, share.Name)
-=======
-	err = metadata.SaveShare(handler.service, server.ID, server.Name, share.ID, share.Name)
->>>>>>> 682eb112
 	if err != nil {
 		return nil, infraErr(err)
 	}
@@ -253,15 +232,11 @@
 }
 
 // Delete a share from host
-<<<<<<< HEAD
+func (handler *ShareHandler) Delete(name string) error {
 func (svc *ShareHandler) Delete(ctx context.Context, name string) error {
 	// Retrieve info about the share
+	server, share, _, err := handler.ForceInspect(name)
 	server, share, _, err := svc.ForceInspect(ctx, name)
-=======
-func (handler *ShareHandler) Delete(name string) error {
-	// Retrieve info about the share
-	server, share, _, err := handler.ForceInspect(name)
->>>>>>> 682eb112
 	if err != nil {
 		return throwErr(err)
 	}
@@ -282,13 +257,8 @@
 			return logicErr(fmt.Errorf("still used by: %s", strings.Join(list, ",")))
 		}
 
-<<<<<<< HEAD
-		sshHandler := NewSSHHandler(svc.provider)
+		sshHandler := NewSSHHandler(handler.service)
 		sshConfig, err := sshHandler.GetConfig(ctx, server.ID)
-=======
-		sshHandler := NewSSHHandler(handler.service)
-		sshConfig, err := sshHandler.GetConfig(server.ID)
->>>>>>> 682eb112
 		if err != nil {
 			return infraErr(err)
 		}
@@ -317,7 +287,6 @@
 	}
 
 	// Remove share metadata
-<<<<<<< HEAD
 	err = metadata.RemoveShare(svc.provider, server.ID, server.Name, share.ID, share.Name)
 	if err != nil {
 		return infraErr(err)
@@ -338,15 +307,8 @@
 }
 
 // List return the list of all shares from all servers
+func (handler *ShareHandler) List() (map[string]map[string]*propsv1.HostShare, error) {
 func (svc *ShareHandler) List(ctx context.Context) (map[string]map[string]*propsv1.HostShare, error) {
-=======
-	err = metadata.RemoveShare(handler.service, server.ID, server.Name, share.ID, share.Name)
-	return infraErr(err)
-}
-
-// List return the list of all shares from all servers
-func (handler *ShareHandler) List() (map[string]map[string]*propsv1.HostShare, error) {
->>>>>>> 682eb112
 	shares := map[string]map[string]*propsv1.HostShare{}
 
 	var servers []string
@@ -384,15 +346,11 @@
 }
 
 // Mount a share on a local directory of an host
-<<<<<<< HEAD
+func (handler *ShareHandler) Mount(shareName, hostName, path string) (*propsv1.HostRemoteMount, error) {
 func (svc *ShareHandler) Mount(ctx context.Context, shareName, hostName, path string, withCache bool) (*propsv1.HostRemoteMount, error) {
 	// Retrieve info about the share
+	server, share, _, err := handler.Inspect(shareName)
 	server, share, _, err := svc.Inspect(ctx, shareName)
-=======
-func (handler *ShareHandler) Mount(shareName, hostName, path string) (*propsv1.HostRemoteMount, error) {
-	// Retrieve info about the share
-	server, share, _, err := handler.Inspect(shareName)
->>>>>>> 682eb112
 	if err != nil {
 		return nil, throwErr(err)
 	}
@@ -413,13 +371,8 @@
 	if server.Name == hostName || server.ID == hostName {
 		target = server
 	} else {
-<<<<<<< HEAD
-		hostSvc := NewHostHandler(svc.provider)
+		hostSvc := NewHostHandler(handler.service)
 		target, err = hostSvc.Inspect(ctx, hostName)
-=======
-		hostSvc := NewHostHandler(handler.service)
-		target, err = hostSvc.Inspect(hostName)
->>>>>>> 682eb112
 		if err != nil {
 			return nil, throwErr(err)
 		}
@@ -472,13 +425,8 @@
 			return logicErr(fmt.Errorf("failed to find metadata about share '%s'", shareName))
 		}
 		shareID := serverSharesV1.ByName[shareName]
-<<<<<<< HEAD
-		sshHandler := NewSSHHandler(svc.provider)
+		sshHandler := NewSSHHandler(handler.service)
 		sshConfig, err := sshHandler.GetConfig(ctx, target)
-=======
-		sshHandler := NewSSHHandler(handler.service)
-		sshConfig, err := sshHandler.GetConfig(target)
->>>>>>> 682eb112
 		if err != nil {
 			return infraErr(err)
 		}
@@ -610,13 +558,10 @@
 }
 
 // Unmount a share from local directory of an host
-<<<<<<< HEAD
+func (handler *ShareHandler) Unmount(shareName, hostName string) error {
 func (svc *ShareHandler) Unmount(ctx context.Context, shareName, hostName string) error {
+	server, _, _, err := handler.ForceInspect(shareName)
 	server, share, _, err := svc.ForceInspect(ctx, shareName)
-=======
-func (handler *ShareHandler) Unmount(shareName, hostName string) error {
-	server, _, _, err := handler.ForceInspect(shareName)
->>>>>>> 682eb112
 	if err != nil {
 		return throwErr(err)
 	}
@@ -637,22 +582,14 @@
 		return err
 	}
 
-<<<<<<< HEAD
-	var target *model.Host
-	var mount_path string
-	if server.Name == hostName || server.ID == hostName {
-		target = server
-	} else {
-		hostSvc := NewHostHandler(svc.provider)
-		target, err = hostSvc.ForceInspect(ctx, hostName)
-=======
 	var target *resources.Host
 	if server.Name == hostName || server.ID == hostName {
 		target = server
 	} else {
 		hostSvc := NewHostHandler(handler.service)
+		hostSvc := NewHostHandler(svc.provider)
 		target, err = hostSvc.ForceInspect(hostName)
->>>>>>> 682eb112
+		target, err = hostSvc.ForceInspect(ctx, hostName)
 		if err != nil {
 			return throwErr(err)
 		}
@@ -666,13 +603,8 @@
 		}
 
 		// Unmount share from client
-<<<<<<< HEAD
-		sshHandler := NewSSHHandler(svc.provider)
+		sshHandler := NewSSHHandler(handler.service)
 		sshConfig, err := sshHandler.GetConfig(ctx, target.ID)
-=======
-		sshHandler := NewSSHHandler(handler.service)
-		sshConfig, err := sshHandler.GetConfig(target.ID)
->>>>>>> 682eb112
 		if err != nil {
 			return infraErr(err)
 		}
@@ -733,13 +665,10 @@
 }
 
 // ForceInspect returns the host and share corresponding to 'shareName'
-<<<<<<< HEAD
+func (handler *ShareHandler) ForceInspect(shareName string) (*resources.Host, *propsv1.HostShare, map[string]*propsv1.HostRemoteMount, error) {
 func (svc *ShareHandler) ForceInspect(ctx context.Context, shareName string) (*model.Host, *propsv1.HostShare, map[string]*propsv1.HostRemoteMount, error) {
+	host, share, mounts, err := handler.Inspect(shareName)
 	host, share, mounts, err := svc.Inspect(ctx, shareName)
-=======
-func (handler *ShareHandler) ForceInspect(shareName string) (*resources.Host, *propsv1.HostShare, map[string]*propsv1.HostRemoteMount, error) {
-	host, share, mounts, err := handler.Inspect(shareName)
->>>>>>> 682eb112
 	if err != nil {
 		return nil, nil, nil, throwErr(err)
 	}
@@ -750,15 +679,11 @@
 }
 
 // Inspect returns the host and share corresponding to 'shareName'
-<<<<<<< HEAD
-// If share isn't found, return (nil, nil, nil, model.ErrResourceNotFound)
-func (svc *ShareHandler) Inspect(ctx context.Context, shareName string) (*model.Host, *propsv1.HostShare, map[string]*propsv1.HostRemoteMount, error) {
-	hostName, err := metadata.LoadShare(svc.provider, shareName)
-=======
 // If share isn't found, return (nil, nil, nil, resources.ErrResourceNotFound)
 func (handler *ShareHandler) Inspect(shareName string) (*resources.Host, *propsv1.HostShare, map[string]*propsv1.HostRemoteMount, error) {
+func (svc *ShareHandler) Inspect(ctx context.Context, shareName string) (*model.Host, *propsv1.HostShare, map[string]*propsv1.HostRemoteMount, error) {
 	hostName, err := metadata.LoadShare(handler.service, shareName)
->>>>>>> 682eb112
+	hostName, err := metadata.LoadShare(svc.provider, shareName)
 	if err != nil {
 		if _, ok := err.(utils.ErrNotFound); ok {
 			return nil, nil, nil, resources.ResourceNotFoundError("share", shareName)
@@ -769,13 +694,8 @@
 		return nil, nil, nil, infraErr(errors.Wrap(err, fmt.Sprintf("failed to find host sharing '%s'", shareName)))
 	}
 
-<<<<<<< HEAD
-	hostSvc := NewHostHandler(svc.provider)
+	hostSvc := NewHostHandler(handler.service)
 	server, err := hostSvc.ForceInspect(ctx, hostName)
-=======
-	hostSvc := NewHostHandler(handler.service)
-	server, err := hostSvc.ForceInspect(hostName)
->>>>>>> 682eb112
 	if err != nil {
 		return nil, nil, nil, throwErr(err)
 	}
