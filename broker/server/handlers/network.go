/*
 * Copyright 2018, CS Systemes d'Information, http://www.c-s.fr
 *
 * Licensed under the Apache License, Version 2.0 (the "License");
 * you may not use this file except in compliance with the License.
 * You may obtain a copy of the License at
 *
 *     http://www.apache.org/licenses/LICENSE-2.0
 *
 * Unless required by applicable law or agreed to in writing, software
 * distributed under the License is distributed on an "AS IS" BASIS,
 * WITHOUT WARRANTIES OR CONDITIONS OF ANY KIND, either express or implied.
 * See the License for the specific language governing permissions and
 * limitations under the License.
 */

package handlers

import (
	"context"
	"fmt"
	"os"
	"strconv"
	"strings"
	"time"

	log "github.com/sirupsen/logrus"

	"github.com/CS-SI/SafeScale/broker/server/metadata"
	brokerutils "github.com/CS-SI/SafeScale/broker/utils"
	"github.com/CS-SI/SafeScale/iaas"
	"github.com/CS-SI/SafeScale/iaas/resources"
	"github.com/CS-SI/SafeScale/iaas/resources/enums/HostProperty"
	"github.com/CS-SI/SafeScale/iaas/resources/enums/IPVersion"
	"github.com/CS-SI/SafeScale/iaas/resources/enums/NetworkProperty"
	propsv1 "github.com/CS-SI/SafeScale/iaas/resources/properties/v1"
	"github.com/CS-SI/SafeScale/iaas/stacks/openstack"
	"github.com/CS-SI/SafeScale/utils"
)

//go:generate mockgen -destination=../mocks/mock_networkapi.go -package=mocks github.com/CS-SI/SafeScale/broker/server/handlers NetworkAPI

// TODO At service level, ve need to log before returning, because it's the last chance to track the real issue in server side

// NetworkAPI defines API to manage networks
type NetworkAPI interface {
<<<<<<< HEAD
	Create(ctx context.Context, net string, cidr string, ipVersion IPVersion.Enum, cpu int, ram float32, disk int, os string, gwname string) (*model.Network, error)
	List(ctx context.Context, all bool) ([]*model.Network, error)
	Inspect(ctx context.Context, ref string) (*model.Network, error)
	Delete(ctx context.Context, ref string) error
=======
	Create(net string, cidr string, ipVersion IPVersion.Enum, cpu int, ram float32, disk int, os string, gwname string) (*resources.Network, error)
	List(all bool) ([]*resources.Network, error)
	Inspect(ref string) (*resources.Network, error)
	Delete(ref string) error
>>>>>>> 682eb112
}

// NetworkHandler an implementation of NetworkAPI
type NetworkHandler struct {
	service   *iaas.Service
	ipVersion IPVersion.Enum
}

// NewNetworkHandler Creates new Network service
func NewNetworkHandler(svc *iaas.Service) NetworkAPI {
	return &NetworkHandler{
		service: svc,
	}
}

// Create creates a network
<<<<<<< HEAD
func (svc *NetworkHandler) Create(
	ctx context.Context, name string, cidr string, ipVersion IPVersion.Enum, cpu int, ram float32, disk int, theos string, gwname string,
) (*model.Network, error) {
=======
func (handler *NetworkHandler) Create(
	name string, cidr string, ipVersion IPVersion.Enum, cpu int, ram float32, disk int, theos string, gwname string,
) (*resources.Network, error) {
>>>>>>> 682eb112

	log.Debugf(">>> broker.server.handlers.NetworkHandler::Create()")
	defer log.Debugf("<<< broker.server.handlers.NetworkHandler::Create()")

	// Verify that the network doesn't exist first
	_, err := handler.service.GetNetworkByName(name)
	if err != nil {
		switch err.(type) {
		case resources.ErrResourceNotFound:
		default:
			return nil, infraErrf(err, "failed to check if a network already exists with name '%s'", name)
		}
	} else {
		return nil, logicErr(fmt.Errorf("network '%s' already exists", name))
	}

	// Create the network
	log.Debugf("Creating network '%s' ...", name)
	network, err := handler.service.CreateNetwork(resources.NetworkRequest{
		Name:      name,
		IPVersion: ipVersion,
		CIDR:      cidr,
	})
	if err != nil {
		err = infraErr(err)
		return nil, err
	}

	// Starting from here, delete network if exiting with error
	defer func() {
		if err != nil {
			derr := handler.service.DeleteNetwork(network.ID)
			if derr != nil {
				log.Errorf("Failed to delete network: %+v", derr)
			}
		}
	}()

	log.Debugf("Saving network metadata '%s' ...", network.Name)
	mn, err := metadata.SaveNetwork(handler.service, network)
	if err != nil {
		return nil, infraErr(err)
	}

	// Starting from here, delete network metadata if exits with error
	defer func() {
		if err != nil {
			derr := mn.Delete()
			if derr != nil {
				log.Errorf("Failed to delete network metadata: %+v", derr)
			}
		}
	}()

	if gwname == "" {
		gwname = "gw-" + network.Name
	}

	log.Debugf("Creating compute resource '%s' ...", gwname)

	// Create a gateway

	var template resources.HostTemplate
	tpls, err := handler.service.SelectTemplatesBySize(resources.SizingRequirements{
		MinCores:    cpu,
		MinRAMSize:  ram,
		MinDiskSize: disk,
	}, false)
	if err != nil {
		return nil, infraErrf(err, "Error creating network: Error selecting template")
	}
	if len(tpls) > 0 {
		template = tpls[0]
		msg := fmt.Sprintf("Selected host template: '%s' (%d core%s", template.Name, template.Cores, utils.Plural(template.Cores))
		if template.CPUFreq > 0 {
			msg += fmt.Sprintf(" at %.01f GHz", template.CPUFreq)
		}
		msg += fmt.Sprintf(", %.01f GB RAM, %d GB disk", template.RAMSize, template.DiskSize)
		if template.GPUNumber > 0 {
			msg += fmt.Sprintf(", %d GPU%s", template.GPUNumber, utils.Plural(template.GPUNumber))
			if template.GPUType != "" {
				msg += fmt.Sprintf(" %s", template.GPUType)
			}
		}
		msg += ")"
		log.Infof(msg)
	} else {
		return nil, logicErr(fmt.Errorf("Error creating network: No template found for %v cpu, %v GB of ram, %v GB of system disk", cpu, ram, disk))
	}
	img, err := handler.service.SearchImage(theos)
	if err != nil {
		err := infraErrf(err, "Error creating network: Error searching image '%s'", theos)
		return nil, err
	}

	keypairName := "kp_" + network.Name
	keypair, err := handler.service.CreateKeyPair(keypairName)
	if err != nil {
		return nil, infraErr(err)
	}

	gwRequest := resources.GatewayRequest{
		ImageID:    img.ID,
		Network:    network,
		KeyPair:    keypair,
		TemplateID: template.ID,
		Name:       gwname,
		CIDR:       network.CIDR,
	}

	log.Infof("Requesting the creation of a gateway '%s' using template '%s' with image '%s'", gwname, template.Name, img.Name)
	gw, err := handler.service.CreateGateway(gwRequest)
	if err != nil {
		//defer handler.service.DeleteNetwork(network.ID)
		return nil, infraErrf(err, "Error creating network: Gateway creation with name '%s' failed", gwname)
	}

	// Starting from here, deletes the gateway if exiting with error
	defer func() {
		if err != nil {
			log.Warnf("Cleaning up on failure, deleting gateway '%s' host resource...", gw.Name)
			derr := handler.service.DeleteHost(gw.ID)
			if derr != nil {
				log.Errorf("failed to delete gateway '%s': %v", gw.Name, derr)
			}
			log.Infof("Gateway '%s' deleted", gw.Name)
		}
	}()

	// Reloads the host to be sure all the properties are updated
	gw, err = handler.service.InspectHost(gw)
	if err != nil {
		return nil, infraErr(err)
	}

	// Updates requested sizing in gateway property propsv1.HostSizing
	err = gw.Properties.LockForWrite(HostProperty.SizingV1).ThenUse(func(v interface{}) error {
		gwSizingV1 := v.(*propsv1.HostSizing)
		gwSizingV1.RequestedSize = &propsv1.HostSize{
			Cores:    cpu,
			RAMSize:  ram,
			DiskSize: disk,
		}
		return nil
	})
	if err != nil {
		return nil, infraErrf(err, "error creating network")
	}

	// Writes Gateway metadata
	mg, err := metadata.SaveGateway(handler.service, gw, network.ID)
	if err != nil {
		return nil, infraErrf(err, "failed to create gateway: failed to save metadata: %s", err.Error())
	}

	// Starting from here, delete network metadata if exits with error
	defer func() {
		if err != nil {
			log.Warnf("Cleaning up on failure, deleting gateway '%s' metadata", gw.Name)
			derr := mg.Delete()
			if derr != nil {
				log.Errorf("Failed to delete gateway '%s' metadata: %+v", gw.Name, derr)
			}
		}
	}()

	// A host claimed ready by a Cloud provider is not necessarily ready
	// to be used until ssh service is up and running. So we wait for it before
	// claiming host is created
	log.Infof("Waiting until gateway '%s' is available through SSH ...", gwname)
<<<<<<< HEAD
	sshHandler := NewSSHHandler(svc.provider)
	ssh, err := sshHandler.GetConfig(ctx, gw.ID)
=======
	sshHandler := NewSSHHandler(handler.service)
	ssh, err := sshHandler.GetConfig(gw.ID)
>>>>>>> 682eb112
	if err != nil {
		//defer handler.service.DeleteHost(gw.ID)
		return nil, infraErrf(err, "error creating network: Error retrieving SSH config of gateway '%s'", gw.Name)
	}

	sshDefaultTimeout := int(brokerutils.GetTimeoutCtxHost().Minutes())
	if sshDefaultTimeoutCandidate := os.Getenv("SSH_TIMEOUT"); sshDefaultTimeoutCandidate != "" {
		num, err := strconv.Atoi(sshDefaultTimeoutCandidate)
		if err == nil {
			log.Debugf("Using custom timeout of %d minutes", num)
			sshDefaultTimeout = num
		}
	}

	// TODO Test for failure with 15s !!!
	err = ssh.WaitServerReady(time.Duration(sshDefaultTimeout) * time.Minute)
	// err = ssh.WaitServerReady(time.Second * 3)
	if err != nil {
		return nil, logicErrf(err, "error creating network: Failure waiting for gateway '%s' to finish provisioning and being accessible through SSH", gw.Name)
	}
	log.Infof("SSH service of gateway '%s' started.", gw.Name)

	select {
	case <-ctx.Done():
		log.Warnf("Network creation canceled by broker")
		err = fmt.Errorf("Network creation canceld by broker")
		return nil, err
	default:
	}
	return network, nil
}

// List returns the network list
<<<<<<< HEAD
func (svc *NetworkHandler) List(ctx context.Context, all bool) ([]*model.Network, error) {
=======
func (handler *NetworkHandler) List(all bool) ([]*resources.Network, error) {
>>>>>>> 682eb112
	log.Debugf(">>> broker.server.handlers.NetworkHandler::List(%v)", all)
	defer log.Debugf("<<< broker.server.handlers.NetworkHandler::List(%v)", all)

	if all {
		return handler.service.ListNetworks()
	}

	var netList []*resources.Network

	mn := metadata.NewNetwork(handler.service)
	err := mn.Browse(func(network *resources.Network) error {
		netList = append(netList, network)
		return nil
	})

	if err != nil {
		log.Debugf("Error listing monitored networks: pagination error: %+v", err)
		return nil, infraErrf(err, "Error listing monitored networks: %s", err.Error())
	}

	return netList, infraErr(err)
}

// Inspect returns the network identified by ref, ref can be the name or the id
<<<<<<< HEAD
func (svc *NetworkHandler) Inspect(ctx context.Context, ref string) (*model.Network, error) {
=======
func (handler *NetworkHandler) Inspect(ref string) (*resources.Network, error) {
	log.Debugf(">>> broker.server.handlers.NetworkHandler::Inspect(%s)", ref)
>>>>>>> 682eb112
	defer log.Debugf("<<< broker.server.handlers.NetworkHandler::Inspect(%s)", ref)
	log.Debugf(">>> broker.server.handlers.NetworkHandler::Inspect(%s)", ref)

	mn, err := metadata.LoadNetwork(handler.service, ref)
	if err != nil {
		return nil, err
	}
	return mn.Get(), nil
}

// Delete deletes network referenced by ref
<<<<<<< HEAD
func (svc *NetworkHandler) Delete(ctx context.Context, ref string) error {
=======
func (handler *NetworkHandler) Delete(ref string) error {
>>>>>>> 682eb112
	log.Debugf(">>> broker.server.handlers.NetworkHandler::Delete(%s)", ref)
	defer log.Debugf("<<< broker.server.handlers.NetworkHandler::Delete(%s)", ref)

	mn, err := metadata.LoadNetwork(handler.service, ref)
	if err != nil {
		if _, ok := err.(resources.ErrResourceNotFound); !ok {
			return infraErrf(err, "failed to load metadata of network '%s'", ref)
		}
		return err
	}
	network := mn.Get()
	gwID := network.GatewayID

	// Check if hosts are still attached to network according to metadata
	var errorMsg string
	err = network.Properties.LockForRead(NetworkProperty.HostsV1).ThenUse(func(v interface{}) error {
		networkHostsV1 := v.(*propsv1.NetworkHosts)
		hostsLen := len(networkHostsV1.ByName)
		if hostsLen > 0 {
			list := make([]string, 0, hostsLen)
			for k := range networkHostsV1.ByName {
				list = append(list, k)
			}
			verb := "are"
			if hostsLen == 1 {
				verb = "is"
			}
			errorMsg = fmt.Sprintf("can't delete network '%s': %d host%s %s still attached to it: %s",
				network.Name, hostsLen, utils.Plural(hostsLen), verb, strings.Join(list, ", "))
			return resources.ResourceNotAvailableError("network", network.Name)
		}
		return nil
	})
	if err != nil {
		if _, ok := err.(resources.ErrResourceNotAvailable); ok {
			return logicErr(fmt.Errorf(errorMsg))
		}
		return infraErr(err)
	}

	// 1st delete gateway
	var metadataHost *model.Host
	if gwID != "" {
		mh, err := metadata.LoadHost(handler.service, gwID)
		if err != nil {
			return infraErr(err)
		}
		metadataHost = mh.Get()

		err = handler.service.DeleteGateway(gwID)
		// allow no gateway, but log it
		if err != nil {
			log.Warnf("Failed to delete gateway: %s", openstack.ProviderErrorToString(err))
		}
		err = mh.Delete()
		if err != nil {
			return infraErr(err)
		}
	}

	// 2nd delete network, with no tolerance
<<<<<<< HEAD
	var deleteMatadataOnly bool
	err = svc.provider.DeleteNetwork(network.ID)
=======
	err = handler.service.DeleteNetwork(network.ID)
>>>>>>> 682eb112
	if err != nil {
		switch err.(type) {
		case model.ErrResourceNotFound:
			deleteMatadataOnly = true
		default:
			return infraErrf(err, "can't delete network")
		}
	}

	err = mn.Delete()
	if err != nil {
		return infraErr(err)
	}

	if deleteMatadataOnly {
		return fmt.Errorf("Unable to find the network even if it is described by metadatas\nInchoerent metadatas have been supressed")
	}

	select {
	case <-ctx.Done():
		log.Warnf("Network delete canceled by broker")
		hostSizing := propsv1.NewHostSizing()
		err := metadataHost.Properties.LockForRead(HostProperty.SizingV1).ThenUse(func(v interface{}) error {
			hostSizing = v.(*propsv1.HostSizing)
			return nil
		})
		if err != nil {
			return fmt.Errorf("Failed to get gateway sizingV1")
		}
		//os name of the gw is not stored in metadatas so we used ubuntu 16.04 by default
		networkBis, err := svc.Create(context.Background(), network.Name, network.CIDR, network.IPVersion, hostSizing.AllocatedSize.Cores, hostSizing.AllocatedSize.RAMSize, hostSizing.AllocatedSize.DiskSize, "Ubuntu 16.04", metadataHost.Name)
		if err != nil {
			return fmt.Errorf("Failed to stop network deletion")
		}
		buf, err := networkBis.Serialize()
		if err != nil {
			return fmt.Errorf("Deleted Network recreated by broker")
		}
		return fmt.Errorf("Deleted Network recreated by broker : %s", buf)
	default:
	}

	return nil
}<|MERGE_RESOLUTION|>--- conflicted
+++ resolved
@@ -44,17 +44,14 @@
 
 // NetworkAPI defines API to manage networks
 type NetworkAPI interface {
-<<<<<<< HEAD
+	Create(net string, cidr string, ipVersion IPVersion.Enum, cpu int, ram float32, disk int, os string, gwname string) (*resources.Network, error)
+	List(all bool) ([]*resources.Network, error)
+	Inspect(ref string) (*resources.Network, error)
+	Delete(ref string) error
 	Create(ctx context.Context, net string, cidr string, ipVersion IPVersion.Enum, cpu int, ram float32, disk int, os string, gwname string) (*model.Network, error)
 	List(ctx context.Context, all bool) ([]*model.Network, error)
 	Inspect(ctx context.Context, ref string) (*model.Network, error)
 	Delete(ctx context.Context, ref string) error
-=======
-	Create(net string, cidr string, ipVersion IPVersion.Enum, cpu int, ram float32, disk int, os string, gwname string) (*resources.Network, error)
-	List(all bool) ([]*resources.Network, error)
-	Inspect(ref string) (*resources.Network, error)
-	Delete(ref string) error
->>>>>>> 682eb112
 }
 
 // NetworkHandler an implementation of NetworkAPI
@@ -71,15 +68,11 @@
 }
 
 // Create creates a network
-<<<<<<< HEAD
+func (handler *NetworkHandler) Create(
+) (*resources.Network, error) {
 func (svc *NetworkHandler) Create(
 	ctx context.Context, name string, cidr string, ipVersion IPVersion.Enum, cpu int, ram float32, disk int, theos string, gwname string,
 ) (*model.Network, error) {
-=======
-func (handler *NetworkHandler) Create(
-	name string, cidr string, ipVersion IPVersion.Enum, cpu int, ram float32, disk int, theos string, gwname string,
-) (*resources.Network, error) {
->>>>>>> 682eb112
 
 	log.Debugf(">>> broker.server.handlers.NetworkHandler::Create()")
 	defer log.Debugf("<<< broker.server.handlers.NetworkHandler::Create()")
@@ -250,13 +243,9 @@
 	// to be used until ssh service is up and running. So we wait for it before
 	// claiming host is created
 	log.Infof("Waiting until gateway '%s' is available through SSH ...", gwname)
-<<<<<<< HEAD
+	sshHandler := NewSSHHandler(handler.service)
 	sshHandler := NewSSHHandler(svc.provider)
 	ssh, err := sshHandler.GetConfig(ctx, gw.ID)
-=======
-	sshHandler := NewSSHHandler(handler.service)
-	ssh, err := sshHandler.GetConfig(gw.ID)
->>>>>>> 682eb112
 	if err != nil {
 		//defer handler.service.DeleteHost(gw.ID)
 		return nil, infraErrf(err, "error creating network: Error retrieving SSH config of gateway '%s'", gw.Name)
@@ -290,11 +279,8 @@
 }
 
 // List returns the network list
-<<<<<<< HEAD
+func (handler *NetworkHandler) List(all bool) ([]*resources.Network, error) {
 func (svc *NetworkHandler) List(ctx context.Context, all bool) ([]*model.Network, error) {
-=======
-func (handler *NetworkHandler) List(all bool) ([]*resources.Network, error) {
->>>>>>> 682eb112
 	log.Debugf(">>> broker.server.handlers.NetworkHandler::List(%v)", all)
 	defer log.Debugf("<<< broker.server.handlers.NetworkHandler::List(%v)", all)
 
@@ -319,12 +305,8 @@
 }
 
 // Inspect returns the network identified by ref, ref can be the name or the id
-<<<<<<< HEAD
+func (handler *NetworkHandler) Inspect(ref string) (*resources.Network, error) {
 func (svc *NetworkHandler) Inspect(ctx context.Context, ref string) (*model.Network, error) {
-=======
-func (handler *NetworkHandler) Inspect(ref string) (*resources.Network, error) {
-	log.Debugf(">>> broker.server.handlers.NetworkHandler::Inspect(%s)", ref)
->>>>>>> 682eb112
 	defer log.Debugf("<<< broker.server.handlers.NetworkHandler::Inspect(%s)", ref)
 	log.Debugf(">>> broker.server.handlers.NetworkHandler::Inspect(%s)", ref)
 
@@ -336,11 +318,8 @@
 }
 
 // Delete deletes network referenced by ref
-<<<<<<< HEAD
+func (handler *NetworkHandler) Delete(ref string) error {
 func (svc *NetworkHandler) Delete(ctx context.Context, ref string) error {
-=======
-func (handler *NetworkHandler) Delete(ref string) error {
->>>>>>> 682eb112
 	log.Debugf(">>> broker.server.handlers.NetworkHandler::Delete(%s)", ref)
 	defer log.Debugf("<<< broker.server.handlers.NetworkHandler::Delete(%s)", ref)
 
@@ -402,12 +381,9 @@
 	}
 
 	// 2nd delete network, with no tolerance
-<<<<<<< HEAD
+	err = handler.service.DeleteNetwork(network.ID)
 	var deleteMatadataOnly bool
 	err = svc.provider.DeleteNetwork(network.ID)
-=======
-	err = handler.service.DeleteNetwork(network.ID)
->>>>>>> 682eb112
 	if err != nil {
 		switch err.(type) {
 		case model.ErrResourceNotFound:
