/*
 * Copyright 2018, CS Systemes d'Information, http://www.c-s.fr
 *
 * Licensed under the Apache License, Version 2.0 (the "License");
 * you may not use this file except in compliance with the License.
 * You may obtain a copy of the License at
 *
 *     http://www.apache.org/licenses/LICENSE-2.0
 *
 * Unless required by applicable law or agreed to in writing, software
 * distributed under the License is distributed on an "AS IS" BASIS,
 * WITHOUT WARRANTIES OR CONDITIONS OF ANY KIND, either express or implied.
 * See the License for the specific language governing permissions and
 * limitations under the License.
 */

package listeners

import (
	"context"
	"fmt"

	google_protobuf "github.com/golang/protobuf/ptypes/empty"
	"google.golang.org/grpc"
	"google.golang.org/grpc/codes"

	log "github.com/sirupsen/logrus"

	pb "github.com/CS-SI/SafeScale/broker"
	"github.com/CS-SI/SafeScale/broker/server/handlers"
	"github.com/CS-SI/SafeScale/broker/utils"
	conv "github.com/CS-SI/SafeScale/broker/utils"
)

// HostHandler ...
var HostHandler = handlers.NewHostHandler

// broker host create host1 --net="net1" --cpu=2 --ram=7 --disk=100 --os="Ubuntu 16.04" --public=true
// broker host list --all=false
// broker host inspect host1
// broker host create host2 --net="net1" --cpu=2 --ram=7 --disk=100 --os="Ubuntu 16.04" --public=false

// HostListener host service server grpc
type HostListener struct{}

// StoredCPUInfo ...
type StoredCPUInfo struct {
	ID           string `bow:"key"`
	TenantName   string `json:"tenant_name,omitempty"`
	TemplateID   string `json:"template_id,omitempty"`
	TemplateName string `json:"template_name,omitempty"`
	ImageID      string `json:"image_id,omitempty"`
	ImageName    string `json:"image_name,omitempty"`
	LastUpdated  string `json:"last_updated,omitempty"`

	NumberOfCPU    int     `json:"number_of_cpu,omitempty"`
	NumberOfCore   int     `json:"number_of_core,omitempty"`
	NumberOfSocket int     `json:"number_of_socket,omitempty"`
	CPUFrequency   float64 `json:"cpu_frequency,omitempty"`
	CPUArch        string  `json:"cpu_arch,omitempty"`
	Hypervisor     string  `json:"hypervisor,omitempty"`
	CPUModel       string  `json:"cpu_model,omitempty"`
	RAMSize        float64 `json:"ram_size,omitempty"`
	RAMFreq        float64 `json:"ram_freq,omitempty"`
	GPU            int     `json:"gpu,omitempty"`
	GPUModel       string  `json:"gpu_model,omitempty"`
}

// Start ...
func (s *HostListener) Start(ctx context.Context, in *pb.Reference) (*google_protobuf.Empty, error) {
	log.Infof("Listeners: host start '%s' called", in.Name)
	defer log.Debugf("Listeners: host start '%s' done", in.Name)

	ctx, cancelFunc := context.WithCancel(ctx)
<<<<<<< HEAD
	if err := utils.ProcessRegister(ctx, cancelFunc, "Start Host "+in.GetName()); err != nil {
		return nil, fmt.Errorf("Failed to register the process : %s", err.Error())
=======

	if err := utils.ProcessRegister(ctx, cancelFunc, "Start Host "+in.GetName()); err == nil {
		defer utils.ProcessDeregister(ctx)
>>>>>>> 4e65a081
	}

	tenant := GetCurrentTenant()
	if tenant == nil {
		log.Info("Can't start host: no tenant set")
		return nil, grpc.Errorf(codes.FailedPrecondition, "Can't start host: no tenant set")
	}

	handler := HostHandler(tenant.Service)
	ref := utils.GetReference(in)
	err := handler.Start(ctx, ref)
	if err != nil {
		return nil, grpc.Errorf(codes.Internal, err.Error())
	}

	log.Printf("Host '%s' successfully started", ref)
	return &google_protobuf.Empty{}, nil
}

// Stop ...
func (s *HostListener) Stop(ctx context.Context, in *pb.Reference) (*google_protobuf.Empty, error) {
	log.Infof("Listeners: host stop '%s' called", in.Name)
	defer log.Debugf("Listeners: host stop '%s' done", in.Name)

	ctx, cancelFunc := context.WithCancel(ctx)

	if err := utils.ProcessRegister(ctx, cancelFunc, "Stop Host "+in.GetName()); err == nil {
		defer utils.ProcessDeregister(ctx)
	}

	tenant := GetCurrentTenant()
	if tenant == nil {
		log.Info("Can't stop host: no tenant set")
		return nil, grpc.Errorf(codes.FailedPrecondition, "can't stop host: no tenant set")
	}

	handler := HostHandler(tenant.Service)
	ref := utils.GetReference(in)
	err := handler.Stop(ctx, ref)
	if err != nil {
		return nil, grpc.Errorf(codes.Internal, err.Error())
	}

	log.Printf("Host '%s' stopped", ref)
	return &google_protobuf.Empty{}, nil
}

// Reboot ...
func (s *HostListener) Reboot(ctx context.Context, in *pb.Reference) (*google_protobuf.Empty, error) {
	log.Infof("Listeners: host reboot '%s' called", in.Name)
	defer log.Debugf("Listeners: host reboot '%s' done", in.Name)

	ctx, cancelFunc := context.WithCancel(ctx)

	if err := utils.ProcessRegister(ctx, cancelFunc, "Reboot Host "+in.GetName()); err == nil {
		defer utils.ProcessDeregister(ctx)
	}

	tenant := GetCurrentTenant()
	if tenant == nil {
		log.Info("Can't reboot host: no tenant set")
		return nil, grpc.Errorf(codes.FailedPrecondition, "can't reboot host: no tenant set")
	}

	handler := HostHandler(tenant.Service)
	ref := utils.GetReference(in)
	err := handler.Reboot(ctx, ref)
	if err != nil {
		return nil, grpc.Errorf(codes.Internal, err.Error())
	}

	log.Printf("Host '%s' successfully rebooted.", ref)
	return &google_protobuf.Empty{}, nil
}

// List available hosts
func (s *HostListener) List(ctx context.Context, in *pb.HostListRequest) (*pb.HostList, error) {
	log.Infoln("Listeners: host list called")
	defer log.Debugln("Listeners: host list done")

	ctx, cancelFunc := context.WithCancel(ctx)

	if err := utils.ProcessRegister(ctx, cancelFunc, "List Hosts"); err == nil {
		defer utils.ProcessDeregister(ctx)
	}

	tenant := GetCurrentTenant()
	if tenant == nil {
		log.Info("Can't list host: no tenant set")
		return nil, grpc.Errorf(codes.FailedPrecondition, "can't list hosts: no tenant set")
	}

	handler := HostHandler(tenant.Service)
	hosts, err := handler.List(ctx, in.GetAll())
	if err != nil {
		return nil, grpc.Errorf(codes.Internal, err.Error())
	}

	// Map resources.Host to pb.Host
	var pbhost []*pb.Host
	for _, host := range hosts {
		pbhost = append(pbhost, conv.ToPBHost(host))
	}
	rv := &pb.HostList{Hosts: pbhost}
	return rv, nil
}

// Create a new host
func (s *HostListener) Create(ctx context.Context, in *pb.HostDefinition) (*pb.Host, error) {
	log.Infof("Listeners: host create '%s' done", in.Name)
	defer log.Debugf("Listeners: host create '%s' done", in.Name)

	ctx, cancelFunc := context.WithCancel(ctx)

	if err := utils.ProcessRegister(ctx, cancelFunc, "Create Host "+in.GetName()); err == nil {
		defer utils.ProcessDeregister(ctx)
	}

	tenant := GetCurrentTenant()
	if tenant == nil {
		log.Info("Can't create host: no tenant set")
		return nil, grpc.Errorf(codes.FailedPrecondition, "can't create host: no tenant set")
	}

	handler := HostHandler(tenant.Service)
	host, err := handler.Create(ctx,
		in.GetName(),
		in.GetNetwork(),
		int(in.GetCPUNumber()),
		in.GetRAM(),
		int(in.GetDisk()),
		in.GetImageID(),
		in.GetPublic(),
		int(in.GetGPUNumber()),
		float32(in.GetFreq()),
		in.Force,
	)
	if err != nil {
		return nil, grpc.Errorf(codes.Internal, err.Error())
	}
	log.Infof("Host '%s' created", in.GetName())
	return conv.ToPBHost(host), nil

}

// Resize an host
func (s *HostListener) Resize(ctx context.Context, in *pb.HostDefinition) (*pb.Host, error) {
	log.Infof("Listeners: host resize '%s' done", in.Name)
	defer log.Debugf("Listeners: host resize '%s' done", in.Name)

	ctx, cancelFunc := context.WithCancel(ctx)

	if err := utils.ProcessRegister(ctx, cancelFunc, "Resize Host "+in.GetName()); err == nil {
		defer utils.ProcessDeregister(ctx)
	}

	tenant := GetCurrentTenant()
	if tenant == nil {
		log.Info("Can't resize host: no tenant set")
		return nil, grpc.Errorf(codes.FailedPrecondition, "can't resize host: no tenant set")
	}

	handler := HostHandler(tenant.Service)
	host, err := handler.Resize(ctx,
		in.GetName(),
		int(in.GetCPUNumber()),
		in.GetRAM(),
		int(in.GetDisk()),
		int(in.GetGPUNumber()),
		float32(in.GetFreq()),
	)
	if err != nil {
		return nil, grpc.Errorf(codes.Internal, err.Error())
	}
	log.Infof("Host '%s' resized", in.GetName())
	return conv.ToPBHost(host), nil
}

// Status of a host
func (s *HostListener) Status(ctx context.Context, in *pb.Reference) (*pb.HostStatus, error) {
	log.Infof("Listeners: host status '%s' called", in.Name)
	defer log.Debugf("Listeners: host status '%s' done", in.Name)

	ctx, cancelFunc := context.WithCancel(ctx)

	if err := utils.ProcessRegister(ctx, cancelFunc, "Status of Host "+in.GetName()); err == nil {
		defer utils.ProcessDeregister(ctx)
	}

	ref := utils.GetReference(in)
	if ref == "" {
		return nil, fmt.Errorf("Can't get host status: neither name nor id given as reference")
	}

	tenant := GetCurrentTenant()
	if tenant == nil {
		log.Info("Can't get host status: no tenant set")
		return nil, grpc.Errorf(codes.FailedPrecondition, "can't get host status: no tenant set")
	}

	handler := HostHandler(tenant.Service)
	host, err := handler.ForceInspect(ctx, ref)
	if err != nil {
		return nil, grpc.Errorf(codes.Internal, err.Error())
	}
	return conv.ToHostStatus(host), nil
}

// Inspect an host
func (s *HostListener) Inspect(ctx context.Context, in *pb.Reference) (*pb.Host, error) {
	log.Infof("Receiving 'host inspect %s'", in.Name)
	log.Debugf(">>> broker.server.listeners.HostListener::Inspect(%s)", in.Name)
	defer log.Debugf("<<< broker.server.listeners.HostListener::Inspect(%s)", in.Name)

	ctx, cancelFunc := context.WithCancel(ctx)

	if err := utils.ProcessRegister(ctx, cancelFunc, "Inspect Host "+in.GetName()); err == nil {
		defer utils.ProcessDeregister(ctx)
	}

	ref := utils.GetReference(in)
	if ref == "" {
		return nil, grpc.Errorf(codes.InvalidArgument, "can't inspect host: neither name nor id given as reference")
	}

	tenant := GetCurrentTenant()
	if tenant == nil {
		log.Info("Can't inspect host: no tenant set")
		return nil, grpc.Errorf(codes.FailedPrecondition, "can't inspect host: no tenant set")
	}

	handler := HostHandler(tenant.Service)
	host, err := handler.ForceInspect(ctx, ref)
	if err != nil {
		return nil, grpc.Errorf(codes.Internal, fmt.Sprintf("can't inspect host: %v", err))
	}
	return conv.ToPBHost(host), nil
}

// Delete an host
func (s *HostListener) Delete(ctx context.Context, in *pb.Reference) (*google_protobuf.Empty, error) {
	log.Infof("Receiving 'host delete %s'", in.Name)
	log.Debugf(">>> broker.server.listeners.HostListener::Delete(%s)", in.Name)
	defer log.Debugf("<<< broker.server.Listeners.HostListener::Delete(%s)", in.Name)

	ctx, cancelFunc := context.WithCancel(ctx)

	if err := utils.ProcessRegister(ctx, cancelFunc, "Delete Host "+in.GetName()); err == nil {
		defer utils.ProcessDeregister(ctx)
	}

	ref := utils.GetReference(in)
	if ref == "" {
		return nil, fmt.Errorf("Can't delete host: neither name nor id given as reference")
	}

	tenant := GetCurrentTenant()
	if tenant == nil {
		log.Info("Can't delete host: no tenant set")
		return nil, grpc.Errorf(codes.FailedPrecondition, "can't delete host: no tenant set")
	}

	handler := HostHandler(tenant.Service)
	err := handler.Delete(ctx, ref)
	if err != nil {
		return nil, grpc.Errorf(codes.Internal, err.Error())
	}
	log.Printf("Host '%s' successfully deleted.", ref)
	return &google_protobuf.Empty{}, nil
}

// SSH returns ssh parameters to access an host
func (s *HostListener) SSH(ctx context.Context, in *pb.Reference) (*pb.SshConfig, error) {
	log.Debugf(">>> broker.server.listeners.HostListener::SSH(%s)", in.Name)
	defer log.Debugf("<<< broker.server.listeners.HostListener::SSH(%s)", in.Name)

	ctx, cancelFunc := context.WithCancel(ctx)

	if err := utils.ProcessRegister(ctx, cancelFunc, "SSH config of Host "+in.GetName()); err == nil {
		defer utils.ProcessDeregister(ctx)
	}

	ref := utils.GetReference(in)
	if ref == "" {
		return nil, fmt.Errorf("Can't ssh to host: neither name nor id given as reference")
	}

	tenant := GetCurrentTenant()
	if tenant == nil {
		log.Info("Can't delete host: no tenant set")
		return nil, grpc.Errorf(codes.FailedPrecondition, "can't ssh host: no tenant set")
	}

	handler := HostHandler(currentTenant.Service)
	sshConfig, err := handler.SSH(ctx, ref)
	if err != nil {
		return nil, err
	}
	return conv.ToPBSshConfig(sshConfig), nil
}<|MERGE_RESOLUTION|>--- conflicted
+++ resolved
@@ -72,14 +72,8 @@
 	defer log.Debugf("Listeners: host start '%s' done", in.Name)
 
 	ctx, cancelFunc := context.WithCancel(ctx)
-<<<<<<< HEAD
 	if err := utils.ProcessRegister(ctx, cancelFunc, "Start Host "+in.GetName()); err != nil {
 		return nil, fmt.Errorf("Failed to register the process : %s", err.Error())
-=======
-
-	if err := utils.ProcessRegister(ctx, cancelFunc, "Start Host "+in.GetName()); err == nil {
-		defer utils.ProcessDeregister(ctx)
->>>>>>> 4e65a081
 	}
 
 	tenant := GetCurrentTenant()
