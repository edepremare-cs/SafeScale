/*
 * Copyright 2018, CS Systemes d'Information, http://www.c-s.fr
 *
 * Licensed under the Apache License, Version 2.0 (the "License");
 * you may not use this file except in compliance with the License.
 * You may obtain a copy of the License at
 *
 *     http://www.apache.org/licenses/LICENSE-2.0
 *
 * Unless required by applicable law or agreed to in writing, software
 * distributed under the License is distributed on an "AS IS" BASIS,
 * WITHOUT WARRANTIES OR CONDITIONS OF ANY KIND, either express or implied.
 * See the License for the specific language governing permissions and
 * limitations under the License.
 */

package listeners

import (
	"context"

	"github.com/pkg/errors"

	google_protobuf "github.com/golang/protobuf/ptypes/empty"
	log "github.com/sirupsen/logrus"
	"google.golang.org/grpc"
	"google.golang.org/grpc/codes"

	pb "github.com/CS-SI/SafeScale/broker"
	"github.com/CS-SI/SafeScale/broker/server/handlers"
	"github.com/CS-SI/SafeScale/broker/utils"
	conv "github.com/CS-SI/SafeScale/broker/utils"
)

// BucketHandler ...
var BucketHandler = handlers.NewBucketHandler

// broker bucket create c1
// broker bucket mount c1 host1 --path="/shared/data" (utilisation de s3ql, par default /buckets/c1)
// broker bucket umount c1 host1
// broker bucket delete c1
// broker bucket list
// broker bucket inspect C1

// BucketListener is the bucket service grpc server
type BucketListener struct{}

// List available buckets
func (s *BucketListener) List(ctx context.Context, in *google_protobuf.Empty) (*pb.BucketList, error) {
	log.Infof("safescaled receiving 'bucket list'")
	log.Debugf(">>> listeners.BucketListener::List()")
	defer log.Debugf("<<< listeners.BucketListener::List()")

	ctx, cancelFunc := context.WithCancel(ctx)

	if err := utils.ProcessRegister(ctx, cancelFunc, "Bucket List"); err == nil {
		defer utils.ProcessDeregister(ctx)
	}

	tenant := GetCurrentTenant()
	if tenant == nil {
		log.Info("Can't list buckets: no tenant set")
		return nil, grpc.Errorf(codes.FailedPrecondition, "can't list buckets: no tenant set")
	}

	handler := BucketHandler(tenant.Service)
	buckets, err := handler.List(ctx)
	if err != nil {
		tbr := errors.Wrap(err, "Can't list buckets")
		return nil, grpc.Errorf(codes.Internal, tbr.Error())
	}

	return conv.ToPBBucketList(buckets), nil
}

// Create a new bucket
func (s *BucketListener) Create(ctx context.Context, in *pb.Bucket) (*google_protobuf.Empty, error) {
	bucketName := in.GetName()
	log.Infof("safescaled receiving 'bucket create %s'", bucketName)
	log.Debugf(">>> listeners.BucketListener::Create(%s)", bucketName)
	defer log.Debugf("<<< listeners.BucketListener::Create(%s)", bucketName)

	ctx, cancelFunc := context.WithCancel(ctx)
<<<<<<< HEAD
	if err := utils.ProcessRegister(ctx, cancelFunc, "Bucket Create : "+bucketName); err != nil {
		return nil, fmt.Errorf("Failed to register the process : %s", err.Error())
=======

	if err := utils.ProcessRegister(ctx, cancelFunc, "Bucket Create : "+in.GetName()); err == nil {
		defer utils.ProcessDeregister(ctx)
>>>>>>> 76aae83e
	}

	tenant := GetCurrentTenant()
	if tenant == nil {
		log.Info("Can't create bucket: no tenant set")
		return nil, grpc.Errorf(codes.FailedPrecondition, "can't create bucket: no tenant set")
	}

	handler := BucketHandler(tenant.Service)
	err := handler.Create(ctx, bucketName)
	if err != nil {
		tbr := errors.Wrap(err, "can't create bucket")
		return nil, grpc.Errorf(codes.Internal, tbr.Error())
	}

	return &google_protobuf.Empty{}, nil
}

// Delete a bucket
func (s *BucketListener) Delete(ctx context.Context, in *pb.Bucket) (*google_protobuf.Empty, error) {
	bucketName := in.GetName()
	log.Infof("safescaled receiving 'bucket delete %s'", bucketName)
	log.Debugf(">>> listeners.BucketListener::Delete(%s)", bucketName)
	defer log.Debugf("<<< listeners.BucketListener::Delete(%s)", bucketName)

	ctx, cancelFunc := context.WithCancel(ctx)

<<<<<<< HEAD
	if err := utils.ProcessRegister(ctx, cancelFunc, "Bucket Delete : "+bucketName); err != nil {
		return nil, fmt.Errorf("Failed to register the process : %s", err.Error())
=======
	if err := utils.ProcessRegister(ctx, cancelFunc, "Bucket Delete : "+in.GetName()); err == nil {
		defer utils.ProcessDeregister(ctx)
>>>>>>> 76aae83e
	}

	tenant := GetCurrentTenant()
	if tenant == nil {
		log.Info("Can't delete buckets: no tenant set")
		return nil, grpc.Errorf(codes.FailedPrecondition, "can't delete bucket: no tenant set")
	}

	handler := BucketHandler(tenant.Service)
	err := handler.Delete(ctx, bucketName)
	if err != nil {
		tbr := errors.Wrap(err, "can't delete bucket")
		return nil, grpc.Errorf(codes.Internal, tbr.Error())
	}

	return &google_protobuf.Empty{}, nil
}

// Inspect a bucket
func (s *BucketListener) Inspect(ctx context.Context, in *pb.Bucket) (*pb.BucketMountingPoint, error) {
	bucketName := in.GetName()
	log.Infof("safescaled receiving 'bucket inspect %s'", bucketName)
	log.Debugf(">>> listeners.BucketListener::Inspect(%s)", bucketName)
	defer log.Debugf("<<< listeners.BucketListener::Inspect(%s)", bucketName)

	ctx, cancelFunc := context.WithCancel(ctx)
<<<<<<< HEAD
	if err := utils.ProcessRegister(ctx, cancelFunc, "Bucket Inspect : "+in.GetName()); err != nil {
		return nil, fmt.Errorf("Failed to register the process : %s", err.Error())
=======

	if err := utils.ProcessRegister(ctx, cancelFunc, "Bucket Inspect : "+in.GetName()); err == nil {
		defer utils.ProcessDeregister(ctx)
>>>>>>> 76aae83e
	}

	tenant := GetCurrentTenant()
	if tenant == nil {
		log.Info("Can't inspect bucket: no tenant set")
		return nil, grpc.Errorf(codes.FailedPrecondition, "can't inspect bucket: no tenant set")
	}

	handler := BucketHandler(tenant.Service)
	resp, err := handler.Inspect(ctx, bucketName)
	if err != nil {
		tbr := errors.Wrap(err, "can't inspect bucket")
		return nil, grpc.Errorf(codes.Internal, tbr.Error())
	}
	if resp == nil {
		return nil, grpc.Errorf(codes.NotFound, "can't inspect bucket '%s': not found", in.GetName())
	}
	return conv.ToPBBucketMountPoint(resp), nil
}

// Mount a bucket on the filesystem of the host
func (s *BucketListener) Mount(ctx context.Context, in *pb.BucketMountingPoint) (*google_protobuf.Empty, error) {
	bucketName := in.GetBucket()
	hostName := in.GetHost().GetName()
	log.Infof("safescaled receiving 'bucket mount %s %s'", bucketName, hostName)
	log.Debugf(">>> listeners.BucketListener::Mount(%s, %s)", bucketName, hostName)
	defer log.Debugf("<<< listeners.BucketListener::Mount(%s, %s)", bucketName, hostName)

	ctx, cancelFunc := context.WithCancel(ctx)
<<<<<<< HEAD
	if err := utils.ProcessRegister(ctx, cancelFunc, "Bucket Mount : "+bucketName+" on "+hostName); err != nil {
		return nil, fmt.Errorf("Failed to register the process : %s", err.Error())
=======

	if err := utils.ProcessRegister(ctx, cancelFunc, "Bucket Mount : "+in.GetBucket()+" on "+in.GetHost().GetName()); err == nil {
		defer utils.ProcessDeregister(ctx)
>>>>>>> 76aae83e
	}

	tenant := GetCurrentTenant()
	if tenant == nil {
		log.Info("Can't mount buckets: no tenant set")
		return nil, grpc.Errorf(codes.FailedPrecondition, "can't mount bucket: no tenant set")
	}

	handler := BucketHandler(tenant.Service)
	err := handler.Mount(ctx, bucketName, hostName, in.GetPath())
	if err != nil {
		return &google_protobuf.Empty{}, grpc.Errorf(codes.Internal, err.Error())
	}
	return &google_protobuf.Empty{}, nil
}

// Unmount a bucket from the filesystem of the host
func (s *BucketListener) Unmount(ctx context.Context, in *pb.BucketMountingPoint) (*google_protobuf.Empty, error) {
	bucketName := in.GetBucket()
	hostName := in.GetHost().GetName()
	log.Infof("safescaled receiving 'bucket unmount %s %s'", bucketName, hostName)
	log.Debugf(">>> listeners.BucketListener::Unmount(%s, %s)", bucketName, hostName)
	defer log.Debugf("<<< listeners.BucketListener::Unmount(%s, %s)", bucketName, hostName)

	ctx, cancelFunc := context.WithCancel(ctx)

<<<<<<< HEAD
	if err := utils.ProcessRegister(ctx, cancelFunc, "Bucket Unount : "+bucketName+" off "+hostName); err != nil {
		return nil, fmt.Errorf("Failed to register the process : %s", err.Error())
=======
	if err := utils.ProcessRegister(ctx, cancelFunc, "Bucket Unount : "+in.GetBucket()+" off "+in.GetHost().GetName()); err == nil {
		defer utils.ProcessDeregister(ctx)
>>>>>>> 76aae83e
	}

	tenant := GetCurrentTenant()
	if tenant == nil {
		log.Info("Can't unmount bucket: no tenant set")
		return nil, grpc.Errorf(codes.FailedPrecondition, "can't unmount bucket: no tenant set")
	}

	handler := BucketHandler(tenant.Service)
	err := handler.Unmount(ctx, bucketName, hostName)
	if err != nil {
		return &google_protobuf.Empty{}, grpc.Errorf(codes.Internal, err.Error())
	}
	return &google_protobuf.Empty{}, nil
}<|MERGE_RESOLUTION|>--- conflicted
+++ resolved
@@ -81,14 +81,8 @@
 	defer log.Debugf("<<< listeners.BucketListener::Create(%s)", bucketName)
 
 	ctx, cancelFunc := context.WithCancel(ctx)
-<<<<<<< HEAD
 	if err := utils.ProcessRegister(ctx, cancelFunc, "Bucket Create : "+bucketName); err != nil {
 		return nil, fmt.Errorf("Failed to register the process : %s", err.Error())
-=======
-
-	if err := utils.ProcessRegister(ctx, cancelFunc, "Bucket Create : "+in.GetName()); err == nil {
-		defer utils.ProcessDeregister(ctx)
->>>>>>> 76aae83e
 	}
 
 	tenant := GetCurrentTenant()
@@ -116,13 +110,8 @@
 
 	ctx, cancelFunc := context.WithCancel(ctx)
 
-<<<<<<< HEAD
 	if err := utils.ProcessRegister(ctx, cancelFunc, "Bucket Delete : "+bucketName); err != nil {
 		return nil, fmt.Errorf("Failed to register the process : %s", err.Error())
-=======
-	if err := utils.ProcessRegister(ctx, cancelFunc, "Bucket Delete : "+in.GetName()); err == nil {
-		defer utils.ProcessDeregister(ctx)
->>>>>>> 76aae83e
 	}
 
 	tenant := GetCurrentTenant()
@@ -149,14 +138,8 @@
 	defer log.Debugf("<<< listeners.BucketListener::Inspect(%s)", bucketName)
 
 	ctx, cancelFunc := context.WithCancel(ctx)
-<<<<<<< HEAD
 	if err := utils.ProcessRegister(ctx, cancelFunc, "Bucket Inspect : "+in.GetName()); err != nil {
 		return nil, fmt.Errorf("Failed to register the process : %s", err.Error())
-=======
-
-	if err := utils.ProcessRegister(ctx, cancelFunc, "Bucket Inspect : "+in.GetName()); err == nil {
-		defer utils.ProcessDeregister(ctx)
->>>>>>> 76aae83e
 	}
 
 	tenant := GetCurrentTenant()
@@ -186,14 +169,8 @@
 	defer log.Debugf("<<< listeners.BucketListener::Mount(%s, %s)", bucketName, hostName)
 
 	ctx, cancelFunc := context.WithCancel(ctx)
-<<<<<<< HEAD
 	if err := utils.ProcessRegister(ctx, cancelFunc, "Bucket Mount : "+bucketName+" on "+hostName); err != nil {
 		return nil, fmt.Errorf("Failed to register the process : %s", err.Error())
-=======
-
-	if err := utils.ProcessRegister(ctx, cancelFunc, "Bucket Mount : "+in.GetBucket()+" on "+in.GetHost().GetName()); err == nil {
-		defer utils.ProcessDeregister(ctx)
->>>>>>> 76aae83e
 	}
 
 	tenant := GetCurrentTenant()
@@ -220,13 +197,8 @@
 
 	ctx, cancelFunc := context.WithCancel(ctx)
 
-<<<<<<< HEAD
 	if err := utils.ProcessRegister(ctx, cancelFunc, "Bucket Unount : "+bucketName+" off "+hostName); err != nil {
 		return nil, fmt.Errorf("Failed to register the process : %s", err.Error())
-=======
-	if err := utils.ProcessRegister(ctx, cancelFunc, "Bucket Unount : "+in.GetBucket()+" off "+in.GetHost().GetName()); err == nil {
-		defer utils.ProcessDeregister(ctx)
->>>>>>> 76aae83e
 	}
 
 	tenant := GetCurrentTenant()
