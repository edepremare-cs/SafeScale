/*
 * Copyright 2018, CS Systemes d'Information, http://www.c-s.fr
 *
 * Licensed under the Apache License, Version 2.0 (the "License");
 * you may not use this file except in compliance with the License.
 * You may obtain a copy of the License at
 *
 *     http://www.apache.org/licenses/LICENSE-2.0
 *
 * Unless required by applicable law or agreed to in writing, software
 * distributed under the License is distributed on an "AS IS" BASIS,
 * WITHOUT WARRANTIES OR CONDITIONS OF ANY KIND, either express or implied.
 * See the License for the specific language governing permissions and
 * limitations under the License.
 */

package listeners

import (
	"context"
	"fmt"

	log "github.com/sirupsen/logrus"

	google_protobuf "github.com/golang/protobuf/ptypes/empty"
	"google.golang.org/grpc"
	"google.golang.org/grpc/codes"

	pb "github.com/CS-SI/SafeScale/broker"
<<<<<<< HEAD
	"github.com/CS-SI/SafeScale/broker/utils"
	"github.com/CS-SI/SafeScale/providers"
=======
	"github.com/CS-SI/SafeScale/iaas"
>>>>>>> 0909d643
)

// Tenant structure to handle name and clientAPI for a tenant
type Tenant struct {
	name    string
	Service *iaas.Service
}

var (
	currentTenant *Tenant
)

// TenantListener server is used to implement SafeScale.broker.
type TenantListener struct{}

// List registerd tenants
func (s *TenantListener) List(ctx context.Context, in *google_protobuf.Empty) (*pb.TenantList, error) {
	log.Infoln("Listeners: receiving \"tenant list\"")
	log.Debugln(">>> TenantListener::List()")
	defer log.Debugln("<<< TenantListener::List()")

<<<<<<< HEAD
	ctx, cancelFunc := context.WithCancel(ctx)

	if err := utils.ProcessRegister(ctx, cancelFunc, "Tenants List"); err != nil {
		return nil, fmt.Errorf("Failed to register the process : %s", err.Error())
	}
	defer utils.ProcessDeregister(ctx)

	tenants, err := providers.Tenants()
=======
	tenants, err := iaas.GetTenants()
>>>>>>> 0909d643
	if err != nil {
		return nil, err
	}

	var tl []*pb.Tenant
	for tenantName, providerName := range tenants {
		tl = append(tl, &pb.Tenant{
			Name:     tenantName,
			Provider: providerName,
		})
	}

	return &pb.TenantList{Tenants: tl}, nil
}

// Get returns the name of the current tenant used
func (s *TenantListener) Get(ctx context.Context, in *google_protobuf.Empty) (*pb.TenantName, error) {
	log.Infoln("Listeners: receiving \"tenant get\"")
	log.Debugln(">>> TenantListener::Get()")
	defer log.Debugln(">>> TenantListener::Get()")

	ctx, cancelFunc := context.WithCancel(ctx)

	if err := utils.ProcessRegister(ctx, cancelFunc, "Tenant Get"); err != nil {
		return nil, fmt.Errorf("Failed to register the process : %s", err.Error())
	}
	defer utils.ProcessDeregister(ctx)

	getCurrentTenant()
	if currentTenant == nil {
		log.Info("Can't get tenant: no tenant set")
		return nil, grpc.Errorf(codes.FailedPrecondition, "can't get tenant: no tenant set")
	}
	return &pb.TenantName{Name: currentTenant.name}, nil
}

// GetCurrentTenant contains the current tenant
var GetCurrentTenant = getCurrentTenant

// getCurrentTenant returns the tenant used for commands or, if not set, set the tenant to use if it is the only one registerd
func getCurrentTenant() *Tenant {
	if currentTenant == nil {
		tenants, err := iaas.GetTenants()
		if err != nil || len(tenants) != 1 {
			return nil
		}
		// Set unique tenant as selected
		log.Println("Unique tenant set")
		for name := range tenants {
			service, err := iaas.UseService(name)
			if err != nil {
				return nil
			}
			currentTenant = &Tenant{name: name, Service: service}
		}
	}
	return currentTenant
}

// Set the the tenant to use for each command
func (s *TenantListener) Set(ctx context.Context, in *pb.TenantName) (*google_protobuf.Empty, error) {
	log.Infof("Listeners: receiving \"tenant set %s\"", in.Name)
	log.Debugf(">>> TenantListener::Set(%s)", in.Name)
	defer log.Debugf("<<< TenantListener::Set(%s)", in.Name)

	ctx, cancelFunc := context.WithCancel(ctx)

	if err := utils.ProcessRegister(ctx, cancelFunc, "Tenant Set "+in.GetName()); err != nil {
		return nil, fmt.Errorf("Failed to register the process : %s", err.Error())
	}
	defer utils.ProcessDeregister(ctx)

	if currentTenant != nil && currentTenant.name == in.GetName() {
		return &google_protobuf.Empty{}, nil
	}

	service, err := iaas.UseService(in.GetName())
	if err != nil {
		return &google_protobuf.Empty{}, fmt.Errorf("Unable to set tenant '%s': %s", in.GetName(), err.Error())
	}
	currentTenant = &Tenant{name: in.GetName(), Service: service}
	log.Infof("Current tenant is now '%s'", in.GetName())
	return &google_protobuf.Empty{}, nil
}<|MERGE_RESOLUTION|>--- conflicted
+++ resolved
@@ -27,12 +27,7 @@
 	"google.golang.org/grpc/codes"
 
 	pb "github.com/CS-SI/SafeScale/broker"
-<<<<<<< HEAD
-	"github.com/CS-SI/SafeScale/broker/utils"
-	"github.com/CS-SI/SafeScale/providers"
-=======
 	"github.com/CS-SI/SafeScale/iaas"
->>>>>>> 0909d643
 )
 
 // Tenant structure to handle name and clientAPI for a tenant
@@ -54,18 +49,7 @@
 	log.Debugln(">>> TenantListener::List()")
 	defer log.Debugln("<<< TenantListener::List()")
 
-<<<<<<< HEAD
-	ctx, cancelFunc := context.WithCancel(ctx)
-
-	if err := utils.ProcessRegister(ctx, cancelFunc, "Tenants List"); err != nil {
-		return nil, fmt.Errorf("Failed to register the process : %s", err.Error())
-	}
-	defer utils.ProcessDeregister(ctx)
-
-	tenants, err := providers.Tenants()
-=======
 	tenants, err := iaas.GetTenants()
->>>>>>> 0909d643
 	if err != nil {
 		return nil, err
 	}
