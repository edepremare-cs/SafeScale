--- conflicted
+++ resolved
@@ -104,15 +104,6 @@
 	}
 }
 
-<<<<<<< HEAD
-//NetworkGWContainerName container where Gateway configuratiion are stored
-const NetworkGWContainerName string = "0.network-gws"
-
-//VMContainerName container where VM configuration are stored
-const VMContainerName string = "0.vms"
-
-=======
->>>>>>> c14b6242
 //AuthenticatedClient returns an authenticated client
 func AuthenticatedClient(opts AuthOptions, cfg CfgOptions) (*Client, error) {
 	gcOpts := gc.AuthOptions{
@@ -194,14 +185,9 @@
 	if err != nil {
 		return nil, err
 	}
-<<<<<<< HEAD
-	clt.CreateContainer(NetworkGWContainerName)
-	clt.CreateContainer(VMContainerName)
-=======
 	clt.CreateContainer(api.NetworkContainerName)
 	clt.CreateContainer(api.VMContainerName)
 	clt.CreateContainer(api.NasContainerName)
->>>>>>> c14b6242
 	return &clt, nil
 }
 
