--- conflicted
+++ resolved
@@ -1,12 +1,8 @@
 GO?=go
 
-.PHONY:	generate enums api aws cloudwatt flexibleengine openstack opentelekom ovh userdata
+.PHONY:	generate
 
-<<<<<<< HEAD
 all:	generate
-=======
-all:	generate enums api aws cloudwatt flexibleengine openstack opentelekom ovh userdata
->>>>>>> 3e7c9d7c
 
 generate:
 	@$(GO) generate ./...
@@ -14,36 +10,6 @@
 vet:
 	@$(GO) vet ./...
 
-<<<<<<< HEAD
-=======
-api:
-	@(cd $@ && $(MAKE))
-
-enums:
-	@(cd $@ && $(MAKE))
-
-userdata:
-	@(cd $@ && $(MAKE))
-
-aws:	api userdata
-	@(cd $@ && $(MAKE))
-
-cloudwatt:	api userdata openstack
-	@(cd $@ && $(MAKE))
-
-flexibleengine:	api userdata openstack
-	@(cd $@ && $(MAKE))
-
-opentelekom:	api userdata flexibleengine
-	@(cd $@ && $(MAKE))
-
-openstack:	api userdata
-	@(cd $@ && $(MAKE))
-
-ovh:	api userdata openstack
-	@(cd $@ && $(MAKE))
-
->>>>>>> 3e7c9d7c
 clean:
 	@(cd userdata && $(MAKE) $(@))
 	@(cd aws && $(MAKE) $(@))
