--- conflicted
+++ resolved
@@ -521,18 +521,10 @@
         configure_dns_legacy
 
         {{- if .IsGateway }}
-<<<<<<< HEAD
-        configure_as_gateway
-        {{- end }}
-        systemctl status systemd-resolved &>/dev/null && configure_dns_systemd_resolved || configure_dns_resolvconf
-        {{- if .AddGateway }}
-        configure_gateway
-=======
             configure_as_gateway
         {{- end }}
         {{- if .AddGateway }}
             configure_gateway
->>>>>>> 5c94a3f8
         {{- end }}
         ;;
 
