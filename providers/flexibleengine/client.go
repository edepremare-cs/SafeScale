package flexibleengine

import (
	"fmt"
	"net/url"
	"text/template"

	rice "github.com/GeertJohan/go.rice"
	"github.com/SafeScale/providers"
	"github.com/SafeScale/providers/api"
	"github.com/SafeScale/providers/api/VolumeSpeed"
	"github.com/SafeScale/providers/openstack"

	// OpenStack API from GopherCloud
	gc "github.com/gophercloud/gophercloud"
	gcos "github.com/gophercloud/gophercloud/openstack"
	"github.com/gophercloud/gophercloud/openstack/identity/v3/projects"
	"github.com/gophercloud/gophercloud/openstack/identity/v3/tokens"
	secgroups "github.com/gophercloud/gophercloud/openstack/networking/v2/extensions/security/groups"
	secrules "github.com/gophercloud/gophercloud/openstack/networking/v2/extensions/security/rules"
	"github.com/gophercloud/gophercloud/pagination"

	// official AWS API
	"github.com/aws/aws-sdk-go/aws"
	awscreds "github.com/aws/aws-sdk-go/aws/credentials"
	awssession "github.com/aws/aws-sdk-go/aws/session"
)

//go:generate rice embed-go

/*AuthOptions fields are the union of those recognized by each identity implementation and
provider.
*/
type AuthOptions struct {
	IdentityEndpoint string
	Username         string
	Password         string
	DomainName       string
	ProjectID        string

	AllowReauth bool

	// TokenID allows users to authenticate (possibly as another user) with an
	// authentication token ID.
	TokenID string

	//Openstack region (data center) where the infrstructure will be created
	Region string

	//FloatingIPPool name of the floating IP pool
	//Necessary only if UseFloatingIP is true
	//FloatingIPPool string

	// Name of the VPC (Virtual Private Cloud)
	VPCName string
	// CIDR if the VPC
	VPCCIDR string

	// Identifier for S3 object storage use
	S3AccessKeyID string
	// Password of the previous identifier
	S3AccessKeyPassword string
}

//CfgOptions configuration options
type CfgOptions struct {
	//VPL: No choice with FlexibleEngine
	//Name of the provider (external) network
	//ProviderNetwork string

	//DNSList list of DNS
	DNSList []string

	// VPL: Floating IP are mandatory in FlexibleEngine
	//UseFloatingIP indicates if floating IP are used (optional)
	UseFloatingIP bool

	//UseLayer3Networking indicates if layer 3 networking features (router) can be used
	//if UseFloatingIP is true UseLayer3Networking must be true
	UseLayer3Networking bool

	//AutoVMNetworkInterfaces indicates if network interfaces are configured automatically by the provider or needs a post configuration
	AutoVMNetworkInterfaces bool

	//VolumeSpeeds map volume types with volume speeds
	VolumeSpeeds map[string]VolumeSpeed.Enum
}

//errorString creates an error string from flexibleengine api error
func errorString(err error) string {
	switch e := err.(type) {
	default:
		return e.Error()
	case *gc.ErrUnexpectedResponseCode:
		return fmt.Sprintf("code: %d reason: %s", e.Actual, string(e.Body[:]))
	}
}

const (
	//NetworkGWContainerName contains the name of the Object Storage Bucket in to put Gateway definitions (not needed in FlexibleEngine ?)
	//const NetworkGWContainerName string = "0.%s.network-gws"
	//VMContainerName contains the name of the Object Storage Bucket in to put VMs definitions
	//const VMContainerName string = "0.%s.vms"
	//NetworkGWContainerName contains the name of the Object Storage Bucket in to put Gateway definitions (not needed in FlexibleEngine ?)
	NetworkGWContainerName string = "0.network-gws"

	//VMContainerName contains the name of the Object Storage Bucket in to put VMs definitions
	VMContainerName string = "0.vms"

	defaultUser string = "cloud"

	authURL string = "https://iam.%s.prod-cloud-ocb.orange-business.com"
)

//VPL:BEGIN
// aws provider isn't finished yet, copying the necessary here meanwhile...

//AuthOpts AWS credentials
type awsAuthOpts struct {
	// AWS Access key ID
	AccessKeyID string

	// AWS Secret Access Key
	SecretAccessKey string
	// The region to send requests to. This parameter is required and must
	// be configured globally or on a per-client basis unless otherwise
	// noted. A full list of regions is found in the "Regions and Endpoints"
	// document.
	//
	// @see http://docs.aws.amazon.com/general/latest/gr/rande.html
	//   AWS Regions and Endpoints
	Region string
	//Config *Config
}

// Retrieve returns nil if it successfully retrieved the value.
// Error is returned if the value were not obtainable, or empty.
func (o awsAuthOpts) Retrieve() (awscreds.Value, error) {
	return awscreds.Value{
		AccessKeyID:     o.AccessKeyID,
		SecretAccessKey: o.SecretAccessKey,
		ProviderName:    "internal",
	}, nil
}

// IsExpired returns if the credentials are no longer valid, and need
// to be retrieved.
func (o awsAuthOpts) IsExpired() bool {
	return false
}

//VPL:END

//AuthenticatedClient returns an authenticated client
func AuthenticatedClient(opts AuthOptions, cfg CfgOptions) (*Client, error) {
	// gophercloud doesn't know how to determine Auth API version to use for FlexibleEngine.
	// So we help him to.
	provider, err := gcos.NewClient(fmt.Sprintf(authURL, opts.Region))
	authOptions := tokens.AuthOptions{
		IdentityEndpoint: fmt.Sprintf(authURL, opts.Region),
		Username:         opts.Username,
		Password:         opts.Password,
		DomainName:       opts.DomainName,
		AllowReauth:      opts.AllowReauth,
		Scope: tokens.Scope{
			ProjectName: opts.Region,
			DomainName:  opts.DomainName,
		},
	}
	err = gcos.AuthenticateV3(provider, &authOptions, gc.EndpointOpts{})
	if err != nil {
		return nil, fmt.Errorf("%s", errorString(err))
	}

	//Identity API
	identity, err := gcos.NewIdentityV3(provider, gc.EndpointOpts{})
	if err != nil {
		return nil, fmt.Errorf("%s", errorString(err))
	}

	// Recover Project ID of region
	listOpts := projects.ListOpts{
		Enabled: gc.Enabled,
		Name:    opts.Region,
	}
	allPages, err := projects.List(identity, listOpts).AllPages()
	if err != nil {
		return nil, fmt.Errorf("failed to query project ID corresponding to region '%s': %s", opts.Region, errorString(err))
	}
	allProjects, err := projects.ExtractProjects(allPages)
	if err != nil {
		return nil, fmt.Errorf("failed to load project ID corresponding to region '%s': %s", opts.Region, errorString(err))
	}
	if len(allProjects) > 0 {
		opts.ProjectID = allProjects[0].ID
	} else {
		return nil, fmt.Errorf("failed to found project ID corresponding to region '%s': %s", opts.Region, errorString(err))
	}

	//Compute API
	compute, err := gcos.NewComputeV2(provider, gc.EndpointOpts{})
	if err != nil {
		return nil, fmt.Errorf("%s", errorString(err))
	}

	//Network API
	network, err := gcos.NewNetworkV2(provider, gc.EndpointOpts{
		Type:   "network",
		Region: opts.Region,
	})
	if err != nil {
		return nil, fmt.Errorf("%s", errorString(err))
	}

	//Storage API
	blockStorage, err := gcos.NewBlockStorageV2(provider, gc.EndpointOpts{
		Type:   "volumev2",
		Region: opts.Region,
	})
	if err != nil {
		return nil, fmt.Errorf("%s", errorString(err))
	}

	// Need to get Endpoint URL for ObjectStorage, thzt will be used with AWS S3 protocol
	objectStorage, err := gcos.NewObjectStorageV1(provider, gc.EndpointOpts{
		Type:   "object",
		Region: opts.Region,
	})
	if err != nil {
		return nil, fmt.Errorf("%s", errorString(err))
	}
	// Fix URL of ObjectStorage for FlexibleEngine...
	u, _ := url.Parse(objectStorage.Endpoint)
	endpoint := u.Scheme + "://" + u.Hostname() + "/"
	// FlexibleEngine uses a protocol compatible with S3, so we need to get aws.Session instance
	authOpts := awsAuthOpts{
		AccessKeyID:     opts.S3AccessKeyID,
		SecretAccessKey: opts.S3AccessKeyPassword,
		Region:          opts.Region,
	}
	awsSession, err := awssession.NewSession(&aws.Config{
		Region:      aws.String(opts.Region),
		Credentials: awscreds.NewCredentials(authOpts),
		Endpoint:    &endpoint,
	})
	if err != nil {
		return nil, err
	}

	box, err := rice.FindBox("../openstack/scripts")
	if err != nil {
		return nil, err
	}
	userDataStr, err := box.String("userdata.sh")
	if err != nil {
		return nil, err
	}
	tpl, err := template.New("user_data").Parse(userDataStr)
	if err != nil {
		return nil, err
	}
	openstackClient := openstack.Client{
		Opts: &openstack.AuthOptions{
			IdentityEndpoint: opts.IdentityEndpoint,
			Username:         opts.Username,
			Password:         opts.Password,
			DomainName:       opts.DomainName,
			AllowReauth:      opts.AllowReauth,
			Region:           opts.Region,
		},
		Cfg: &openstack.CfgOptions{
			DNSList:             cfg.DNSList,
			UseFloatingIP:       true,
<<<<<<< HEAD
			UseLayer3Networking: false,
=======
			UseLayer3Networking: cfg.UseLayer3Networking,
>>>>>>> f617a508
			VolumeSpeeds:        cfg.VolumeSpeeds,
		},
		Provider: provider,
		Compute:  compute,
		Network:  network,
		Volume:   blockStorage,
		//Container:   objectStorage,
		ScriptBox:   box,
		UserDataTpl: tpl,
	}
	clt := Client{
		Opts:      &opts,
		Cfg:       &cfg,
		osclt:     &openstackClient,
		Identity:  identity,
		S3Session: awsSession,
	}

	// Initializes the VPC
	err = clt.initVPC()
	if err != nil {
		return nil, err
	}

	// Initializes the default security group
	err = clt.initDefaultSecurityGroup()
	if err != nil {
		return nil, err
	}

	err = clt.CreateContainer(NetworkGWContainerName)
	if err != nil {
		fmt.Printf("failed to create Object Container %s: %s\n", NetworkGWContainerName, errorString(err))
	}
	err = clt.CreateContainer(VMContainerName)
	if err != nil {
		fmt.Printf("failed to create Object Container %s: %s\n", VMContainerName, err)
	}
	return &clt, nil
}

//Client is the implementation of the flexibleengine driver regarding to the api.ClientAPI
type Client struct {
	//Opts contains authentication options
	Opts *AuthOptions
	//Cfg contains options
	Cfg *CfgOptions
	//Identity contains service client of Identity openstack service
	Identity *gc.ServiceClient
	// "AWS Session" for object storage use (compatible S3)
	S3Session *awssession.Session
	//osclt is the openstack.Client instance to use when fully openstack compliant
	osclt *openstack.Client
	// Instance of the VPC
	vpc *VPC
	// Contains the name of the default security group for the VPC
	defaultSecurityGroup string
	// Instance of the default security group
	SecurityGroup *secgroups.SecGroup
}

//Build build a new Client from configuration parameter
func (client *Client) Build(params map[string]interface{}) (api.ClientAPI, error) {
	Username, _ := params["Username"].(string)
	Password, _ := params["Password"].(string)
	DomainName, _ := params["DomainName"].(string)
	ProjectID, _ := params["ProjectID"].(string)
	VPCName, _ := params["VPCName"].(string)
	VPCCIDR, _ := params["VPCCIDR"].(string)
	Region, _ := params["Region"].(string)
	S3AccessKeyID, _ := params["S3AccessKeyID"].(string)
	S3AccessKeyPassword, _ := params["S3AccessKeyPassword"].(string)
	return AuthenticatedClient(AuthOptions{
		Username:            Username,
		Password:            Password,
		DomainName:          DomainName,
		ProjectID:           ProjectID,
		Region:              Region,
		AllowReauth:         true,
		VPCName:             VPCName,
		VPCCIDR:             VPCCIDR,
		S3AccessKeyID:       S3AccessKeyID,
		S3AccessKeyPassword: S3AccessKeyPassword,
	}, CfgOptions{
		DNSList:             []string{"100.125.0.41", "100.126.0.41"},
		UseFloatingIP:       true,
		UseLayer3Networking: false,
		VolumeSpeeds: map[string]VolumeSpeed.Enum{
			"SATA": VolumeSpeed.COLD,
			"SAS":  VolumeSpeed.HDD,
			"SSD":  VolumeSpeed.SSD,
		},
	})
}

/*
 * VPL: Duplicated code from providers/openstack/client.go
 *      Because of the concept of VPC in FlexibleEngine, we need to create
 *      default Security Group bound to a VPC, to prevent side effect if
 *      a default Security Group is changed
 */

//getDefaultSecurityGroup returns the default security group for the client, in the form
// sg-<VPCName>, if it exists.
func (client *Client) getDefaultSecurityGroup() (*secgroups.SecGroup, error) {
	var sgList []secgroups.SecGroup
	opts := secgroups.ListOpts{
		Name: client.defaultSecurityGroup,
	}
	err := secgroups.List(client.osclt.Network, opts).EachPage(func(page pagination.Page) (bool, error) {
		list, err := secgroups.ExtractGroups(page)
		if err != nil {
			return false, err
		}
		for _, g := range list {
			if g.Name == client.defaultSecurityGroup {
				sgList = append(sgList, g)
			}
		}
		return true, nil
	})
	if err != nil {
		return nil, fmt.Errorf("Error listing routers: %s", errorString(err))
	}
	if len(sgList) == 0 {
		return nil, nil
	}
	if len(sgList) > 1 {
		return nil, fmt.Errorf("Configuration error: multiple Security Groups named '%s' exist", client.defaultSecurityGroup)
	}

	return &sgList[0], nil
}

//createTCPRules creates TCP rules to configure the default security group
func (client *Client) createTCPRules(groupID string) error {
	// Inbound == ingress == coming from Outside
	ruleOpts := secrules.CreateOpts{
		Direction:      secrules.DirIngress,
		PortRangeMin:   1,
		PortRangeMax:   65535,
		EtherType:      secrules.EtherType4,
		SecGroupID:     groupID,
		Protocol:       secrules.ProtocolTCP,
		RemoteIPPrefix: "0.0.0.0/0",
	}
	_, err := secrules.Create(client.osclt.Network, ruleOpts).Extract()
	if err != nil {
		return err
	}
	ruleOpts = secrules.CreateOpts{
		Direction:      secrules.DirIngress,
		PortRangeMin:   1,
		PortRangeMax:   65535,
		EtherType:      secrules.EtherType6,
		SecGroupID:     groupID,
		Protocol:       secrules.ProtocolTCP,
		RemoteIPPrefix: "::/0",
	}
	_, err = secrules.Create(client.osclt.Network, ruleOpts).Extract()
	if err != nil {
		return err
	}

	// Outbound = egress == going to Outside
	ruleOpts = secrules.CreateOpts{
		Direction:      secrules.DirEgress,
		PortRangeMin:   1,
		PortRangeMax:   65535,
		EtherType:      secrules.EtherType4,
		SecGroupID:     groupID,
		Protocol:       secrules.ProtocolTCP,
		RemoteIPPrefix: "0.0.0.0/0",
	}
	_, err = secrules.Create(client.osclt.Network, ruleOpts).Extract()
	if err != nil {
		return err
	}
	ruleOpts = secrules.CreateOpts{
		Direction:      secrules.DirEgress,
		PortRangeMin:   1,
		PortRangeMax:   65535,
		EtherType:      secrules.EtherType6,
		SecGroupID:     groupID,
		Protocol:       secrules.ProtocolTCP,
		RemoteIPPrefix: "::/0",
	}
	_, err = secrules.Create(client.osclt.Network, ruleOpts).Extract()
	return err
}

//createTCPRules creates UDP rules to configure the default security group
func (client *Client) createUDPRules(groupID string) error {
	// Inbound == ingress == coming from Outside
	ruleOpts := secrules.CreateOpts{
		Direction:      secrules.DirIngress,
		PortRangeMin:   1,
		PortRangeMax:   65535,
		EtherType:      secrules.EtherType4,
		SecGroupID:     groupID,
		Protocol:       secrules.ProtocolUDP,
		RemoteIPPrefix: "0.0.0.0/0",
	}
	_, err := secrules.Create(client.osclt.Network, ruleOpts).Extract()
	if err != nil {
		return err
	}
	ruleOpts = secrules.CreateOpts{
		Direction:      secrules.DirIngress,
		PortRangeMin:   1,
		PortRangeMax:   65535,
		EtherType:      secrules.EtherType6,
		SecGroupID:     groupID,
		Protocol:       secrules.ProtocolUDP,
		RemoteIPPrefix: "::/0",
	}
	_, err = secrules.Create(client.osclt.Network, ruleOpts).Extract()
	if err != nil {
		return err
	}

	// Outbound = egress == going to Outside
	ruleOpts = secrules.CreateOpts{
		Direction:      secrules.DirEgress,
		PortRangeMin:   1,
		PortRangeMax:   65535,
		EtherType:      secrules.EtherType4,
		SecGroupID:     groupID,
		Protocol:       secrules.ProtocolUDP,
		RemoteIPPrefix: "0.0.0.0/0",
	}
	_, err = secrules.Create(client.osclt.Network, ruleOpts).Extract()
	if err != nil {
		return err
	}
	ruleOpts = secrules.CreateOpts{
		Direction:      secrules.DirEgress,
		PortRangeMin:   1,
		PortRangeMax:   65535,
		EtherType:      secrules.EtherType6,
		SecGroupID:     groupID,
		Protocol:       secrules.ProtocolUDP,
		RemoteIPPrefix: "::/0",
	}
	_, err = secrules.Create(client.osclt.Network, ruleOpts).Extract()
	return err
}

//createICMPRules creates UDP rules to configure the default security group
func (client *Client) createICMPRules(groupID string) error {
	// Inbound == ingress == coming from Outside
	ruleOpts := secrules.CreateOpts{
		Direction:      secrules.DirIngress,
		EtherType:      secrules.EtherType4,
		SecGroupID:     groupID,
		Protocol:       secrules.ProtocolICMP,
		RemoteIPPrefix: "0.0.0.0/0",
	}
	_, err := secrules.Create(client.osclt.Network, ruleOpts).Extract()
	if err != nil {
		return err
	}
	ruleOpts = secrules.CreateOpts{
		Direction: secrules.DirIngress,
		//		PortRangeMin:   0,
		//		PortRangeMax:   18,
		EtherType:      secrules.EtherType6,
		SecGroupID:     groupID,
		Protocol:       secrules.ProtocolICMP,
		RemoteIPPrefix: "::/0",
	}
	_, err = secrules.Create(client.osclt.Network, ruleOpts).Extract()
	if err != nil {
		return err
	}

	// Outbound = egress == going to Outside
	ruleOpts = secrules.CreateOpts{
		Direction: secrules.DirEgress,
		//		PortRangeMin:   0,
		//		PortRangeMax:   18,
		EtherType:      secrules.EtherType4,
		SecGroupID:     groupID,
		Protocol:       secrules.ProtocolICMP,
		RemoteIPPrefix: "0.0.0.0/0",
	}
	_, err = secrules.Create(client.osclt.Network, ruleOpts).Extract()
	if err != nil {
		return err
	}
	ruleOpts = secrules.CreateOpts{
		Direction: secrules.DirEgress,
		//		PortRangeMin:   0,
		//		PortRangeMax:   18,
		EtherType:      secrules.EtherType6,
		SecGroupID:     groupID,
		Protocol:       secrules.ProtocolICMP,
		RemoteIPPrefix: "::/0",
	}
	_, err = secrules.Create(client.osclt.Network, ruleOpts).Extract()
	return err
}

//initDefaultSecurityGroup create an open Security Group
//The default security group opens all TCP, UDP, ICMP ports
//Security is managed individually on each VM using a linux firewall
func (client *Client) initDefaultSecurityGroup() error {
	client.defaultSecurityGroup = "sg-" + client.Opts.VPCName

	sg, err := client.getDefaultSecurityGroup()
	if err != nil {
		return err
	}
	if sg != nil {
		client.SecurityGroup = sg
		return nil
	}
	opts := secgroups.CreateOpts{
		Name:        client.defaultSecurityGroup,
		Description: "Default security group for VPC " + client.Opts.VPCName,
	}
	group, err := secgroups.Create(client.osclt.Network, opts).Extract()
	if err != nil {
		return fmt.Errorf("Failed to create Security Group '%s': %s", client.defaultSecurityGroup, errorString(err))
	}
	err = client.createTCPRules(group.ID)
	if err == nil {
		err = client.createUDPRules(group.ID)
		if err == nil {
			err = client.createICMPRules(group.ID)
			if err == nil {
				client.SecurityGroup = group
				return nil
			}
		}
	}
	// Error occured...
	secgroups.Delete(client.osclt.Network, group.ID)
	return err
}

//initVPC initializes the VPC if it doesn't exist
func (client *Client) initVPC() error {
	// Tries to get VPC information
	vpcID, err := client.findVPCID()
	if err != nil {
		return err
	}
	if vpcID != nil {
		client.vpc, err = client.GetVPC(*vpcID)
		return err
	}

	vpc, err := client.CreateVPC(VPCRequest{
		Name: client.Opts.VPCName,
		CIDR: client.Opts.VPCCIDR,
	})
	if err != nil {
		return fmt.Errorf("Failed to initialize VPC '%s': %s", client.Opts.VPCName, errorString(err))
	}
	client.vpc = vpc
	return nil
}

//findVPC returns the ID about the VPC
func (client *Client) findVPCID() (*string, error) {
	var router *openstack.Router
	found := false
	routers, err := client.osclt.ListRouter()
	if err != nil {
		return nil, fmt.Errorf("Error listing routers: %s", errorString(err))
	}
	for _, r := range routers {
		if r.Name == client.Opts.VPCName {
			found = true
			router = &r
			break
		}
	}
	if found {
		return &router.ID, nil
	}
	return nil, nil
}

<<<<<<< HEAD
=======
//GetAuthOpts returns the auth options
func (client *Client) GetAuthOpts() (api.Config, error) {
	cfg := api.ConfigMap{}

	cfg.Set("DomainName", client.Opts.DomainName)
	cfg.Set("Login", client.Opts.Username)
	cfg.Set("Password", client.Opts.Password)
	cfg.Set("AuthUrl", client.Opts.IdentityEndpoint)
	cfg.Set("Region", client.Opts.Region)
	cfg.Set("VPCName", client.Opts.VPCName)
	return cfg, nil
}

>>>>>>> f617a508
func init() {
	providers.Register("flexibleengine", &Client{})
}<|MERGE_RESOLUTION|>--- conflicted
+++ resolved
@@ -271,11 +271,7 @@
 		Cfg: &openstack.CfgOptions{
 			DNSList:             cfg.DNSList,
 			UseFloatingIP:       true,
-<<<<<<< HEAD
-			UseLayer3Networking: false,
-=======
 			UseLayer3Networking: cfg.UseLayer3Networking,
->>>>>>> f617a508
 			VolumeSpeeds:        cfg.VolumeSpeeds,
 		},
 		Provider: provider,
@@ -661,8 +657,6 @@
 	return nil, nil
 }
 
-<<<<<<< HEAD
-=======
 //GetAuthOpts returns the auth options
 func (client *Client) GetAuthOpts() (api.Config, error) {
 	cfg := api.ConfigMap{}
@@ -676,7 +670,6 @@
 	return cfg, nil
 }
 
->>>>>>> f617a508
 func init() {
 	providers.Register("flexibleengine", &Client{})
 }