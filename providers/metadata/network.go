--- conflicted
+++ resolved
@@ -278,7 +278,11 @@
 		if err != nil {
 			break
 		}
-		list = append(list, mh.Get())
+		if mh != nil {
+			list = append(list, mh.Get())
+		} else {
+			log.Warnf("Host metadata for '%s' not found !", id)
+		}
 	}
 	if err != nil {
 		log.Errorf("Error listing hosts: %+v", err)
@@ -345,20 +349,9 @@
 
 	m, err = LoadNetworkByName(svc, ref)
 	if err != nil {
-<<<<<<< HEAD
-		if _, ok := err.(model.ErrResourceNotFound); !ok {
-			return nil, err
-		}
-	} else {
-		return m, nil
-	}
-
-	return nil, model.ResourceNotFoundError("network", ref)
-=======
 		return nil, err
 	}
 	return m, nil
->>>>>>> fadc5843
 }
 
 // Gateway links Object Storage folder and Network
